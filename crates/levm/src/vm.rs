use crate::opcodes::Opcode;
use bytes::Bytes;
use ethereum_types::U256;

#[derive(Debug, Clone, Default)]
pub struct VM {
    pub stack: Vec<U256>, // max 1024 in the future
    pub memory: Memory,
    pub pc: usize,
}

impl VM {
    pub fn execute(&mut self, mut bytecode: Bytes) {
        loop {
            match self.next_opcode(&mut bytecode).unwrap() {
                Opcode::STOP => break,
                Opcode::ADD => {
                    let a = self.stack.pop().unwrap();
                    let b = self.stack.pop().unwrap();
                    self.stack.push(a + b);
                }
                Opcode::PUSH0 => {
                    self.stack.push(U256::zero());
                }
                // PUSHn
                op if (Opcode::PUSH1..Opcode::PUSH32).contains(&op) => {
                    let n_bytes = (op as u8) - (Opcode::PUSH1 as u8) + 1;
                    let next_n_bytes = bytecode
                        .get(self.pc..self.pc + n_bytes as usize)
                        .expect("invalid bytecode");
                    let value_to_push = U256::from(next_n_bytes);
                    self.stack.push(value_to_push);
                    self.increment_pc_by(n_bytes as usize);
                }
                Opcode::PUSH32 => {
                    let next_32_bytes = bytecode.get(self.pc..self.pc + 32).unwrap();
                    let value_to_push = U256::from(next_32_bytes);
                    self.stack.push(value_to_push);
                    self.increment_pc_by(32);
                }
<<<<<<< HEAD
                // DUPn
                op if (Opcode::DUP1..=Opcode::DUP16).contains(&op) => {
                    let depth = (op as u8) - (Opcode::DUP1 as u8) + 1;
                    assert!(
                        self.stack.len().ge(&(depth as usize)),
                        "stack underflow: not enough values on the stack"
                    );
                    let value_at_depth = self.stack.get(self.stack.len() - depth as usize).unwrap();
                    self.stack.push(*value_at_depth);
                }
                // SWAPn
                op if (Opcode::SWAP1..=Opcode::SWAP16).contains(&op) => {
                    let depth = (op as u8) - (Opcode::SWAP1 as u8) + 1;
                    assert!(
                        self.stack.len().ge(&(depth as usize)),
                        "stack underflow: not enough values on the stack"
                    );
                    let stack_top_index = self.stack.len();
                    let to_swap_index = stack_top_index.checked_sub(depth as usize).unwrap();
                    self.stack.swap(stack_top_index - 1, to_swap_index - 1);
                }
                _ => unimplemented!(),
=======
                Opcode::MLOAD => {
                    // spend_gas(3);
                    let offset = self.stack.pop().unwrap().try_into().unwrap();
                    let value = self.memory.load(offset);
                    self.stack.push(value);
                }
                Opcode::MSTORE => {
                    // spend_gas(3);
                    let offset = self.stack.pop().unwrap().try_into().unwrap();
                    let value = self.stack.pop().unwrap();
                    let mut value_bytes = [0u8; 32];
                    value.to_big_endian(&mut value_bytes);

                    self.memory.store_bytes(offset, &value_bytes);
                }
                Opcode::MSTORE8 => {
                    // spend_gas(3);
                    let offset = self.stack.pop().unwrap().try_into().unwrap();
                    let value = self.stack.pop().unwrap();
                    let mut value_bytes = [0u8; 32];
                    value.to_big_endian(&mut value_bytes);

                    self.memory
                        .store_bytes(offset, value_bytes[31..32].as_ref());
                }
                Opcode::MSIZE => {
                    // spend_gas(2);
                    self.stack.push(self.memory.size());
                }
                Opcode::MCOPY => {
                    // spend_gas(3) + dynamic gas
                    let dest_offset = self.stack.pop().unwrap().try_into().unwrap();
                    let src_offset = self.stack.pop().unwrap().try_into().unwrap();
                    let size = self.stack.pop().unwrap().try_into().unwrap();
                    if size == 0 {
                        continue;
                    }

                    self.memory.copy(src_offset, dest_offset, size);
                }
>>>>>>> 79d6b728
            }
        }
    }

    fn next_opcode(&mut self, opcodes: &mut Bytes) -> Option<Opcode> {
        let opcode = opcodes.get(self.pc).copied().map(Opcode::from);
        self.increment_pc();
        opcode
    }

    fn increment_pc_by(&mut self, count: usize) {
        self.pc += count;
    }

    fn increment_pc(&mut self) {
        self.increment_pc_by(1);
    }

    pub fn pc(&self) -> usize {
        self.pc
    }
}

<<<<<<< HEAD
#[cfg(test)]
mod tests {
    use crate::operations::Operation;

    use super::*;

    #[test]
    fn push0_ok() {
        let mut vm = VM::default();

        let operations = [Operation::Push0, Operation::Stop];
        let bytecode = operations.iter().flat_map(Operation::to_bytecode).collect();

        vm.execute(bytecode);

        assert_eq!(vm.stack[0], U256::zero());
        assert_eq!(vm.pc, 2);
    }

    #[test]
    fn push1_ok() {
        let mut vm = VM::default();

        let to_push = U256::from_big_endian(&[0xff]);

        let operations = [Operation::Push((1, to_push)), Operation::Stop];
        let bytecode = operations.iter().flat_map(Operation::to_bytecode).collect();

        vm.execute(bytecode);

        assert_eq!(vm.stack[0], to_push);
        assert_eq!(vm.pc, 3);
    }

    #[test]
    fn push5_ok() {
        let mut vm = VM::default();

        let to_push = U256::from_big_endian(&[0xff, 0xff, 0xff, 0xff, 0xff]);

        let operations = [Operation::Push((5, to_push)), Operation::Stop];
        let bytecode = operations.iter().flat_map(Operation::to_bytecode).collect();

        vm.execute(bytecode);

        assert_eq!(vm.stack[0], to_push);
        assert_eq!(vm.pc, 7);
    }

    #[test]
    fn push31_ok() {
        let mut vm = VM::default();

        let to_push = U256::from_big_endian(&[0xff; 31]);

        let operations = [Operation::Push((31, to_push)), Operation::Stop];
        let bytecode = operations.iter().flat_map(Operation::to_bytecode).collect();

        vm.execute(bytecode);

        assert_eq!(vm.stack[0], to_push);
        assert_eq!(vm.pc, 33);
    }

    #[test]
    fn push32_ok() {
        let mut vm = VM::default();

        let to_push = U256::from_big_endian(&[0xff; 32]);

        let operations = [Operation::Push32(to_push), Operation::Stop];
        let bytecode = operations.iter().flat_map(Operation::to_bytecode).collect();

        vm.execute(bytecode);

        assert_eq!(vm.stack[0], to_push);
        assert_eq!(vm.pc, 34);
    }

    #[test]
    fn dup1_ok() {
        let mut vm = VM::default();
        let value = U256::one();

        let operations = [
            Operation::Push((1, value)),
            Operation::Dup(1),
            Operation::Stop,
        ];
        let bytecode = operations.iter().flat_map(Operation::to_bytecode).collect();

        vm.execute(bytecode);

        assert_eq!(vm.stack.len(), 2);
        assert_eq!(vm.pc, 4);
        assert_eq!(vm.stack[vm.stack.len() - 1], value);
        assert_eq!(vm.stack[vm.stack.len() - 2], value);
    }

    #[test]
    fn dup16_ok() {
        let mut vm = VM::default();
        let value = U256::one();

        let mut operations = vec![Operation::Push((1, value))];
        operations.extend(vec![Operation::Push0; 15]);
        operations.extend(vec![Operation::Dup(16), Operation::Stop]);

        let bytecode = operations.iter().flat_map(Operation::to_bytecode).collect();

        vm.execute(bytecode);

        assert_eq!(vm.stack.len(), 17);
        assert_eq!(vm.pc, 19);
        assert_eq!(vm.stack[vm.stack.len() - 1], value);
        assert_eq!(vm.stack[vm.stack.len() - 17], value);
    }

    #[test]
    #[should_panic]
    fn dup_panics_if_stack_underflow() {
        let mut vm = VM::default();

        let operations = vec![Operation::Dup(5), Operation::Stop];
        let bytecode = operations.iter().flat_map(Operation::to_bytecode).collect();

        vm.execute(bytecode);
    }

    #[test]
    fn swap1_ok() {
        let mut vm = VM::default();
        let bottom = U256::from_big_endian(&[0xff]);
        let top = U256::from_big_endian(&[0xee]);

        let operations = [
            Operation::Push((1, bottom)),
            Operation::Push((1, top)),
            Operation::Swap(1),
            Operation::Stop,
        ];
        let bytecode = operations.iter().flat_map(Operation::to_bytecode).collect();

        vm.execute(bytecode);

        assert_eq!(vm.stack.len(), 2);
        assert_eq!(vm.pc, 6);
        assert_eq!(vm.stack[0], top);
        assert_eq!(vm.stack[1], bottom);
    }

    #[test]
    fn swap16_ok() {
        let mut vm = VM::default();
        let bottom = U256::from_big_endian(&[0xff]);
        let top = U256::from_big_endian(&[0xee]);

        let mut operations = vec![Operation::Push((1, bottom))];
        operations.extend(vec![Operation::Push0; 15]);
        operations.extend(vec![Operation::Push((1, top))]);
        operations.extend(vec![Operation::Swap(16), Operation::Stop]);

        let bytecode = operations.iter().flat_map(Operation::to_bytecode).collect();

        vm.execute(bytecode);

        assert_eq!(vm.stack.len(), 17);
        assert_eq!(vm.pc, 21);
        assert_eq!(vm.stack[vm.stack.len() - 1], bottom);
        assert_eq!(vm.stack[vm.stack.len() - 1 - 16], top);
    }

    #[test]
    #[should_panic]
    fn swap_panics_if_stack_underflow() {
        let mut vm = VM::default();

        let operations = vec![Operation::Swap(5), Operation::Stop];
        let bytecode = operations.iter().flat_map(Operation::to_bytecode).collect();

        vm.execute(bytecode);
=======
#[derive(Debug, Clone, Default)]
pub struct Memory {
    data: Vec<u8>,
}

impl Memory {
    pub fn new() -> Self {
        Self { data: Vec::new() }
    }

    fn resize(&mut self, offset: usize) {
        if offset.next_multiple_of(32) > self.data.len() {
            self.data.resize(offset.next_multiple_of(32), 0);
        }
    }

    pub fn load(&mut self, offset: usize) -> U256 {
        self.resize(offset + 32);
        let value_bytes: [u8; 32] = self
            .data
            .get(offset..offset + 32)
            .unwrap()
            .try_into()
            .unwrap();
        U256::from(value_bytes)
    }

    pub fn store_bytes(&mut self, offset: usize, value: &[u8]) {
        let len = value.len();
        self.resize(offset + len);
        self.data
            .splice(offset..offset + len, value.iter().copied());
    }

    pub fn size(&self) -> U256 {
        U256::from(self.data.len())
    }

    pub fn copy(&mut self, src_offset: usize, dest_offset: usize, size: usize) {
        let max_size = std::cmp::max(src_offset + size, dest_offset + size);
        self.resize(max_size);
        let mut temp = vec![0u8; size];

        temp.copy_from_slice(&self.data[src_offset..src_offset + size]);

        self.data[dest_offset..dest_offset + size].copy_from_slice(&temp);
>>>>>>> 79d6b728
    }
}<|MERGE_RESOLUTION|>--- conflicted
+++ resolved
@@ -38,7 +38,6 @@
                     self.stack.push(value_to_push);
                     self.increment_pc_by(32);
                 }
-<<<<<<< HEAD
                 // DUPn
                 op if (Opcode::DUP1..=Opcode::DUP16).contains(&op) => {
                     let depth = (op as u8) - (Opcode::DUP1 as u8) + 1;
@@ -61,7 +60,6 @@
                     self.stack.swap(stack_top_index - 1, to_swap_index - 1);
                 }
                 _ => unimplemented!(),
-=======
                 Opcode::MLOAD => {
                     // spend_gas(3);
                     let offset = self.stack.pop().unwrap().try_into().unwrap();
@@ -102,7 +100,6 @@
 
                     self.memory.copy(src_offset, dest_offset, size);
                 }
->>>>>>> 79d6b728
             }
         }
     }
@@ -126,189 +123,6 @@
     }
 }
 
-<<<<<<< HEAD
-#[cfg(test)]
-mod tests {
-    use crate::operations::Operation;
-
-    use super::*;
-
-    #[test]
-    fn push0_ok() {
-        let mut vm = VM::default();
-
-        let operations = [Operation::Push0, Operation::Stop];
-        let bytecode = operations.iter().flat_map(Operation::to_bytecode).collect();
-
-        vm.execute(bytecode);
-
-        assert_eq!(vm.stack[0], U256::zero());
-        assert_eq!(vm.pc, 2);
-    }
-
-    #[test]
-    fn push1_ok() {
-        let mut vm = VM::default();
-
-        let to_push = U256::from_big_endian(&[0xff]);
-
-        let operations = [Operation::Push((1, to_push)), Operation::Stop];
-        let bytecode = operations.iter().flat_map(Operation::to_bytecode).collect();
-
-        vm.execute(bytecode);
-
-        assert_eq!(vm.stack[0], to_push);
-        assert_eq!(vm.pc, 3);
-    }
-
-    #[test]
-    fn push5_ok() {
-        let mut vm = VM::default();
-
-        let to_push = U256::from_big_endian(&[0xff, 0xff, 0xff, 0xff, 0xff]);
-
-        let operations = [Operation::Push((5, to_push)), Operation::Stop];
-        let bytecode = operations.iter().flat_map(Operation::to_bytecode).collect();
-
-        vm.execute(bytecode);
-
-        assert_eq!(vm.stack[0], to_push);
-        assert_eq!(vm.pc, 7);
-    }
-
-    #[test]
-    fn push31_ok() {
-        let mut vm = VM::default();
-
-        let to_push = U256::from_big_endian(&[0xff; 31]);
-
-        let operations = [Operation::Push((31, to_push)), Operation::Stop];
-        let bytecode = operations.iter().flat_map(Operation::to_bytecode).collect();
-
-        vm.execute(bytecode);
-
-        assert_eq!(vm.stack[0], to_push);
-        assert_eq!(vm.pc, 33);
-    }
-
-    #[test]
-    fn push32_ok() {
-        let mut vm = VM::default();
-
-        let to_push = U256::from_big_endian(&[0xff; 32]);
-
-        let operations = [Operation::Push32(to_push), Operation::Stop];
-        let bytecode = operations.iter().flat_map(Operation::to_bytecode).collect();
-
-        vm.execute(bytecode);
-
-        assert_eq!(vm.stack[0], to_push);
-        assert_eq!(vm.pc, 34);
-    }
-
-    #[test]
-    fn dup1_ok() {
-        let mut vm = VM::default();
-        let value = U256::one();
-
-        let operations = [
-            Operation::Push((1, value)),
-            Operation::Dup(1),
-            Operation::Stop,
-        ];
-        let bytecode = operations.iter().flat_map(Operation::to_bytecode).collect();
-
-        vm.execute(bytecode);
-
-        assert_eq!(vm.stack.len(), 2);
-        assert_eq!(vm.pc, 4);
-        assert_eq!(vm.stack[vm.stack.len() - 1], value);
-        assert_eq!(vm.stack[vm.stack.len() - 2], value);
-    }
-
-    #[test]
-    fn dup16_ok() {
-        let mut vm = VM::default();
-        let value = U256::one();
-
-        let mut operations = vec![Operation::Push((1, value))];
-        operations.extend(vec![Operation::Push0; 15]);
-        operations.extend(vec![Operation::Dup(16), Operation::Stop]);
-
-        let bytecode = operations.iter().flat_map(Operation::to_bytecode).collect();
-
-        vm.execute(bytecode);
-
-        assert_eq!(vm.stack.len(), 17);
-        assert_eq!(vm.pc, 19);
-        assert_eq!(vm.stack[vm.stack.len() - 1], value);
-        assert_eq!(vm.stack[vm.stack.len() - 17], value);
-    }
-
-    #[test]
-    #[should_panic]
-    fn dup_panics_if_stack_underflow() {
-        let mut vm = VM::default();
-
-        let operations = vec![Operation::Dup(5), Operation::Stop];
-        let bytecode = operations.iter().flat_map(Operation::to_bytecode).collect();
-
-        vm.execute(bytecode);
-    }
-
-    #[test]
-    fn swap1_ok() {
-        let mut vm = VM::default();
-        let bottom = U256::from_big_endian(&[0xff]);
-        let top = U256::from_big_endian(&[0xee]);
-
-        let operations = [
-            Operation::Push((1, bottom)),
-            Operation::Push((1, top)),
-            Operation::Swap(1),
-            Operation::Stop,
-        ];
-        let bytecode = operations.iter().flat_map(Operation::to_bytecode).collect();
-
-        vm.execute(bytecode);
-
-        assert_eq!(vm.stack.len(), 2);
-        assert_eq!(vm.pc, 6);
-        assert_eq!(vm.stack[0], top);
-        assert_eq!(vm.stack[1], bottom);
-    }
-
-    #[test]
-    fn swap16_ok() {
-        let mut vm = VM::default();
-        let bottom = U256::from_big_endian(&[0xff]);
-        let top = U256::from_big_endian(&[0xee]);
-
-        let mut operations = vec![Operation::Push((1, bottom))];
-        operations.extend(vec![Operation::Push0; 15]);
-        operations.extend(vec![Operation::Push((1, top))]);
-        operations.extend(vec![Operation::Swap(16), Operation::Stop]);
-
-        let bytecode = operations.iter().flat_map(Operation::to_bytecode).collect();
-
-        vm.execute(bytecode);
-
-        assert_eq!(vm.stack.len(), 17);
-        assert_eq!(vm.pc, 21);
-        assert_eq!(vm.stack[vm.stack.len() - 1], bottom);
-        assert_eq!(vm.stack[vm.stack.len() - 1 - 16], top);
-    }
-
-    #[test]
-    #[should_panic]
-    fn swap_panics_if_stack_underflow() {
-        let mut vm = VM::default();
-
-        let operations = vec![Operation::Swap(5), Operation::Stop];
-        let bytecode = operations.iter().flat_map(Operation::to_bytecode).collect();
-
-        vm.execute(bytecode);
-=======
 #[derive(Debug, Clone, Default)]
 pub struct Memory {
     data: Vec<u8>,
@@ -355,6 +169,189 @@
         temp.copy_from_slice(&self.data[src_offset..src_offset + size]);
 
         self.data[dest_offset..dest_offset + size].copy_from_slice(&temp);
->>>>>>> 79d6b728
+    }
+}
+
+#[cfg(test)]
+mod tests {
+    use crate::operations::Operation;
+
+    use super::*;
+
+    #[test]
+    fn push0_ok() {
+        let mut vm = VM::default();
+
+        let operations = [Operation::Push0, Operation::Stop];
+        let bytecode = operations.iter().flat_map(Operation::to_bytecode).collect();
+
+        vm.execute(bytecode);
+
+        assert_eq!(vm.stack[0], U256::zero());
+        assert_eq!(vm.pc, 2);
+    }
+
+    #[test]
+    fn push1_ok() {
+        let mut vm = VM::default();
+
+        let to_push = U256::from_big_endian(&[0xff]);
+
+        let operations = [Operation::Push((1, to_push)), Operation::Stop];
+        let bytecode = operations.iter().flat_map(Operation::to_bytecode).collect();
+
+        vm.execute(bytecode);
+
+        assert_eq!(vm.stack[0], to_push);
+        assert_eq!(vm.pc, 3);
+    }
+
+    #[test]
+    fn push5_ok() {
+        let mut vm = VM::default();
+
+        let to_push = U256::from_big_endian(&[0xff, 0xff, 0xff, 0xff, 0xff]);
+
+        let operations = [Operation::Push((5, to_push)), Operation::Stop];
+        let bytecode = operations.iter().flat_map(Operation::to_bytecode).collect();
+
+        vm.execute(bytecode);
+
+        assert_eq!(vm.stack[0], to_push);
+        assert_eq!(vm.pc, 7);
+    }
+
+    #[test]
+    fn push31_ok() {
+        let mut vm = VM::default();
+
+        let to_push = U256::from_big_endian(&[0xff; 31]);
+
+        let operations = [Operation::Push((31, to_push)), Operation::Stop];
+        let bytecode = operations.iter().flat_map(Operation::to_bytecode).collect();
+
+        vm.execute(bytecode);
+
+        assert_eq!(vm.stack[0], to_push);
+        assert_eq!(vm.pc, 33);
+    }
+
+    #[test]
+    fn push32_ok() {
+        let mut vm = VM::default();
+
+        let to_push = U256::from_big_endian(&[0xff; 32]);
+
+        let operations = [Operation::Push32(to_push), Operation::Stop];
+        let bytecode = operations.iter().flat_map(Operation::to_bytecode).collect();
+
+        vm.execute(bytecode);
+
+        assert_eq!(vm.stack[0], to_push);
+        assert_eq!(vm.pc, 34);
+    }
+
+    #[test]
+    fn dup1_ok() {
+        let mut vm = VM::default();
+        let value = U256::one();
+
+        let operations = [
+            Operation::Push((1, value)),
+            Operation::Dup(1),
+            Operation::Stop,
+        ];
+        let bytecode = operations.iter().flat_map(Operation::to_bytecode).collect();
+
+        vm.execute(bytecode);
+
+        assert_eq!(vm.stack.len(), 2);
+        assert_eq!(vm.pc, 4);
+        assert_eq!(vm.stack[vm.stack.len() - 1], value);
+        assert_eq!(vm.stack[vm.stack.len() - 2], value);
+    }
+
+    #[test]
+    fn dup16_ok() {
+        let mut vm = VM::default();
+        let value = U256::one();
+
+        let mut operations = vec![Operation::Push((1, value))];
+        operations.extend(vec![Operation::Push0; 15]);
+        operations.extend(vec![Operation::Dup(16), Operation::Stop]);
+
+        let bytecode = operations.iter().flat_map(Operation::to_bytecode).collect();
+
+        vm.execute(bytecode);
+
+        assert_eq!(vm.stack.len(), 17);
+        assert_eq!(vm.pc, 19);
+        assert_eq!(vm.stack[vm.stack.len() - 1], value);
+        assert_eq!(vm.stack[vm.stack.len() - 17], value);
+    }
+
+    #[test]
+    #[should_panic]
+    fn dup_panics_if_stack_underflow() {
+        let mut vm = VM::default();
+
+        let operations = vec![Operation::Dup(5), Operation::Stop];
+        let bytecode = operations.iter().flat_map(Operation::to_bytecode).collect();
+
+        vm.execute(bytecode);
+    }
+
+    #[test]
+    fn swap1_ok() {
+        let mut vm = VM::default();
+        let bottom = U256::from_big_endian(&[0xff]);
+        let top = U256::from_big_endian(&[0xee]);
+
+        let operations = [
+            Operation::Push((1, bottom)),
+            Operation::Push((1, top)),
+            Operation::Swap(1),
+            Operation::Stop,
+        ];
+        let bytecode = operations.iter().flat_map(Operation::to_bytecode).collect();
+
+        vm.execute(bytecode);
+
+        assert_eq!(vm.stack.len(), 2);
+        assert_eq!(vm.pc, 6);
+        assert_eq!(vm.stack[0], top);
+        assert_eq!(vm.stack[1], bottom);
+    }
+
+    #[test]
+    fn swap16_ok() {
+        let mut vm = VM::default();
+        let bottom = U256::from_big_endian(&[0xff]);
+        let top = U256::from_big_endian(&[0xee]);
+
+        let mut operations = vec![Operation::Push((1, bottom))];
+        operations.extend(vec![Operation::Push0; 15]);
+        operations.extend(vec![Operation::Push((1, top))]);
+        operations.extend(vec![Operation::Swap(16), Operation::Stop]);
+
+        let bytecode = operations.iter().flat_map(Operation::to_bytecode).collect();
+
+        vm.execute(bytecode);
+
+        assert_eq!(vm.stack.len(), 17);
+        assert_eq!(vm.pc, 21);
+        assert_eq!(vm.stack[vm.stack.len() - 1], bottom);
+        assert_eq!(vm.stack[vm.stack.len() - 1 - 16], top);
+    }
+
+    #[test]
+    #[should_panic]
+    fn swap_panics_if_stack_underflow() {
+        let mut vm = VM::default();
+
+        let operations = vec![Operation::Swap(5), Operation::Stop];
+        let bytecode = operations.iter().flat_map(Operation::to_bytecode).collect();
+
+        vm.execute(bytecode);
     }
 }