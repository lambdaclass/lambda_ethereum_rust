use std::collections::HashMap;

use crate::{
    call_frame::CallFrame,
    constants::{REVERT_FOR_CALL, SUCCESS_FOR_CALL, SUCCESS_FOR_RETURN},
    memory::Memory,
    opcodes::Opcode,
    primitives::{Address, Bytes, U256, U512},
};
use sha3::{Digest, Keccak256};

#[derive(Clone, Default, Debug)]
pub struct Account {
    balance: U256,
    bytecode: Bytes,
}

impl Account {
    pub fn new(balance: U256, bytecode: Bytes) -> Self {
        Self { balance, bytecode }
    }
}

#[derive(Debug, Clone, Default)]
pub struct VM {
    pub call_frames: Vec<CallFrame>,
    pub accounts: HashMap<Address, Account>,
}

/// Shifts the value to the right by 255 bits and checks the most significant bit is a 1
fn is_negative(value: U256) -> bool {
    value.bit(255)
}
/// negates a number in two's complement
fn negate(value: U256) -> U256 {
    !value + U256::one()
}

impl VM {
    pub fn new(bytecode: Bytes, address: Address, balance: U256) -> Self {
        let initial_account = Account::new(balance, bytecode.clone());

        let initial_call_frame = CallFrame::new(bytecode);
        let mut accounts = HashMap::new();
        accounts.insert(address, initial_account);
        Self {
            call_frames: vec![initial_call_frame.clone()],
            accounts,
        }
    }

    pub fn execute(&mut self) {
        let mut current_call_frame = self.call_frames.pop().unwrap();
        loop {
            match current_call_frame.next_opcode().unwrap() {
                Opcode::STOP => break,
                Opcode::ADD => {
                    let augend = current_call_frame.stack.pop().unwrap();
                    let addend = current_call_frame.stack.pop().unwrap();
                    let sum = augend.overflowing_add(addend).0;
                    current_call_frame.stack.push(sum);
                }
                Opcode::MUL => {
                    let multiplicand = current_call_frame.stack.pop().unwrap();
                    let multiplier = current_call_frame.stack.pop().unwrap();
                    let product = multiplicand.overflowing_mul(multiplier).0;
                    current_call_frame.stack.push(product);
                }
                Opcode::SUB => {
                    let minuend = current_call_frame.stack.pop().unwrap();
                    let subtrahend = current_call_frame.stack.pop().unwrap();
                    let difference = minuend.overflowing_sub(subtrahend).0;
                    current_call_frame.stack.push(difference);
                }
                Opcode::DIV => {
                    let dividend = current_call_frame.stack.pop().unwrap();
                    let divisor = current_call_frame.stack.pop().unwrap();
                    if divisor.is_zero() {
                        current_call_frame.stack.push(U256::zero());
                        continue;
                    }
                    let quotient = dividend / divisor;
                    current_call_frame.stack.push(quotient);
                }
                Opcode::SDIV => {
                    let dividend = current_call_frame.stack.pop().unwrap();
                    let divisor = current_call_frame.stack.pop().unwrap();
                    if divisor.is_zero() {
                        current_call_frame.stack.push(U256::zero());
                        continue;
                    }

                    let dividend_is_negative = is_negative(dividend);
                    let divisor_is_negative = is_negative(divisor);
                    let dividend = if dividend_is_negative {
                        negate(dividend)
                    } else {
                        dividend
                    };
                    let divisor = if divisor_is_negative {
                        negate(divisor)
                    } else {
                        divisor
                    };
                    let quotient = dividend / divisor;
                    let quotient_is_negative = dividend_is_negative ^ divisor_is_negative;
                    let quotient = if quotient_is_negative {
                        negate(quotient)
                    } else {
                        quotient
                    };

                    current_call_frame.stack.push(quotient);
                }
                Opcode::MOD => {
                    let dividend = current_call_frame.stack.pop().unwrap();
                    let divisor = current_call_frame.stack.pop().unwrap();
                    if divisor.is_zero() {
                        current_call_frame.stack.push(U256::zero());
                        continue;
                    }
                    let remainder = dividend % divisor;
                    current_call_frame.stack.push(remainder);
                }
                Opcode::SMOD => {
                    let dividend = current_call_frame.stack.pop().unwrap();
                    let divisor = current_call_frame.stack.pop().unwrap();
                    if divisor.is_zero() {
                        current_call_frame.stack.push(U256::zero());
                        continue;
                    }

                    let dividend_is_negative = is_negative(dividend);
                    let divisor_is_negative = is_negative(divisor);
                    let dividend = if dividend_is_negative {
                        negate(dividend)
                    } else {
                        dividend
                    };
                    let divisor = if divisor_is_negative {
                        negate(divisor)
                    } else {
                        divisor
                    };
                    let remainder = dividend % divisor;
                    let remainder_is_negative = dividend_is_negative ^ divisor_is_negative;
                    let remainder = if remainder_is_negative {
                        negate(remainder)
                    } else {
                        remainder
                    };

                    current_call_frame.stack.push(remainder);
                }
                Opcode::ADDMOD => {
                    let augend = current_call_frame.stack.pop().unwrap();
                    let addend = current_call_frame.stack.pop().unwrap();
                    let divisor = current_call_frame.stack.pop().unwrap();
                    if divisor.is_zero() {
                        current_call_frame.stack.push(U256::zero());
                        continue;
                    }
                    let (sum, overflow) = augend.overflowing_add(addend);
                    let mut remainder = sum % divisor;
                    if overflow || remainder > divisor {
                        remainder = remainder.overflowing_sub(divisor).0;
                    }

                    current_call_frame.stack.push(remainder);
                }
                Opcode::MULMOD => {
                    let multiplicand = U512::from(current_call_frame.stack.pop().unwrap());

                    let multiplier = U512::from(current_call_frame.stack.pop().unwrap());
                    let divisor = U512::from(current_call_frame.stack.pop().unwrap());
                    if divisor.is_zero() {
                        current_call_frame.stack.push(U256::zero());
                        continue;
                    }

                    let (product, overflow) = multiplicand.overflowing_mul(multiplier);
                    let mut remainder = product % divisor;
                    if overflow || remainder > divisor {
                        remainder = remainder.overflowing_sub(divisor).0;
                    }
                    let mut result = Vec::new();
                    for byte in remainder.0.iter().take(4) {
                        let bytes = byte.to_le_bytes();
                        result.extend_from_slice(&bytes);
                    }
                    // before reverse we have something like [120, 255, 0, 0....]
                    // after reverse we get the [0, 0, ...., 255, 120] which is the correct order for the little endian u256
                    result.reverse();
                    let remainder = U256::from(result.as_slice());
                    current_call_frame.stack.push(remainder);
                }
                Opcode::EXP => {
                    let base = current_call_frame.stack.pop().unwrap();
                    let exponent = current_call_frame.stack.pop().unwrap();
                    let power = base.overflowing_pow(exponent).0;
                    current_call_frame.stack.push(power);
                }
                Opcode::SIGNEXTEND => {
                    let byte_size = current_call_frame.stack.pop().unwrap();
                    let value_to_extend = current_call_frame.stack.pop().unwrap();

                    let bits_per_byte = U256::from(8);
                    let sign_bit_position_on_byte = 7;
                    let max_byte_size = 31;

                    let byte_size = byte_size.min(U256::from(max_byte_size));
                    let sign_bit_index = bits_per_byte * byte_size + sign_bit_position_on_byte;
                    let is_negative = value_to_extend.bit(sign_bit_index.as_usize());
                    let sign_bit_mask = (U256::one() << sign_bit_index) - U256::one();
                    let result = if is_negative {
                        value_to_extend | !sign_bit_mask
                    } else {
                        value_to_extend & sign_bit_mask
                    };
                    current_call_frame.stack.push(result);
                }
                Opcode::LT => {
                    let lho = current_call_frame.stack.pop().unwrap();
                    let rho = current_call_frame.stack.pop().unwrap();
                    let result = if lho < rho { U256::one() } else { U256::zero() };
                    current_call_frame.stack.push(result);
                }
                Opcode::GT => {
                    let lho = current_call_frame.stack.pop().unwrap();
                    let rho = current_call_frame.stack.pop().unwrap();
                    let result = if lho > rho { U256::one() } else { U256::zero() };
                    current_call_frame.stack.push(result);
                }
                Opcode::SLT => {
                    let lho = current_call_frame.stack.pop().unwrap();
                    let rho = current_call_frame.stack.pop().unwrap();
                    let lho_is_negative = lho.bit(255);
                    let rho_is_negative = rho.bit(255);
                    let result = if lho_is_negative == rho_is_negative {
                        // if both have the same sign, compare their magnitudes
                        if lho < rho {
                            U256::one()
                        } else {
                            U256::zero()
                        }
                    } else {
                        // if they have different signs, the negative number is smaller
                        if lho_is_negative {
                            U256::one()
                        } else {
                            U256::zero()
                        }
                    };
                    current_call_frame.stack.push(result);
                }
                Opcode::SGT => {
                    let lho = current_call_frame.stack.pop().unwrap();
                    let rho = current_call_frame.stack.pop().unwrap();
                    let lho_is_negative = lho.bit(255);
                    let rho_is_negative = rho.bit(255);
                    let result = if lho_is_negative == rho_is_negative {
                        // if both have the same sign, compare their magnitudes
                        if lho > rho {
                            U256::one()
                        } else {
                            U256::zero()
                        }
                    } else {
                        // if they have different signs, the positive number is bigger
                        if rho_is_negative {
                            U256::one()
                        } else {
                            U256::zero()
                        }
                    };
                    current_call_frame.stack.push(result);
                }
                Opcode::EQ => {
                    let lho = current_call_frame.stack.pop().unwrap();
                    let rho = current_call_frame.stack.pop().unwrap();
                    let result = if lho == rho {
                        U256::one()
                    } else {
                        U256::zero()
                    };
                    current_call_frame.stack.push(result);
                }
                Opcode::ISZERO => {
                    let operand = current_call_frame.stack.pop().unwrap();
                    let result = if operand == U256::zero() {
                        U256::one()
                    } else {
                        U256::zero()
                    };
                    current_call_frame.stack.push(result);
                }
                Opcode::KECCAK256 => {
                    let offset = current_call_frame.stack.pop().unwrap().try_into().unwrap();
                    let size = current_call_frame.stack.pop().unwrap().try_into().unwrap();
                    let value_bytes = current_call_frame.memory.load_range(offset, size);

                    let mut hasher = Keccak256::new();
                    hasher.update(value_bytes);
                    let result = hasher.finalize();
                    current_call_frame
                        .stack
                        .push(U256::from_big_endian(&result));
                }
                Opcode::CALLDATALOAD => {
                    let offset = current_call_frame.stack.pop().unwrap().try_into().unwrap();
                    let value = current_call_frame.calldata.load(offset);
                    current_call_frame.stack.push(value);
                }
                Opcode::CALLDATASIZE => {
                    current_call_frame
                        .stack
                        .push(current_call_frame.calldata.size());
                }
                Opcode::CALLDATACOPY => {
                    let dest_offset = current_call_frame.stack.pop().unwrap().try_into().unwrap();
                    let calldata_offset =
                        current_call_frame.stack.pop().unwrap().try_into().unwrap();
                    let size: usize = current_call_frame.stack.pop().unwrap().try_into().unwrap();
                    if size == 0 {
                        continue;
                    }
                    let data = current_call_frame
                        .calldata
                        .load_range(calldata_offset, size);

                    current_call_frame.memory.store_bytes(dest_offset, &data);
                }
                Opcode::RETURNDATASIZE => {
                    current_call_frame
                        .stack
                        .push(current_call_frame.returndata.size());
                }
                Opcode::RETURNDATACOPY => {
                    let dest_offset = current_call_frame.stack.pop().unwrap().try_into().unwrap();
                    let returndata_offset =
                        current_call_frame.stack.pop().unwrap().try_into().unwrap();
                    let size: usize = current_call_frame.stack.pop().unwrap().try_into().unwrap();
                    if size == 0 {
                        continue;
                    }
                    let data = current_call_frame
                        .returndata
                        .load_range(returndata_offset, size);
                    current_call_frame.memory.store_bytes(dest_offset, &data);
                }
                Opcode::JUMP => {
                    let jump_address = current_call_frame.stack.pop().unwrap();
                    current_call_frame.jump(jump_address);
                }
                Opcode::JUMPI => {
                    let jump_address = current_call_frame.stack.pop().unwrap();
                    let condition = current_call_frame.stack.pop().unwrap();
                    if condition != U256::zero() {
                        current_call_frame.jump(jump_address);
                    }
                }
                Opcode::JUMPDEST => {
                    // just consume some gas, jumptable written at the start
                }
                Opcode::PC => {
                    current_call_frame
                        .stack
                        .push(U256::from(current_call_frame.pc - 1));
                }
                Opcode::PUSH0 => {
                    current_call_frame.stack.push(U256::zero());
                }
                // PUSHn
                op if (Opcode::PUSH1..Opcode::PUSH32).contains(&op) => {
                    let n_bytes = (op as u8) - (Opcode::PUSH1 as u8) + 1;
                    let next_n_bytes = current_call_frame
                        .bytecode
                        .get(current_call_frame.pc()..current_call_frame.pc() + n_bytes as usize)
                        .expect("invalid bytecode");
                    let value_to_push = U256::from(next_n_bytes);
                    current_call_frame.stack.push(value_to_push);
                    current_call_frame.increment_pc_by(n_bytes as usize);
                }
                Opcode::PUSH32 => {
                    let next_32_bytes = current_call_frame
                        .bytecode
                        .get(current_call_frame.pc()..current_call_frame.pc() + 32)
                        .unwrap();
                    let value_to_push = U256::from(next_32_bytes);
                    current_call_frame.stack.push(value_to_push);
                    current_call_frame.increment_pc_by(32);
                }
                Opcode::AND => {
                    // spend_gas(3);
                    let a = current_call_frame.stack.pop().unwrap();
                    let b = current_call_frame.stack.pop().unwrap();
                    current_call_frame.stack.push(a & b);
                }
                Opcode::OR => {
                    // spend_gas(3);
                    let a = current_call_frame.stack.pop().unwrap();
                    let b = current_call_frame.stack.pop().unwrap();
                    current_call_frame.stack.push(a | b);
                }
                Opcode::XOR => {
                    // spend_gas(3);
                    let a = current_call_frame.stack.pop().unwrap();
                    let b = current_call_frame.stack.pop().unwrap();
                    current_call_frame.stack.push(a ^ b);
                }
                Opcode::NOT => {
                    // spend_gas(3);
                    let a = current_call_frame.stack.pop().unwrap();
                    current_call_frame.stack.push(!a);
                }
                Opcode::BYTE => {
                    // spend_gas(3);
                    let op1 = current_call_frame.stack.pop().unwrap();
                    let op2 = current_call_frame.stack.pop().unwrap();

                    let byte_index = op1.try_into().unwrap_or(usize::MAX);

                    if byte_index < 32 {
                        current_call_frame
                            .stack
                            .push(U256::from(op2.byte(31 - byte_index)));
                    } else {
                        current_call_frame.stack.push(U256::zero());
                    }
                }
                Opcode::SHL => {
                    // spend_gas(3);
                    let shift = current_call_frame.stack.pop().unwrap();
                    let value = current_call_frame.stack.pop().unwrap();
                    if shift < U256::from(256) {
                        current_call_frame.stack.push(value << shift);
                    } else {
                        current_call_frame.stack.push(U256::zero());
                    }
                }
                Opcode::SHR => {
                    // spend_gas(3);
                    let shift = current_call_frame.stack.pop().unwrap();
                    let value = current_call_frame.stack.pop().unwrap();
                    if shift < U256::from(256) {
                        current_call_frame.stack.push(value >> shift);
                    } else {
                        current_call_frame.stack.push(U256::zero());
                    }
                }
                Opcode::SAR => {
                    let shift = current_call_frame.stack.pop().unwrap();
                    let value = current_call_frame.stack.pop().unwrap();
                    let res = if shift < U256::from(256) {
                        arithmetic_shift_right(value, shift)
                    } else if value.bit(255) {
                        U256::MAX
                    } else {
                        U256::zero()
                    };
                    current_call_frame.stack.push(res);
                }
                // DUPn
                op if (Opcode::DUP1..=Opcode::DUP16).contains(&op) => {
                    let depth = (op as u8) - (Opcode::DUP1 as u8) + 1;
                    assert!(
                        current_call_frame.stack.len().ge(&(depth as usize)),
                        "stack underflow: not enough values on the stack"
                    );
                    let value_at_depth = current_call_frame
                        .stack
                        .get(current_call_frame.stack.len() - depth as usize)
                        .unwrap();
                    current_call_frame.stack.push(*value_at_depth);
                }
                // SWAPn
                op if (Opcode::SWAP1..=Opcode::SWAP16).contains(&op) => {
                    let depth = (op as u8) - (Opcode::SWAP1 as u8) + 1;
                    assert!(
                        current_call_frame.stack.len().ge(&(depth as usize)),
                        "stack underflow: not enough values on the stack"
                    );
                    let stack_top_index = current_call_frame.stack.len();
                    let to_swap_index = stack_top_index.checked_sub(depth as usize).unwrap();
                    current_call_frame
                        .stack
                        .swap(stack_top_index - 1, to_swap_index - 1);
                }
                Opcode::POP => {
                    current_call_frame.stack.pop().unwrap();
                }
                Opcode::MLOAD => {
                    // spend_gas(3);
                    let offset = current_call_frame.stack.pop().unwrap().try_into().unwrap();
                    let value = current_call_frame.memory.load(offset);
                    current_call_frame.stack.push(value);
                }
                Opcode::MSTORE => {
                    // spend_gas(3);
                    let offset = current_call_frame.stack.pop().unwrap().try_into().unwrap();
                    let value = current_call_frame.stack.pop().unwrap();
                    let mut value_bytes = [0u8; 32];
                    value.to_big_endian(&mut value_bytes);

                    current_call_frame.memory.store_bytes(offset, &value_bytes);
                }
                Opcode::MSTORE8 => {
                    // spend_gas(3);
                    let offset = current_call_frame.stack.pop().unwrap().try_into().unwrap();
                    let value = current_call_frame.stack.pop().unwrap();
                    let mut value_bytes = [0u8; 32];
                    value.to_big_endian(&mut value_bytes);

                    current_call_frame
                        .memory
                        .store_bytes(offset, value_bytes[31..32].as_ref());
                }
                Opcode::MSIZE => {
                    // spend_gas(2);
                    current_call_frame
                        .stack
                        .push(current_call_frame.memory.size());
                }
                Opcode::MCOPY => {
                    // spend_gas(3) + dynamic gas
                    let dest_offset = current_call_frame.stack.pop().unwrap().try_into().unwrap();
                    let src_offset = current_call_frame.stack.pop().unwrap().try_into().unwrap();
                    let size = current_call_frame.stack.pop().unwrap().try_into().unwrap();
                    if size == 0 {
                        continue;
                    }
                    current_call_frame
                        .memory
                        .copy(src_offset, dest_offset, size);
                }
                Opcode::CALL => {
                    let gas = current_call_frame.stack.pop().unwrap();
                    let address =
                        Address::from_low_u64_be(current_call_frame.stack.pop().unwrap().low_u64());
                    let value = current_call_frame.stack.pop().unwrap();
                    let args_offset = current_call_frame.stack.pop().unwrap().try_into().unwrap();
                    let args_size = current_call_frame.stack.pop().unwrap().try_into().unwrap();
                    let ret_offset = current_call_frame.stack.pop().unwrap().try_into().unwrap();
                    let ret_size = current_call_frame.stack.pop().unwrap().try_into().unwrap();
                    // check balance
                    if self.balance(&current_call_frame.msg_sender) < value {
                        current_call_frame.stack.push(U256::from(REVERT_FOR_CALL));
                        continue;
                    }
                    // transfer value
                    // transfer(&current_call_frame.msg_sender, &address, value);
                    let callee_bytecode = self.get_account_bytecode(&address);
                    if callee_bytecode.is_empty() {
                        current_call_frame.stack.push(U256::from(SUCCESS_FOR_CALL));
                        continue;
                    }
                    let calldata = Memory::new_from_vec(
                        current_call_frame.memory.load_range(args_offset, args_size),
                    );

                    let new_call_frame = CallFrame {
                        gas,
                        msg_sender: current_call_frame.msg_sender, // caller remains the msg_sender
                        callee: address,
                        bytecode: callee_bytecode,
                        msg_value: value,
                        calldata,
                        is_static: current_call_frame.is_static,
                        ..Default::default()
                    };
                    current_call_frame.return_data_offset = Some(ret_offset);
                    current_call_frame.return_data_size = Some(ret_size);
                    self.call_frames.push(current_call_frame.clone());
                    current_call_frame = new_call_frame;
                }
                Opcode::CALLCODE => {}
                Opcode::RETURN => {
                    println!("Callframe: {:?}", current_call_frame);
                    let offset = current_call_frame.stack.pop().unwrap().try_into().unwrap();
                    let size = current_call_frame.stack.pop().unwrap().try_into().unwrap();
                    let return_data = current_call_frame.memory.load_range(offset, size);
                    if let Some(mut parent_call_frame) = self.call_frames.pop() {
                        if let (Some(ret_offset), Some(_ret_size)) = (
                            parent_call_frame.return_data_offset,
                            parent_call_frame.return_data_size,
                        ) {
                            parent_call_frame
                                .returndata
                                .store_bytes(ret_offset, &return_data);
                        }
                        parent_call_frame.stack.push(U256::from(SUCCESS_FOR_RETURN));
                        parent_call_frame.return_data_offset = None;
                        parent_call_frame.return_data_size = None;
                        current_call_frame = parent_call_frame.clone();
                    } else {
                        // excecution completed (?)
                        current_call_frame
                            .stack
                            .push(U256::from(SUCCESS_FOR_RETURN));
                        break;
                    }
                }
<<<<<<< HEAD
                Opcode::DELEGATECALL => {}
                Opcode::STATICCALL => {
                    let gas = current_call_frame.stack.pop().unwrap();
                    let address =
                        Address::from_low_u64_be(current_call_frame.stack.pop().unwrap().low_u64());
                    let value = current_call_frame.stack.pop().unwrap();
                    let args_offset = current_call_frame.stack.pop().unwrap().try_into().unwrap();
                    let args_size = current_call_frame.stack.pop().unwrap().try_into().unwrap();
                    let ret_offset = current_call_frame.stack.pop().unwrap().try_into().unwrap();
                    let ret_size = current_call_frame.stack.pop().unwrap().try_into().unwrap();

                    // check balance
                    if self.balance(&current_call_frame.msg_sender) < value {
                        current_call_frame.stack.push(U256::from(REVERT_FOR_CALL));
                        continue;
                    }

                    // transfer value
                    // transfer(&current_call_frame.msg_sender, &address, value);

                    let callee_bytecode = self.get_account_bytecode(&address);

                    if callee_bytecode.is_empty() {
                        current_call_frame.stack.push(U256::from(SUCCESS_FOR_CALL));
                        continue;
                    }

                    let calldata = current_call_frame
                        .memory
                        .load_range(args_offset, args_size)
                        .into();

                    let new_call_frame = CallFrame {
                        gas,
                        msg_sender: current_call_frame.msg_sender, // caller remains the msg_sender
                        callee: address,
                        bytecode: callee_bytecode,
                        msg_value: value,
                        calldata,
                        is_static: true,
                        ..Default::default()
                    };

                    current_call_frame.return_data_offset = Some(ret_offset);
                    current_call_frame.return_data_size = Some(ret_size);

                    self.call_frames.push(current_call_frame.clone());
                    current_call_frame = new_call_frame;
=======
                Opcode::TLOAD => {
                    let key = current_call_frame.stack.pop().unwrap();
                    let value = current_call_frame
                        .transient_storage
                        .get(&(current_call_frame.msg_sender, key))
                        .cloned()
                        .unwrap_or(U256::zero());

                    current_call_frame.stack.push(value);
                }
                Opcode::TSTORE => {
                    let key = current_call_frame.stack.pop().unwrap();
                    let value = current_call_frame.stack.pop().unwrap();

                    current_call_frame
                        .transient_storage
                        .insert((current_call_frame.msg_sender, key), value);
>>>>>>> 642fba96
                }
                _ => unimplemented!(),
            }
        }
        self.call_frames.push(current_call_frame);
    }

    pub fn current_call_frame_mut(&mut self) -> &mut CallFrame {
        self.call_frames.last_mut().unwrap()
    }

    fn get_account_bytecode(&mut self, address: &Address) -> Bytes {
        self.accounts
            .get(address)
            .map_or(Bytes::new(), |acc| acc.bytecode.clone())
    }

    fn balance(&mut self, address: &Address) -> U256 {
        self.accounts
            .get(address)
            .map_or(U256::zero(), |acc| acc.balance)
    }

    pub fn add_account(&mut self, address: Address, account: Account) {
        self.accounts.insert(address, account);
    }
}

pub fn arithmetic_shift_right(value: U256, shift: U256) -> U256 {
    let shift_usize: usize = shift.try_into().unwrap(); // we know its not bigger than 256

    if value.bit(255) {
        // if negative fill with 1s
        let shifted = value >> shift_usize;
        let mask = U256::MAX << (256 - shift_usize);
        shifted | mask
    } else {
        value >> shift_usize
    }
}<|MERGE_RESOLUTION|>--- conflicted
+++ resolved
@@ -600,7 +600,6 @@
                         break;
                     }
                 }
-<<<<<<< HEAD
                 Opcode::DELEGATECALL => {}
                 Opcode::STATICCALL => {
                     let gas = current_call_frame.stack.pop().unwrap();
@@ -649,7 +648,7 @@
 
                     self.call_frames.push(current_call_frame.clone());
                     current_call_frame = new_call_frame;
-=======
+                }
                 Opcode::TLOAD => {
                     let key = current_call_frame.stack.pop().unwrap();
                     let value = current_call_frame
@@ -667,7 +666,6 @@
                     current_call_frame
                         .transient_storage
                         .insert((current_call_frame.msg_sender, key), value);
->>>>>>> 642fba96
                 }
                 _ => unimplemented!(),
             }
