--- conflicted
+++ resolved
@@ -5,13 +5,8 @@
 
 use crate::{
     block::{BlockEnv, LAST_AVAILABLE_BLOCK_LIMIT},
-<<<<<<< HEAD
-    call_frame::CallFrame,
+    call_frame::{CallFrame, Log},
     constants::*,
-=======
-    call_frame::{CallFrame, Log},
-    constants::{REVERT_FOR_CALL, SUCCESS_FOR_CALL, SUCCESS_FOR_RETURN},
->>>>>>> 48ce4893
     opcodes::Opcode,
 };
 use bytes::Bytes;
@@ -765,6 +760,29 @@
                     };
                     current_call_frame.logs.push(log);
                 }
+                op if (Opcode::LOG0..=Opcode::LOG4).contains(&op) => {
+                    if current_call_frame.is_static {
+                        panic!("Cannot create log in static context"); // should return an error and halt
+                    }
+
+                    let number_of_topics = (op as u8) - (Opcode::LOG0 as u8);
+                    let offset = current_call_frame.stack.pop().unwrap().try_into().unwrap();
+                    let size = current_call_frame.stack.pop().unwrap().try_into().unwrap();
+                    let topics = (0..number_of_topics)
+                        .map(|_| {
+                            let topic = current_call_frame.stack.pop().unwrap().as_u32();
+                            H32::from_slice(topic.to_be_bytes().as_ref())
+                        })
+                        .collect();
+
+                    let data = current_call_frame.memory.load_range(offset, size);
+                    let log = Log {
+                        address: current_call_frame.msg_sender, // Should change the addr if we are on a Call/Create transaction (Call should be the contract we are calling, Create should be the original caller)
+                        topics,
+                        data: Bytes::from(data),
+                    };
+                    current_call_frame.logs.push(log);
+                }
                 Opcode::MLOAD => {
                     let offset = current_call_frame.stack.pop().unwrap().try_into().unwrap();
                     let memory_expansion_cost =
