use std::collections::HashMap;

use crate::{
<<<<<<< HEAD
    block::{BlockEnv, LAST_AVAILABLE_BLOCK_LIMIT},
    call_frame::CallFrame,
    opcodes::Opcode,
};
use bytes::Bytes;
use ethereum_types::{Address, H256, U256, U512};
use sha3::{Digest, Keccak256};

pub type Db = HashMap<U256, H256>;
=======
    call_frame::CallFrame,
    constants::{REVERT_FOR_CALL, SUCCESS_FOR_CALL, SUCCESS_FOR_RETURN},
    opcodes::Opcode,
    primitives::{Address, Bytes, U256, U512},
};
use sha3::{Digest, Keccak256};

#[derive(Clone, Default, Debug)]
pub struct Account {
    balance: U256,
    bytecode: Bytes,
}

impl Account {
    pub fn new(balance: U256, bytecode: Bytes) -> Self {
        Self { balance, bytecode }
    }
}
>>>>>>> 7fce6b2b

#[derive(Debug, Clone, Default)]
pub struct VM {
    pub call_frames: Vec<CallFrame>,
<<<<<<< HEAD
    pub block_env: BlockEnv,
    pub db: Db,
=======
    pub accounts: HashMap<Address, Account>, // change to Address
>>>>>>> 7fce6b2b
}

/// Shifts the value to the right by 255 bits and checks the most significant bit is a 1
fn is_negative(value: U256) -> bool {
    value.bit(255)
}
/// negates a number in two's complement
fn negate(value: U256) -> U256 {
    !value + U256::one()
}

fn address_to_word(address: Address) -> U256 {
    let mut word = [0; 32];
    word[12..].copy_from_slice(address.0.as_slice());
    U256::from_big_endian(&word)
}

impl VM {
    pub fn new(bytecode: Bytes, address: Address, balance: U256) -> Self {
        let initial_account = Account::new(balance, bytecode.clone());

        let initial_call_frame = CallFrame::new(bytecode);
        let mut accounts = HashMap::new();
        accounts.insert(address, initial_account);
        Self {
<<<<<<< HEAD
            call_frames: vec![initial_call_frame],
            block_env: Default::default(),
            db: Default::default(),
=======
            call_frames: vec![initial_call_frame.clone()],
            accounts,
>>>>>>> 7fce6b2b
        }
    }

    pub fn execute(&mut self) {
<<<<<<< HEAD
        let block_env = &self.block_env;
        let current_call_frame = self.call_frames.last_mut().unwrap();
=======
        let mut current_call_frame = self.call_frames.pop().unwrap();
>>>>>>> 7fce6b2b
        loop {
            match current_call_frame.next_opcode().unwrap() {
                Opcode::STOP => break,
                Opcode::ADD => {
                    let augend = current_call_frame.stack.pop().unwrap();
                    let addend = current_call_frame.stack.pop().unwrap();
                    let sum = augend.overflowing_add(addend).0;
                    current_call_frame.stack.push(sum);
                }
                Opcode::MUL => {
                    let multiplicand = current_call_frame.stack.pop().unwrap();
                    let multiplier = current_call_frame.stack.pop().unwrap();
                    let product = multiplicand.overflowing_mul(multiplier).0;
                    current_call_frame.stack.push(product);
                }
                Opcode::SUB => {
                    let minuend = current_call_frame.stack.pop().unwrap();
                    let subtrahend = current_call_frame.stack.pop().unwrap();
                    let difference = minuend.overflowing_sub(subtrahend).0;
                    current_call_frame.stack.push(difference);
                }
                Opcode::DIV => {
                    let dividend = current_call_frame.stack.pop().unwrap();
                    let divisor = current_call_frame.stack.pop().unwrap();
                    if divisor.is_zero() {
                        current_call_frame.stack.push(U256::zero());
                        continue;
                    }
                    let quotient = dividend / divisor;
                    current_call_frame.stack.push(quotient);
                }
                Opcode::SDIV => {
                    let dividend = current_call_frame.stack.pop().unwrap();
                    let divisor = current_call_frame.stack.pop().unwrap();
                    if divisor.is_zero() {
                        current_call_frame.stack.push(U256::zero());
                        continue;
                    }

                    let dividend_is_negative = is_negative(dividend);
                    let divisor_is_negative = is_negative(divisor);
                    let dividend = if dividend_is_negative {
                        negate(dividend)
                    } else {
                        dividend
                    };
                    let divisor = if divisor_is_negative {
                        negate(divisor)
                    } else {
                        divisor
                    };
                    let quotient = dividend / divisor;
                    let quotient_is_negative = dividend_is_negative ^ divisor_is_negative;
                    let quotient = if quotient_is_negative {
                        negate(quotient)
                    } else {
                        quotient
                    };

                    current_call_frame.stack.push(quotient);
                }
                Opcode::MOD => {
                    let dividend = current_call_frame.stack.pop().unwrap();
                    let divisor = current_call_frame.stack.pop().unwrap();
                    if divisor.is_zero() {
                        current_call_frame.stack.push(U256::zero());
                        continue;
                    }
                    let remainder = dividend % divisor;
                    current_call_frame.stack.push(remainder);
                }
                Opcode::SMOD => {
                    let dividend = current_call_frame.stack.pop().unwrap();
                    let divisor = current_call_frame.stack.pop().unwrap();
                    if divisor.is_zero() {
                        current_call_frame.stack.push(U256::zero());
                        continue;
                    }

                    let dividend_is_negative = is_negative(dividend);
                    let divisor_is_negative = is_negative(divisor);
                    let dividend = if dividend_is_negative {
                        negate(dividend)
                    } else {
                        dividend
                    };
                    let divisor = if divisor_is_negative {
                        negate(divisor)
                    } else {
                        divisor
                    };
                    let remainder = dividend % divisor;
                    let remainder_is_negative = dividend_is_negative ^ divisor_is_negative;
                    let remainder = if remainder_is_negative {
                        negate(remainder)
                    } else {
                        remainder
                    };

                    current_call_frame.stack.push(remainder);
                }
                Opcode::ADDMOD => {
                    let augend = current_call_frame.stack.pop().unwrap();
                    let addend = current_call_frame.stack.pop().unwrap();
                    let divisor = current_call_frame.stack.pop().unwrap();
                    if divisor.is_zero() {
                        current_call_frame.stack.push(U256::zero());
                        continue;
                    }
                    let (sum, overflow) = augend.overflowing_add(addend);
                    let mut remainder = sum % divisor;
                    if overflow || remainder > divisor {
                        remainder = remainder.overflowing_sub(divisor).0;
                    }

                    current_call_frame.stack.push(remainder);
                }
                Opcode::MULMOD => {
                    let multiplicand = U512::from(current_call_frame.stack.pop().unwrap());

                    let multiplier = U512::from(current_call_frame.stack.pop().unwrap());
                    let divisor = U512::from(current_call_frame.stack.pop().unwrap());
                    if divisor.is_zero() {
                        current_call_frame.stack.push(U256::zero());
                        continue;
                    }

                    let (product, overflow) = multiplicand.overflowing_mul(multiplier);
                    let mut remainder = product % divisor;
                    if overflow || remainder > divisor {
                        remainder = remainder.overflowing_sub(divisor).0;
                    }
                    let mut result = Vec::new();
                    for byte in remainder.0.iter().take(4) {
                        let bytes = byte.to_le_bytes();
                        result.extend_from_slice(&bytes);
                    }
                    // before reverse we have something like [120, 255, 0, 0....]
                    // after reverse we get the [0, 0, ...., 255, 120] which is the correct order for the little endian u256
                    result.reverse();
                    let remainder = U256::from(result.as_slice());
                    current_call_frame.stack.push(remainder);
                }
                Opcode::EXP => {
                    let base = current_call_frame.stack.pop().unwrap();
                    let exponent = current_call_frame.stack.pop().unwrap();
                    let power = base.overflowing_pow(exponent).0;
                    current_call_frame.stack.push(power);
                }
                Opcode::SIGNEXTEND => {
                    let byte_size = current_call_frame.stack.pop().unwrap();
                    let value_to_extend = current_call_frame.stack.pop().unwrap();

                    let bits_per_byte = U256::from(8);
                    let sign_bit_position_on_byte = 7;
                    let max_byte_size = 31;

                    let byte_size = byte_size.min(U256::from(max_byte_size));
                    let sign_bit_index = bits_per_byte * byte_size + sign_bit_position_on_byte;
                    let is_negative = value_to_extend.bit(sign_bit_index.as_usize());
                    let sign_bit_mask = (U256::one() << sign_bit_index) - U256::one();
                    let result = if is_negative {
                        value_to_extend | !sign_bit_mask
                    } else {
                        value_to_extend & sign_bit_mask
                    };
                    current_call_frame.stack.push(result);
                }
                Opcode::LT => {
                    let lho = current_call_frame.stack.pop().unwrap();
                    let rho = current_call_frame.stack.pop().unwrap();
                    let result = if lho < rho { U256::one() } else { U256::zero() };
                    current_call_frame.stack.push(result);
                }
                Opcode::GT => {
                    let lho = current_call_frame.stack.pop().unwrap();
                    let rho = current_call_frame.stack.pop().unwrap();
                    let result = if lho > rho { U256::one() } else { U256::zero() };
                    current_call_frame.stack.push(result);
                }
                Opcode::SLT => {
                    let lho = current_call_frame.stack.pop().unwrap();
                    let rho = current_call_frame.stack.pop().unwrap();
                    let lho_is_negative = lho.bit(255);
                    let rho_is_negative = rho.bit(255);
                    let result = if lho_is_negative == rho_is_negative {
                        // if both have the same sign, compare their magnitudes
                        if lho < rho {
                            U256::one()
                        } else {
                            U256::zero()
                        }
                    } else {
                        // if they have different signs, the negative number is smaller
                        if lho_is_negative {
                            U256::one()
                        } else {
                            U256::zero()
                        }
                    };
                    current_call_frame.stack.push(result);
                }
                Opcode::SGT => {
                    let lho = current_call_frame.stack.pop().unwrap();
                    let rho = current_call_frame.stack.pop().unwrap();
                    let lho_is_negative = lho.bit(255);
                    let rho_is_negative = rho.bit(255);
                    let result = if lho_is_negative == rho_is_negative {
                        // if both have the same sign, compare their magnitudes
                        if lho > rho {
                            U256::one()
                        } else {
                            U256::zero()
                        }
                    } else {
                        // if they have different signs, the positive number is bigger
                        if rho_is_negative {
                            U256::one()
                        } else {
                            U256::zero()
                        }
                    };
                    current_call_frame.stack.push(result);
                }
                Opcode::EQ => {
                    let lho = current_call_frame.stack.pop().unwrap();
                    let rho = current_call_frame.stack.pop().unwrap();
                    let result = if lho == rho {
                        U256::one()
                    } else {
                        U256::zero()
                    };
                    current_call_frame.stack.push(result);
                }
                Opcode::ISZERO => {
                    let operand = current_call_frame.stack.pop().unwrap();
                    let result = if operand == U256::zero() {
                        U256::one()
                    } else {
                        U256::zero()
                    };
                    current_call_frame.stack.push(result);
                }
                Opcode::KECCAK256 => {
                    let offset = current_call_frame.stack.pop().unwrap().try_into().unwrap();
                    let size = current_call_frame.stack.pop().unwrap().try_into().unwrap();
                    let value_bytes = current_call_frame.memory.load_range(offset, size);

                    let mut hasher = Keccak256::new();
                    hasher.update(value_bytes);
                    let result = hasher.finalize();
                    current_call_frame
                        .stack
                        .push(U256::from_big_endian(&result));
                }
                Opcode::JUMP => {
                    let jump_address = current_call_frame.stack.pop().unwrap();
                    current_call_frame.jump(jump_address);
                }
                Opcode::JUMPI => {
                    let jump_address = current_call_frame.stack.pop().unwrap();
                    let condition = current_call_frame.stack.pop().unwrap();
                    if condition != U256::zero() {
                        current_call_frame.jump(jump_address);
                    }
                }
                Opcode::JUMPDEST => {
                    // just consume some gas, jumptable written at the start
                }
                Opcode::PC => {
                    current_call_frame
                        .stack
                        .push(U256::from(current_call_frame.pc - 1));
                }
                Opcode::BLOCKHASH => {
                    let block_number = current_call_frame.stack.pop().unwrap();

                    // If number is not in the valid range (last 256 blocks), return zero.
                    if block_number
                        < block_env
                            .number
                            .saturating_sub(U256::from(LAST_AVAILABLE_BLOCK_LIMIT))
                        || block_number >= block_env.number
                    {
                        current_call_frame.stack.push(U256::zero());
                        continue;
                    }

                    if let Some(block_hash) = self.db.get(&block_number) {
                        current_call_frame
                            .stack
                            .push(U256::from_big_endian(&block_hash.0));
                    } else {
                        current_call_frame.stack.push(U256::zero());
                    };
                }
                Opcode::COINBASE => {
                    let coinbase = block_env.coinbase;
                    current_call_frame.stack.push(address_to_word(coinbase));
                }
                Opcode::TIMESTAMP => {
                    let timestamp = block_env.timestamp;
                    current_call_frame.stack.push(timestamp);
                }
                Opcode::NUMBER => {
                    let block_number = block_env.number;
                    current_call_frame.stack.push(block_number);
                }
                Opcode::PREVRANDAO => {
                    let randao = block_env.prev_randao.unwrap_or_default();
                    current_call_frame
                        .stack
                        .push(U256::from_big_endian(randao.0.as_slice()));
                }
                Opcode::GASLIMIT => {
                    let gas_limit = block_env.gas_limit;
                    current_call_frame.stack.push(U256::from(gas_limit));
                }
                Opcode::CHAINID => {
                    let chain_id = block_env.chain_id;
                    current_call_frame.stack.push(U256::from(chain_id));
                }
                Opcode::SELFBALANCE => {
                    // TODO: when we have accounts implemented
                }
                Opcode::BASEFEE => {
                    let base_fee = block_env.base_fee_per_gas;
                    current_call_frame.stack.push(base_fee);
                }
                Opcode::BLOBHASH => {
                    // TODO: when we have tx implemented
                }
                Opcode::BLOBBASEFEE => {
                    let blob_base_fee = block_env.calculate_blob_gas_price();
                    current_call_frame.stack.push(blob_base_fee);
                }
                Opcode::PUSH0 => {
                    current_call_frame.stack.push(U256::zero());
                }
                // PUSHn
                op if (Opcode::PUSH1..Opcode::PUSH32).contains(&op) => {
                    let n_bytes = (op as u8) - (Opcode::PUSH1 as u8) + 1;
                    let next_n_bytes = current_call_frame
                        .bytecode
                        .get(current_call_frame.pc()..current_call_frame.pc() + n_bytes as usize)
                        .expect("invalid bytecode");
                    let value_to_push = U256::from(next_n_bytes);
                    current_call_frame.stack.push(value_to_push);
                    current_call_frame.increment_pc_by(n_bytes as usize);
                }
                Opcode::PUSH32 => {
                    let next_32_bytes = current_call_frame
                        .bytecode
                        .get(current_call_frame.pc()..current_call_frame.pc() + 32)
                        .unwrap();
                    let value_to_push = U256::from(next_32_bytes);
                    current_call_frame.stack.push(value_to_push);
                    current_call_frame.increment_pc_by(32);
                }
                Opcode::AND => {
                    // spend_gas(3);
                    let a = current_call_frame.stack.pop().unwrap();
                    let b = current_call_frame.stack.pop().unwrap();
                    current_call_frame.stack.push(a & b);
                }
                Opcode::OR => {
                    // spend_gas(3);
                    let a = current_call_frame.stack.pop().unwrap();
                    let b = current_call_frame.stack.pop().unwrap();
                    current_call_frame.stack.push(a | b);
                }
                Opcode::XOR => {
                    // spend_gas(3);
                    let a = current_call_frame.stack.pop().unwrap();
                    let b = current_call_frame.stack.pop().unwrap();
                    current_call_frame.stack.push(a ^ b);
                }
                Opcode::NOT => {
                    // spend_gas(3);
                    let a = current_call_frame.stack.pop().unwrap();
                    current_call_frame.stack.push(!a);
                }
                Opcode::BYTE => {
                    // spend_gas(3);
                    let op1 = current_call_frame.stack.pop().unwrap();
                    let op2 = current_call_frame.stack.pop().unwrap();

                    let byte_index = op1.try_into().unwrap_or(usize::MAX);

                    if byte_index < 32 {
                        current_call_frame
                            .stack
                            .push(U256::from(op2.byte(31 - byte_index)));
                    } else {
                        current_call_frame.stack.push(U256::zero());
                    }
                }
                Opcode::SHL => {
                    // spend_gas(3);
                    let shift = current_call_frame.stack.pop().unwrap();
                    let value = current_call_frame.stack.pop().unwrap();
                    if shift < U256::from(256) {
                        current_call_frame.stack.push(value << shift);
                    } else {
                        current_call_frame.stack.push(U256::zero());
                    }
                }
                Opcode::SHR => {
                    // spend_gas(3);
                    let shift = current_call_frame.stack.pop().unwrap();
                    let value = current_call_frame.stack.pop().unwrap();
                    if shift < U256::from(256) {
                        current_call_frame.stack.push(value >> shift);
                    } else {
                        current_call_frame.stack.push(U256::zero());
                    }
                }
                Opcode::SAR => {
                    let shift = current_call_frame.stack.pop().unwrap();
                    let value = current_call_frame.stack.pop().unwrap();
                    let res = if shift < U256::from(256) {
                        arithmetic_shift_right(value, shift)
                    } else if value.bit(255) {
                        U256::MAX
                    } else {
                        U256::zero()
                    };
                    current_call_frame.stack.push(res);
                }
                // DUPn
                op if (Opcode::DUP1..=Opcode::DUP16).contains(&op) => {
                    let depth = (op as u8) - (Opcode::DUP1 as u8) + 1;
                    assert!(
                        current_call_frame.stack.len().ge(&(depth as usize)),
                        "stack underflow: not enough values on the stack"
                    );
                    let value_at_depth = current_call_frame
                        .stack
                        .get(current_call_frame.stack.len() - depth as usize)
                        .unwrap();
                    current_call_frame.stack.push(*value_at_depth);
                }
                // SWAPn
                op if (Opcode::SWAP1..=Opcode::SWAP16).contains(&op) => {
                    let depth = (op as u8) - (Opcode::SWAP1 as u8) + 1;
                    assert!(
                        current_call_frame.stack.len().ge(&(depth as usize)),
                        "stack underflow: not enough values on the stack"
                    );
                    let stack_top_index = current_call_frame.stack.len();
                    let to_swap_index = stack_top_index.checked_sub(depth as usize).unwrap();
                    current_call_frame
                        .stack
                        .swap(stack_top_index - 1, to_swap_index - 1);
                }
                Opcode::POP => {
                    current_call_frame.stack.pop().unwrap();
                }
                Opcode::MLOAD => {
                    // spend_gas(3);
                    let offset = current_call_frame.stack.pop().unwrap().try_into().unwrap();
                    let value = current_call_frame.memory.load(offset);
                    current_call_frame.stack.push(value);
                }
                Opcode::MSTORE => {
                    // spend_gas(3);
                    let offset = current_call_frame.stack.pop().unwrap().try_into().unwrap();
                    let value = current_call_frame.stack.pop().unwrap();
                    let mut value_bytes = [0u8; 32];
                    value.to_big_endian(&mut value_bytes);

                    current_call_frame.memory.store_bytes(offset, &value_bytes);
                }
                Opcode::MSTORE8 => {
                    // spend_gas(3);
                    let offset = current_call_frame.stack.pop().unwrap().try_into().unwrap();
                    let value = current_call_frame.stack.pop().unwrap();
                    let mut value_bytes = [0u8; 32];
                    value.to_big_endian(&mut value_bytes);

                    current_call_frame
                        .memory
                        .store_bytes(offset, value_bytes[31..32].as_ref());
                }
                Opcode::MSIZE => {
                    // spend_gas(2);
                    current_call_frame
                        .stack
                        .push(current_call_frame.memory.size());
                }
                Opcode::MCOPY => {
                    // spend_gas(3) + dynamic gas
                    let dest_offset = current_call_frame.stack.pop().unwrap().try_into().unwrap();
                    let src_offset = current_call_frame.stack.pop().unwrap().try_into().unwrap();
                    let size = current_call_frame.stack.pop().unwrap().try_into().unwrap();
                    if size == 0 {
                        continue;
                    }

                    current_call_frame
                        .memory
                        .copy(src_offset, dest_offset, size);
                }
                Opcode::CALL => {
                    let gas = current_call_frame.stack.pop().unwrap();
                    let address =
                        Address::from_low_u64_be(current_call_frame.stack.pop().unwrap().low_u64());
                    let value = current_call_frame.stack.pop().unwrap();
                    let args_offset = current_call_frame.stack.pop().unwrap().try_into().unwrap();
                    let args_size = current_call_frame.stack.pop().unwrap().try_into().unwrap();
                    let ret_offset = current_call_frame.stack.pop().unwrap().try_into().unwrap();
                    let ret_size = current_call_frame.stack.pop().unwrap().try_into().unwrap();

                    // check balance
                    if self.balance(&current_call_frame.msg_sender) < value {
                        current_call_frame.stack.push(U256::from(REVERT_FOR_CALL));
                        continue;
                    }

                    // transfer value
                    // transfer(&current_call_frame.msg_sender, &address, value);

                    let callee_bytecode = self.get_account_bytecode(&address);

                    if callee_bytecode.is_empty() {
                        current_call_frame.stack.push(U256::from(SUCCESS_FOR_CALL));
                        continue;
                    }

                    let calldata = current_call_frame
                        .memory
                        .load_range(args_offset, args_size)
                        .into();

                    let new_call_frame = CallFrame {
                        gas,
                        msg_sender: current_call_frame.msg_sender, // caller remains the msg_sender
                        callee: address,
                        bytecode: callee_bytecode,
                        msg_value: value,
                        calldata,
                        ..Default::default()
                    };

                    current_call_frame.return_data_offset = Some(ret_offset);
                    current_call_frame.return_data_size = Some(ret_size);

                    self.call_frames.push(current_call_frame.clone());
                    current_call_frame = new_call_frame;
                }
                Opcode::RETURN => {
                    let offset = current_call_frame.stack.pop().unwrap().try_into().unwrap();
                    let size = current_call_frame.stack.pop().unwrap().try_into().unwrap();

                    let return_data = current_call_frame.memory.load_range(offset, size);

                    if let Some(mut parent_call_frame) = self.call_frames.pop() {
                        if let (Some(ret_offset), Some(_ret_size)) = (
                            parent_call_frame.return_data_offset,
                            parent_call_frame.return_data_size,
                        ) {
                            parent_call_frame
                                .memory
                                .store_bytes(ret_offset, &return_data);
                        }

                        parent_call_frame.stack.push(U256::from(SUCCESS_FOR_RETURN));
                        parent_call_frame.return_data_offset = None;
                        parent_call_frame.return_data_size = None;

                        current_call_frame = parent_call_frame.clone();
                    } else {
                        // excecution completed (?)
                        current_call_frame
                            .stack
                            .push(U256::from(SUCCESS_FOR_RETURN));
                        break;
                    }
                }
                Opcode::TLOAD => {
                    let key = current_call_frame.stack.pop().unwrap();
                    let value = current_call_frame
                        .transient_storage
                        .get(&(current_call_frame.msg_sender, key))
                        .cloned()
                        .unwrap_or(U256::zero());

                    current_call_frame.stack.push(value);
                }
                Opcode::TSTORE => {
                    let key = current_call_frame.stack.pop().unwrap();
                    let value = current_call_frame.stack.pop().unwrap();

                    current_call_frame
                        .transient_storage
                        .insert((current_call_frame.msg_sender, key), value);
                }
                _ => unimplemented!(),
            }
        }
        self.call_frames.push(current_call_frame);
    }

    pub fn current_call_frame_mut(&mut self) -> &mut CallFrame {
        self.call_frames.last_mut().unwrap()
    }

    fn get_account_bytecode(&mut self, address: &Address) -> Bytes {
        self.accounts
            .get(address)
            .map_or(Bytes::new(), |acc| acc.bytecode.clone())
    }

    fn balance(&mut self, address: &Address) -> U256 {
        self.accounts
            .get(address)
            .map_or(U256::zero(), |acc| acc.balance)
    }

    pub fn add_account(&mut self, address: Address, account: Account) {
        self.accounts.insert(address, account);
    }

    pub fn current_call_frame(&self) -> &CallFrame {
        self.call_frames.last().unwrap()
    }
}

pub fn arithmetic_shift_right(value: U256, shift: U256) -> U256 {
    let shift_usize: usize = shift.try_into().unwrap(); // we know its not bigger than 256

    if value.bit(255) {
        // if negative fill with 1s
        let shifted = value >> shift_usize;
        let mask = U256::MAX << (256 - shift_usize);
        shifted | mask
    } else {
        value >> shift_usize
    }
}<|MERGE_RESOLUTION|>--- conflicted
+++ resolved
@@ -1,24 +1,15 @@
 use std::collections::HashMap;
 
 use crate::{
-<<<<<<< HEAD
     block::{BlockEnv, LAST_AVAILABLE_BLOCK_LIMIT},
     call_frame::CallFrame,
+    constants::{REVERT_FOR_CALL, SUCCESS_FOR_CALL, SUCCESS_FOR_RETURN},
     opcodes::Opcode,
 };
 use bytes::Bytes;
 use ethereum_types::{Address, H256, U256, U512};
 use sha3::{Digest, Keccak256};
 
-pub type Db = HashMap<U256, H256>;
-=======
-    call_frame::CallFrame,
-    constants::{REVERT_FOR_CALL, SUCCESS_FOR_CALL, SUCCESS_FOR_RETURN},
-    opcodes::Opcode,
-    primitives::{Address, Bytes, U256, U512},
-};
-use sha3::{Digest, Keccak256};
-
 #[derive(Clone, Default, Debug)]
 pub struct Account {
     balance: U256,
@@ -30,17 +21,15 @@
         Self { balance, bytecode }
     }
 }
->>>>>>> 7fce6b2b
+
+pub type Db = HashMap<U256, H256>;
 
 #[derive(Debug, Clone, Default)]
 pub struct VM {
     pub call_frames: Vec<CallFrame>,
-<<<<<<< HEAD
+    pub accounts: HashMap<Address, Account>, // change to Address
     pub block_env: BlockEnv,
     pub db: Db,
-=======
-    pub accounts: HashMap<Address, Account>, // change to Address
->>>>>>> 7fce6b2b
 }
 
 /// Shifts the value to the right by 255 bits and checks the most significant bit is a 1
@@ -66,24 +55,16 @@
         let mut accounts = HashMap::new();
         accounts.insert(address, initial_account);
         Self {
-<<<<<<< HEAD
-            call_frames: vec![initial_call_frame],
+            call_frames: vec![initial_call_frame.clone()],
+            accounts,
             block_env: Default::default(),
             db: Default::default(),
-=======
-            call_frames: vec![initial_call_frame.clone()],
-            accounts,
->>>>>>> 7fce6b2b
         }
     }
 
     pub fn execute(&mut self) {
-<<<<<<< HEAD
-        let block_env = &self.block_env;
-        let current_call_frame = self.call_frames.last_mut().unwrap();
-=======
+        let block_env = self.block_env.clone();
         let mut current_call_frame = self.call_frames.pop().unwrap();
->>>>>>> 7fce6b2b
         loop {
             match current_call_frame.next_opcode().unwrap() {
                 Opcode::STOP => break,
