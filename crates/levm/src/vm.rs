--- conflicted
+++ resolved
@@ -1,8 +1,8 @@
-<<<<<<< HEAD
-=======
-use std::{collections::HashMap, str::FromStr};
-
->>>>>>> 9d3aefe8
+use std::{
+    collections::{HashMap, HashSet},
+    str::FromStr,
+};
+
 use crate::{
     block::{BlockEnv, LAST_AVAILABLE_BLOCK_LIMIT},
     call_frame::CallFrame,
@@ -12,7 +12,6 @@
 use bytes::Bytes;
 use ethereum_types::{Address, H256, U256, U512};
 use sha3::{Digest, Keccak256};
-use std::collections::{HashMap, HashSet};
 
 #[derive(Clone, Default, Debug)]
 pub struct Account {
@@ -41,14 +40,11 @@
 pub struct VM {
     call_frames: Vec<CallFrame>,
     pub accounts: HashMap<Address, Account>, // change to Address
-<<<<<<< HEAD
+    pub block_env: BlockEnv,
+    pub db: Db,
     gas_limit: u64,
     pub consumed_gas: u64, // TODO: check where to place these two in the future, probably TxEnv
     warm_addresses: HashSet<Address>,
-=======
-    pub block_env: BlockEnv,
-    pub db: Db,
->>>>>>> 9d3aefe8
 }
 
 /// Shifts the value to the right by 255 bits and checks the most significant bit is a 1
@@ -78,23 +74,17 @@
         Self {
             call_frames: vec![initial_call_frame.clone()],
             accounts,
-<<<<<<< HEAD
+            block_env: Default::default(),
+            db: Default::default(),
             gas_limit: i64::MAX as _, // it is initialized like this for testing
             consumed_gas: TX_BASE_COST,
             warm_addresses,
-=======
-            block_env: Default::default(),
-            db: Default::default(),
->>>>>>> 9d3aefe8
         }
     }
 
     pub fn execute(&mut self) {
-<<<<<<< HEAD
+        let block_env = self.block_env.clone();
         let mut tx_env = self.clone(); // simulates a TxEnv
-=======
-        let block_env = self.block_env.clone();
->>>>>>> 9d3aefe8
         let mut current_call_frame = self.call_frames.pop().unwrap();
         loop {
             match current_call_frame.next_opcode().unwrap() {
