--- conflicted
+++ resolved
@@ -17,9 +17,6 @@
     pub bytecode: Bytes,
     pub delegate: Option<Address>,
     pub msg_value: U256,
-<<<<<<< HEAD
-    pub is_static: bool,
-=======
     pub stack: Vec<U256>, // max 1024 in the future
     pub memory: Memory,
     pub calldata: Bytes,
@@ -28,7 +25,7 @@
     pub return_data_offset: Option<usize>,
     pub return_data_size: Option<usize>,
     pub transient_storage: TransientStorage,
->>>>>>> 7fce6b2b
+    pub is_static: bool,
 }
 
 impl CallFrame {
