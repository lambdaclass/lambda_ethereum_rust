use crate::{
    memory::Memory,
    opcodes::Opcode,
    primitives::{Address, Bytes, U256},
};
<<<<<<< HEAD
=======
use std::collections::HashMap;

/// [EIP-1153]: https://eips.ethereum.org/EIPS/eip-1153#reference-implementation
pub type TransientStorage = HashMap<(Address, U256), U256>;
>>>>>>> 7fce6b2b

#[derive(Debug, Clone, Default)]
pub struct CallFrame {
    pub gas: U256,
    pub pc: usize,
    pub msg_sender: Address,
    pub callee: Address,
    pub bytecode: Bytes,
    pub delegate: Option<Address>,
    pub msg_value: U256,
    pub stack: Vec<U256>, // max 1024 in the future
    pub memory: Memory,
<<<<<<< HEAD
    pub calldata: Memory,
    pub returndata: Memory,
    // where to store return data of subcall
    pub return_data_offset: Option<usize>,
    pub return_data_size: Option<usize>,
=======
    pub calldata: Bytes,
    pub return_data: Bytes,
    // where to store return data of subcall
    pub return_data_offset: Option<usize>,
    pub return_data_size: Option<usize>,
    pub transient_storage: TransientStorage,
>>>>>>> 7fce6b2b
}

impl CallFrame {
    pub fn new(bytecode: Bytes) -> Self {
        Self {
            bytecode,
<<<<<<< HEAD
            return_data_offset: None,
            return_data_size: None,
=======
>>>>>>> 7fce6b2b
            ..Default::default()
        }
    }

    pub fn next_opcode(&mut self) -> Option<Opcode> {
        let opcode = self.opcode_at(self.pc);
        self.increment_pc();
        opcode
    }

    pub fn increment_pc_by(&mut self, count: usize) {
        self.pc += count;
    }

    pub fn increment_pc(&mut self) {
        self.increment_pc_by(1);
    }

    pub fn pc(&self) -> usize {
        self.pc
    }

    pub fn jump(&mut self, jump_address: U256) {
        if !self.valid_jump(jump_address) {
            // Should be a halt when we implement it
            panic!("Invalid jump");
        }
        self.pc = jump_address.as_usize() + 1;
    }

    fn valid_jump(&self, jump_address: U256) -> bool {
        self.opcode_at(jump_address.as_usize())
            .map(|opcode| opcode.eq(&Opcode::JUMPDEST))
            .is_some_and(|is_jumpdest| is_jumpdest)
    }

    fn opcode_at(&self, offset: usize) -> Option<Opcode> {
        self.bytecode.get(offset).copied().map(Opcode::from)
    }
}<|MERGE_RESOLUTION|>--- conflicted
+++ resolved
@@ -3,13 +3,10 @@
     opcodes::Opcode,
     primitives::{Address, Bytes, U256},
 };
-<<<<<<< HEAD
-=======
 use std::collections::HashMap;
 
 /// [EIP-1153]: https://eips.ethereum.org/EIPS/eip-1153#reference-implementation
 pub type TransientStorage = HashMap<(Address, U256), U256>;
->>>>>>> 7fce6b2b
 
 #[derive(Debug, Clone, Default)]
 pub struct CallFrame {
@@ -22,31 +19,18 @@
     pub msg_value: U256,
     pub stack: Vec<U256>, // max 1024 in the future
     pub memory: Memory,
-<<<<<<< HEAD
     pub calldata: Memory,
-    pub returndata: Memory,
-    // where to store return data of subcall
-    pub return_data_offset: Option<usize>,
-    pub return_data_size: Option<usize>,
-=======
-    pub calldata: Bytes,
-    pub return_data: Bytes,
+    pub return_data: Memory,
     // where to store return data of subcall
     pub return_data_offset: Option<usize>,
     pub return_data_size: Option<usize>,
     pub transient_storage: TransientStorage,
->>>>>>> 7fce6b2b
 }
 
 impl CallFrame {
     pub fn new(bytecode: Bytes) -> Self {
         Self {
             bytecode,
-<<<<<<< HEAD
-            return_data_offset: None,
-            return_data_size: None,
-=======
->>>>>>> 7fce6b2b
             ..Default::default()
         }
     }
