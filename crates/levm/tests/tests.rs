--- conflicted
+++ resolved
@@ -1238,28 +1238,7 @@
 
     assert_eq!(loaded_value, U256::zero());
     assert_eq!(memory_size, U256::from(96));
-<<<<<<< HEAD
     assert_eq!(vm.consumed_gas, TX_BASE_COST + 17);
-}
-
-#[test]
-fn call_returns_if_bytecode_empty() {
-    let callee_bytecode = vec![].into();
-
-    let callee_address = Address::from_low_u64_be(U256::from(2).low_u64());
-    let callee_address_u256 = U256::from(2);
-    let callee_account = Account::new(U256::from(500000), callee_bytecode);
-
-    let caller_ops = vec![
-        Operation::Push32(U256::from(32)),      // ret_size
-        Operation::Push32(U256::from(0)),       // ret_offset
-        Operation::Push32(U256::from(0)),       // args_size
-        Operation::Push32(U256::from(0)),       // args_offset
-        Operation::Push32(U256::zero()),        // value
-        Operation::Push32(callee_address_u256), // address
-        Operation::Push32(U256::from(100_000)), // gas
-        Operation::Call,
-=======
 }
 
 #[test]
@@ -1434,151 +1413,6 @@
 }
 
 #[test]
-fn pop_op() {
-    let operations = [
-        Operation::Push32(U256::one()),
-        Operation::Push32(U256::from(100)),
-        Operation::Pop,
-        Operation::Stop,
-    ];
-
-    let mut vm = new_vm_with_ops(&operations);
-
-    vm.execute();
-
-    assert!(vm.current_call_frame_mut().stack.pop().unwrap() == U256::one());
-}
-
-// TODO: when adding error handling this should return an error, not panic
-#[test]
-#[should_panic]
-fn pop_on_empty_stack() {
-    let operations = [Operation::Pop, Operation::Stop];
-
-    let mut vm = new_vm_with_ops(&operations);
-
-    vm.execute();
-
-    assert!(vm.current_call_frame_mut().stack.pop().unwrap() == U256::one());
-}
-
-#[test]
-fn pc_op() {
-    let operations = [Operation::PC, Operation::Stop];
-    let mut vm = new_vm_with_ops(&operations);
-
-    vm.execute();
-
-    assert!(vm.current_call_frame_mut().stack.pop().unwrap() == U256::from(0));
-}
-
-#[test]
-fn pc_op_with_push_offset() {
-    let operations = [
-        Operation::Push32(U256::one()),
-        Operation::PC,
-        Operation::Stop,
-    ];
-
-    let mut vm = new_vm_with_ops(&operations);
-
-    vm.execute();
-
-    assert!(vm.current_call_frame_mut().stack.pop().unwrap() == U256::from(33));
-}
-
-#[test]
-fn jump_op() {
-    let operations = [
-        Operation::Push32(U256::from(35)),
-        Operation::Jump,
-        Operation::Stop, // should skip this one
-        Operation::Jumpdest,
-        Operation::Push32(U256::from(10)),
-        Operation::Stop,
-    ];
-
-    let mut vm = new_vm_with_ops(&operations);
-
-    vm.execute();
-
-    assert!(vm.current_call_frame_mut().stack.pop().unwrap() == U256::from(10));
-    assert_eq!(vm.current_call_frame_mut().pc(), 70);
-}
-
-#[test]
-#[should_panic]
-fn jump_not_jumpdest_position() {
-    let operations = [
-        Operation::Push32(U256::from(36)),
-        Operation::Jump,
-        Operation::Stop,
-        Operation::Push32(U256::from(10)),
-        Operation::Stop,
-    ];
-
-    let mut vm = new_vm_with_ops(&operations);
-
-    vm.execute();
-    assert_eq!(vm.current_call_frame_mut().pc, 35);
-}
-
-#[test]
-#[should_panic]
-fn jump_position_bigger_than_program_bytecode_size() {
-    let operations = [
-        Operation::Push32(U256::from(5000)),
-        Operation::Jump,
-        Operation::Stop,
-        Operation::Push32(U256::from(10)),
-        Operation::Stop,
-    ];
-
-    let mut vm = new_vm_with_ops(&operations);
-
-    vm.execute();
-    assert_eq!(vm.current_call_frame_mut().pc(), 35);
-}
-
-#[test]
-fn jumpi_not_zero() {
-    let operations = [
-        Operation::Push32(U256::one()),
-        Operation::Push32(U256::from(68)),
-        Operation::Jumpi,
-        Operation::Stop, // should skip this one
-        Operation::Jumpdest,
-        Operation::Push32(U256::from(10)),
-        Operation::Stop,
-    ];
-    let mut vm = new_vm_with_ops(&operations);
-
-    vm.execute();
-
-    assert!(vm.current_call_frame_mut().stack.pop().unwrap() == U256::from(10));
-}
-
-#[test]
-fn jumpi_for_zero() {
-    let operations = [
-        Operation::Push32(U256::from(100)),
-        Operation::Push32(U256::zero()),
-        Operation::Push32(U256::from(100)),
-        Operation::Jumpi,
-        Operation::Stop,
-        Operation::Jumpdest,
-        Operation::Push32(U256::from(10)),
-        Operation::Stop,
-    ];
-
-    let mut vm = new_vm_with_ops(&operations);
-
-    vm.execute();
-
-    assert!(vm.current_call_frame_mut().stack.pop().unwrap() == U256::from(100));
-}
-
-#[test]
 fn calldataload() {
     let calldata = vec![
         0x11, 0x22, 0x33, 0x44, 0x55, 0x66, 0x77, 0x88, 0x99, 0xAA, 0xBB, 0xCC, 0xDD, 0xEE, 0xFF,
@@ -1589,22 +1423,11 @@
     let ops = vec![
         Operation::Push32(U256::from(0)), // offset
         Operation::CallDataLoad,
->>>>>>> 9bfea45b
         Operation::Stop,
     ];
     let mut vm = new_vm_with_ops(&ops);
 
-<<<<<<< HEAD
-    let mut vm = new_vm_with_ops_addr_bal(
-        &caller_ops,
-        Address::from_low_u64_be(U256::from(1).low_u64()),
-        U256::zero(),
-    );
-
-    vm.add_account(callee_address, callee_account);
-=======
     vm.current_call_frame_mut().calldata = calldata;
->>>>>>> 9bfea45b
     vm.execute();
 
     let current_call_frame = vm.current_call_frame_mut();
