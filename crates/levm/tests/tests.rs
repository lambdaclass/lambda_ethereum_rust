use levm::{
    operations::Operation,
    primitives::{Address, Bytes, U256},
    vm::{Account, VM},
};

// cargo test -p 'levm'

pub fn new_vm_with_ops(operations: &[Operation]) -> VM {
    new_vm_with_ops_addr_bal(operations, Address::zero(), U256::zero())
}

pub fn new_vm_with_ops_addr_bal(operations: &[Operation], address: Address, balance: U256) -> VM {
    let bytecode = operations
        .iter()
        .flat_map(Operation::to_bytecode)
        .collect::<Bytes>();

    VM::new(bytecode, address, balance)
}

fn callee_return_bytecode(return_value: U256) -> Bytes {
    let ops = vec![
        Operation::Push32(return_value), // value
        Operation::Push32(U256::zero()), // offset
        Operation::Mstore,
        Operation::Push32(U256::from(32)), // size
        Operation::Push32(U256::zero()),   // offset
        Operation::Return,
    ];

    ops.iter()
        .flat_map(Operation::to_bytecode)
        .collect::<Bytes>()
}

#[test]
fn add_op() {
    let mut vm = new_vm_with_ops(&[
        Operation::Push32(U256::one()),
        Operation::Push32(U256::zero()),
        Operation::Add,
        Operation::Stop,
    ]);

    vm.execute();

<<<<<<< HEAD
    assert!(vm.current_call_frame_mut().stack.pop().unwrap() == U256::one());
    assert!(vm.current_call_frame_mut().pc() == 68);

    println!("{vm:?}");
=======
    assert!(vm.current_call_frame().stack.pop().unwrap() == U256::one());
    assert!(vm.current_call_frame().pc() == 68);
>>>>>>> 0270aef9
}

#[test]
fn and_basic() {
    let mut vm = new_vm_with_ops(&[
        Operation::Push32(U256::from(0b1010)),
        Operation::Push32(U256::from(0b1100)),
        Operation::And,
        Operation::Stop,
    ]);

    vm.execute();

    let result = vm.current_call_frame_mut().stack.pop().unwrap();
    assert_eq!(result, U256::from(0b1000));
}

#[test]
fn and_binary_with_zero() {
    let mut vm = new_vm_with_ops(&[
        Operation::Push32(U256::from(0b1010)),
        Operation::Push32(U256::zero()),
        Operation::And,
        Operation::Stop,
    ]);

    vm.execute();

    let result = vm.current_call_frame_mut().stack.pop().unwrap();
    assert_eq!(result, U256::zero());
}

#[test]
fn and_with_hex_numbers() {
    let mut vm = new_vm_with_ops(&[
        Operation::Push32(U256::from(0xFFFF)),
        Operation::Push32(U256::from(0xF0F0)),
        Operation::And,
        Operation::Stop,
    ]);

    vm.execute();

    let result = vm.current_call_frame_mut().stack.pop().unwrap();
    assert_eq!(result, U256::from(0xF0F0));

    let mut vm = new_vm_with_ops(&[
        Operation::Push32(U256::from(0xF000)),
        Operation::Push32(U256::from(0xF0F0)),
        Operation::And,
        Operation::Stop,
    ]);

    vm.execute();

    let result = vm.current_call_frame_mut().stack.pop().unwrap();
    assert_eq!(result, U256::from(0xF000));

    let mut vm = new_vm_with_ops(&[
        Operation::Push32(U256::from(0xB020)),
        Operation::Push32(U256::from(0x1F0F)),
        Operation::And,
        Operation::Stop,
    ]);

    vm.execute();

    let result = vm.current_call_frame_mut().stack.pop().unwrap();
    assert_eq!(result, U256::from(0b1000000000000));
}

#[test]
fn or_basic() {
    let mut vm = new_vm_with_ops(&[
        Operation::Push32(U256::from(0b1010)),
        Operation::Push32(U256::from(0b1100)),
        Operation::Or,
        Operation::Stop,
    ]);

    vm.execute();

    let result = vm.current_call_frame_mut().stack.pop().unwrap();
    assert_eq!(result, U256::from(0b1110));

    let mut vm = new_vm_with_ops(&[
        Operation::Push32(U256::from(0b1010)),
        Operation::Push32(U256::zero()),
        Operation::Or,
        Operation::Stop,
    ]);

    vm.execute();

    let result = vm.current_call_frame_mut().stack.pop().unwrap();
    assert_eq!(result, U256::from(0b1010));

    let mut vm = new_vm_with_ops(&[
        Operation::Push32(U256::from(u64::MAX)),
        Operation::Push32(U256::zero()),
        Operation::Or,
        Operation::Stop,
    ]);

    vm.execute();

    let result = vm.current_call_frame_mut().stack.pop().unwrap();
    assert_eq!(result, U256::from(0xFFFFFFFFFFFFFFFF_u64));
}

#[test]
fn or_with_hex_numbers() {
    let mut vm = new_vm_with_ops(&[
        Operation::Push32(U256::from(0xFFFF)),
        Operation::Push32(U256::from(0xF0F0)),
        Operation::Or,
        Operation::Stop,
    ]);

    vm.execute();

    let result = vm.current_call_frame_mut().stack.pop().unwrap();
    assert_eq!(result, U256::from(0xFFFF));

    let mut vm = new_vm_with_ops(&[
        Operation::Push32(U256::from(0xF000)),
        Operation::Push32(U256::from(0xF0F0)),
        Operation::Or,
        Operation::Stop,
    ]);

    vm.execute();

    let result = vm.current_call_frame_mut().stack.pop().unwrap();
    assert_eq!(result, U256::from(0xF0F0));

    let mut vm = new_vm_with_ops(&[
        Operation::Push32(U256::from(0xB020)),
        Operation::Push32(U256::from(0x1F0F)),
        Operation::Or,
        Operation::Stop,
    ]);

    vm.execute();

    let result = vm.current_call_frame_mut().stack.pop().unwrap();
    assert_eq!(result, U256::from(0b1011111100101111));
}

#[test]
fn xor_basic() {
    let mut vm = new_vm_with_ops(&[
        Operation::Push32(U256::from(0b1010)),
        Operation::Push32(U256::from(0b1100)),
        Operation::Xor,
        Operation::Stop,
    ]);

    vm.execute();

    let result = vm.current_call_frame_mut().stack.pop().unwrap();
    assert_eq!(result, U256::from(0b110));

    let mut vm = new_vm_with_ops(&[
        Operation::Push32(U256::from(0b1010)),
        Operation::Push32(U256::zero()),
        Operation::Xor,
        Operation::Stop,
    ]);

    vm.execute();

    let result = vm.current_call_frame_mut().stack.pop().unwrap();
    assert_eq!(result, U256::from(0b1010));

    let mut vm = new_vm_with_ops(&[
        Operation::Push32(U256::from(u64::MAX)),
        Operation::Push32(U256::zero()),
        Operation::Xor,
        Operation::Stop,
    ]);

    vm.execute();

    let result = vm.current_call_frame_mut().stack.pop().unwrap();
    assert_eq!(result, U256::from(u64::MAX));

    let mut vm = new_vm_with_ops(&[
        Operation::Push32(U256::from(u64::MAX)),
        Operation::Push32(U256::from(u64::MAX)),
        Operation::Xor,
        Operation::Stop,
    ]);

    vm.execute();

    let result = vm.current_call_frame_mut().stack.pop().unwrap();
    assert_eq!(result, U256::zero());
}

#[test]
fn xor_with_hex_numbers() {
    let mut vm = new_vm_with_ops(&[
        Operation::Push32(U256::from(0xF0)),
        Operation::Push32(U256::from(0xF)),
        Operation::Xor,
        Operation::Stop,
    ]);

    vm.execute();

    let result = vm.current_call_frame_mut().stack.pop().unwrap();
    assert_eq!(result, U256::from(0xFF));

    let mut vm = new_vm_with_ops(&[
        Operation::Push32(U256::from(0xFF)),
        Operation::Push32(U256::from(0xFF)),
        Operation::Xor,
        Operation::Stop,
    ]);

    vm.execute();

    let result = vm.current_call_frame_mut().stack.pop().unwrap();
    assert_eq!(result, U256::zero());

    let mut vm = new_vm_with_ops(&[
        Operation::Push32(U256::from(0xFFFF)),
        Operation::Push32(U256::from(0xF0F0)),
        Operation::Xor,
        Operation::Stop,
    ]);

    vm.execute();

    let result = vm.current_call_frame_mut().stack.pop().unwrap();
    assert_eq!(result, U256::from(0xF0F));

    let mut vm = new_vm_with_ops(&[
        Operation::Push32(U256::from(0xF000)),
        Operation::Push32(U256::from(0xF0F0)),
        Operation::Xor,
        Operation::Stop,
    ]);

    vm.execute();

    let result = vm.current_call_frame_mut().stack.pop().unwrap();
    assert_eq!(result, U256::from(0xF0));

    let mut vm = new_vm_with_ops(&[
        Operation::Push32(U256::from(0x4C0F)),
        Operation::Push32(U256::from(0x3A4B)),
        Operation::Xor,
        Operation::Stop,
    ]);

    vm.execute();

    let result = vm.current_call_frame_mut().stack.pop().unwrap();
    assert_eq!(result, U256::from(0b111011001000100));
}

#[test]
fn not() {
    let mut vm = new_vm_with_ops(&[
        Operation::Push32(U256::from(0b1010)),
        Operation::Not,
        Operation::Stop,
    ]);

    vm.execute();

    let result = vm.current_call_frame_mut().stack.pop().unwrap();
    let expected = !U256::from(0b1010);
    assert_eq!(result, expected);

    let mut vm = new_vm_with_ops(&[
        Operation::Push32(U256::MAX),
        Operation::Not,
        Operation::Stop,
    ]);

    vm.execute();

    let result = vm.current_call_frame_mut().stack.pop().unwrap();
    assert_eq!(result, U256::zero());

    let mut vm = new_vm_with_ops(&[
        Operation::Push32(U256::zero()),
        Operation::Not,
        Operation::Stop,
    ]);

    vm.execute();

    let result = vm.current_call_frame_mut().stack.pop().unwrap();
    assert_eq!(result, U256::MAX);

    let mut vm = new_vm_with_ops(&[
        Operation::Push32(U256::from(1)),
        Operation::Not,
        Operation::Stop,
    ]);

    vm.execute();

    let result = vm.current_call_frame_mut().stack.pop().unwrap();
    assert_eq!(result, U256::MAX - 1);
}

#[test]
fn byte_basic() {
    let mut vm = new_vm_with_ops(&[
        Operation::Push32(U256::from(0xF0F1)),
        Operation::Push32(U256::from(31)),
        Operation::Byte,
        Operation::Stop,
    ]);

    vm.execute();

    let result = vm.current_call_frame_mut().stack.pop().unwrap();
    assert_eq!(result, U256::from(0xF1));

    let mut vm = new_vm_with_ops(&[
        Operation::Push32(U256::from(0x33ED)),
        Operation::Push32(U256::from(30)),
        Operation::Byte,
        Operation::Stop,
    ]);

    vm.execute();

    let result = vm.current_call_frame_mut().stack.pop().unwrap();
    assert_eq!(result, U256::from(0x33));
}

#[test]
fn byte_edge_cases() {
    let mut vm = new_vm_with_ops(&[
        Operation::Push32(U256::MAX),
        Operation::Push32(U256::from(0)),
        Operation::Byte,
        Operation::Stop,
    ]);

    vm.execute();

    let result = vm.current_call_frame_mut().stack.pop().unwrap();
    assert_eq!(result, U256::from(0xFF));

    let mut vm = new_vm_with_ops(&[
        Operation::Push32(U256::MAX),
        Operation::Push32(U256::from(12)),
        Operation::Byte,
        Operation::Stop,
    ]);

    vm.execute();

    let result = vm.current_call_frame_mut().stack.pop().unwrap();
    assert_eq!(result, U256::from(0xFF));

    let mut vm = new_vm_with_ops(&[
        Operation::Push32(U256::from(0x00E0D0000)),
        Operation::Push32(U256::from(29)),
        Operation::Byte,
        Operation::Stop,
    ]);

    vm.execute();

    let result = vm.current_call_frame_mut().stack.pop().unwrap();
    assert_eq!(result, U256::from(0x0D));

    let mut vm = new_vm_with_ops(&[
        Operation::Push32(U256::from(0xFDEA179)),
        Operation::Push32(U256::from(50)),
        Operation::Byte,
        Operation::Stop,
    ]);

    vm.execute();

    let result = vm.current_call_frame_mut().stack.pop().unwrap();
    assert_eq!(result, U256::zero());

    let mut vm = new_vm_with_ops(&[
        Operation::Push32(U256::from(0xFDEA179)),
        Operation::Push32(U256::from(32)),
        Operation::Byte,
        Operation::Stop,
    ]);

    vm.execute();

    let result = vm.current_call_frame_mut().stack.pop().unwrap();
    assert_eq!(result, U256::zero());

    let mut vm = new_vm_with_ops(&[
        Operation::Push32(U256::zero()),
        Operation::Push32(U256::from(15)),
        Operation::Byte,
        Operation::Stop,
    ]);

    vm.execute();

    let result = vm.current_call_frame_mut().stack.pop().unwrap();
    assert_eq!(result, U256::zero());

    let word = U256::from_big_endian(&[
        0x00, 0x01, 0x02, 0x03, 0x04, 0x05, 0x06, 0x57, 0x08, 0x09, 0x90, 0x0B, 0x0C, 0x0D, 0x0E,
        0x0F, 0x10, 0x11, 0x12, 0xDD, 0x14, 0x15, 0x16, 0x17, 0x18, 0x19, 0x1A, 0x1B, 0x1C, 0x1D,
        0x1E, 0x40,
    ]);

    let mut vm = new_vm_with_ops(&[
        Operation::Push32(word),
        Operation::Push32(U256::from(10)),
        Operation::Byte,
        Operation::Stop,
    ]);

    vm.execute();

    let result = vm.current_call_frame_mut().stack.pop().unwrap();
    assert_eq!(result, U256::from(0x90));

    let mut vm = new_vm_with_ops(&[
        Operation::Push32(word),
        Operation::Push32(U256::from(7)),
        Operation::Byte,
        Operation::Stop,
    ]);

    vm.execute();

    let result = vm.current_call_frame_mut().stack.pop().unwrap();
    assert_eq!(result, U256::from(0x57));

    let mut vm = new_vm_with_ops(&[
        Operation::Push32(word),
        Operation::Push32(U256::from(19)),
        Operation::Byte,
        Operation::Stop,
    ]);

    vm.execute();

    let result = vm.current_call_frame_mut().stack.pop().unwrap();
    assert_eq!(result, U256::from(0xDD));

    let mut vm = new_vm_with_ops(&[
        Operation::Push32(word),
        Operation::Push32(U256::from(31)),
        Operation::Byte,
        Operation::Stop,
    ]);

    vm.execute();

    let result = vm.current_call_frame_mut().stack.pop().unwrap();
    assert_eq!(result, U256::from(0x40));
}

#[test]
fn shl_basic() {
    let mut vm = new_vm_with_ops(&[
        Operation::Push32(U256::from(0xDDDD)),
        Operation::Push32(U256::from(0)),
        Operation::Shl,
        Operation::Stop,
    ]);

    vm.execute();

    let result = vm.current_call_frame_mut().stack.pop().unwrap();
    assert_eq!(result, U256::from(0xDDDD));

    let mut vm = new_vm_with_ops(&[
        Operation::Push32(U256::from(0x12345678)),
        Operation::Push32(U256::from(1)),
        Operation::Shl,
        Operation::Stop,
    ]);

    vm.execute();

    let result = vm.current_call_frame_mut().stack.pop().unwrap();
    assert_eq!(result, U256::from(0x2468acf0));

    let mut vm = new_vm_with_ops(&[
        Operation::Push32(U256::from(0x12345678)),
        Operation::Push32(U256::from(4)),
        Operation::Shl,
        Operation::Stop,
    ]);

    vm.execute();

    let result = vm.current_call_frame_mut().stack.pop().unwrap();
    assert_eq!(result, U256::from(4886718336_u64));

    let mut vm = new_vm_with_ops(&[
        Operation::Push32(U256::from(0xFF)),
        Operation::Push32(U256::from(4)),
        Operation::Shl,
        Operation::Stop,
    ]);

    vm.execute();

    let result = vm.current_call_frame_mut().stack.pop().unwrap();
    assert_eq!(result, U256::from(0xFF << 4));
}

#[test]
fn shl_edge_cases() {
    let mut vm = new_vm_with_ops(&[
        Operation::Push32(U256::from(0x1)),
        Operation::Push32(U256::from(256)),
        Operation::Shl,
        Operation::Stop,
    ]);

    vm.execute();

    let result = vm.current_call_frame_mut().stack.pop().unwrap();
    assert_eq!(result, U256::zero());

    let mut vm = new_vm_with_ops(&[
        Operation::Push32(U256::zero()),
        Operation::Push32(U256::from(200)),
        Operation::Shl,
        Operation::Stop,
    ]);

    vm.execute();

    let result = vm.current_call_frame_mut().stack.pop().unwrap();
    assert_eq!(result, U256::zero());

    let mut vm = new_vm_with_ops(&[
        Operation::Push32(U256::MAX),
        Operation::Push32(U256::from(1)),
        Operation::Shl,
        Operation::Stop,
    ]);

    vm.execute();

    let result = vm.current_call_frame_mut().stack.pop().unwrap();
    assert_eq!(result, U256::MAX - 1);
}

#[test]
fn shr_basic() {
    let mut vm = new_vm_with_ops(&[
        Operation::Push32(U256::from(0xDDDD)),
        Operation::Push32(U256::from(0)),
        Operation::Shr,
        Operation::Stop,
    ]);

    vm.execute();

    let result = vm.current_call_frame_mut().stack.pop().unwrap();
    assert_eq!(result, U256::from(0xDDDD));

    let mut vm = new_vm_with_ops(&[
        Operation::Push32(U256::from(0x12345678)),
        Operation::Push32(U256::from(1)),
        Operation::Shr,
        Operation::Stop,
    ]);

    vm.execute();

    let result = vm.current_call_frame_mut().stack.pop().unwrap();
    assert_eq!(result, U256::from(0x91a2b3c));

    let mut vm = new_vm_with_ops(&[
        Operation::Push32(U256::from(0x12345678)),
        Operation::Push32(U256::from(4)),
        Operation::Shr,
        Operation::Stop,
    ]);

    vm.execute();

    let result = vm.current_call_frame_mut().stack.pop().unwrap();
    assert_eq!(result, U256::from(0x1234567));

    let mut vm = new_vm_with_ops(&[
        Operation::Push32(U256::from(0xFF)),
        Operation::Push32(U256::from(4)),
        Operation::Shr,
        Operation::Stop,
    ]);

    vm.execute();

    let result = vm.current_call_frame_mut().stack.pop().unwrap();
    assert_eq!(result, U256::from(0xF));
}

#[test]
fn shr_edge_cases() {
    let mut vm = new_vm_with_ops(&[
        Operation::Push32(U256::from(0x1)),
        Operation::Push32(U256::from(256)),
        Operation::Shr,
        Operation::Stop,
    ]);

    vm.execute();

    let result = vm.current_call_frame_mut().stack.pop().unwrap();
    assert_eq!(result, U256::zero());

    let mut vm = new_vm_with_ops(&[
        Operation::Push32(U256::zero()),
        Operation::Push32(U256::from(200)),
        Operation::Shr,
        Operation::Stop,
    ]);

    vm.execute();

    let result = vm.current_call_frame_mut().stack.pop().unwrap();
    assert_eq!(result, U256::zero());

    let mut vm = new_vm_with_ops(&[
        Operation::Push32(U256::MAX),
        Operation::Push32(U256::from(1)),
        Operation::Shr,
        Operation::Stop,
    ]);

    vm.execute();

    let result = vm.current_call_frame_mut().stack.pop().unwrap();
    assert_eq!(result, U256::MAX >> 1);
}

#[test]
fn sar_shift_by_0() {
    let mut vm = new_vm_with_ops(&[
        Operation::Push32(U256::from(0x12345678)),
        Operation::Push32(U256::from(0)),
        Operation::Sar,
        Operation::Stop,
    ]);

    vm.execute();

    let result = vm.current_call_frame_mut().stack.pop().unwrap();
    assert_eq!(result, U256::from(0x12345678));
}

#[test]
fn sar_shifting_large_value_with_all_bits_set() {
    let word = U256::from_big_endian(&[
        0xff, 0xff, 0xff, 0xff, 0xff, 0xff, 0xff, 0xff, 0xff, 0xff, 0xff, 0xff, 0xff, 0xff, 0xff,
        0xff, 0xff, 0xff, 0xff, 0xff, 0xff, 0xff, 0xff, 0xff, 0xff, 0xff, 0xff, 0xff, 0xff, 0xff,
        0xff, 0xff,
    ]);

    let mut vm = new_vm_with_ops(&[
        Operation::Push32(word),
        Operation::Push32(U256::from(8)),
        Operation::Sar,
        Operation::Stop,
    ]);

    vm.execute();

    let result = vm.current_call_frame_mut().stack.pop().unwrap();
    let expected = U256::from_big_endian(&[
        0xff, 0xff, 0xff, 0xff, 0xff, 0xff, 0xff, 0xff, 0xff, 0xff, 0xff, 0xff, 0xff, 0xff, 0xff,
        0xff, 0xff, 0xff, 0xff, 0xff, 0xff, 0xff, 0xff, 0xff, 0xff, 0xff, 0xff, 0xff, 0xff, 0xff,
        0xff, 0xff,
    ]);
    assert_eq!(result, expected);
}

#[test]
fn sar_shifting_negative_value_and_small_shift() {
    let word_neg = U256::from_big_endian(&[
        0x80, 0x00, 0x00, 0x00, 0x00, 0x00, 0x00, 0x00, 0x00, 0x00, 0x00, 0x00, 0x00, 0x00, 0x00,
        0x00, 0x00, 0x00, 0x00, 0x00, 0x00, 0x00, 0x00, 0x00, 0x00, 0x00, 0x00, 0x00, 0x00, 0x00,
        0x00, 0x00,
    ]);

    let mut vm = new_vm_with_ops(&[
        Operation::Push32(word_neg),
        Operation::Push32(U256::from(4)),
        Operation::Sar,
        Operation::Stop,
    ]);

    vm.execute();

    let result = vm.current_call_frame_mut().stack.pop().unwrap();
    let expected = U256::from_big_endian(&[
        0xf8, 0x00, 0x00, 0x00, 0x00, 0x00, 0x00, 0x00, 0x00, 0x00, 0x00, 0x00, 0x00, 0x00, 0x00,
        0x00, 0x00, 0x00, 0x00, 0x00, 0x00, 0x00, 0x00, 0x00, 0x00, 0x00, 0x00, 0x00, 0x00, 0x00,
        0x00, 0x00,
    ]);
    assert_eq!(result, expected);
}

#[test]
fn sar_shift_positive_value() {
    let mut vm = new_vm_with_ops(&[
        Operation::Push32(U256::from(0x7FFFFF)),
        Operation::Push32(U256::from(4)),
        Operation::Sar,
        Operation::Stop,
    ]);

    vm.execute();

    let result = vm.current_call_frame_mut().stack.pop().unwrap();
    assert_eq!(result, U256::from(0x07FFFF));
}

#[test]
fn sar_shift_negative_value() {
    let word_neg = U256::from_big_endian(&[
        0x8f, 0xff, 0xff, 0xff, 0xff, 0xff, 0xff, 0xff, 0xff, 0xff, 0xff, 0xff, 0xff, 0xff, 0xff,
        0xff, 0xff, 0xff, 0xff, 0xff, 0xff, 0xff, 0xff, 0xff, 0xff, 0xff, 0xff, 0xff, 0xff, 0xff,
        0xff, 0xff,
    ]);

    let mut vm = new_vm_with_ops(&[
        Operation::Push32(word_neg),
        Operation::Push32(U256::from(4)),
        Operation::Sar,
        Operation::Stop,
    ]);

    vm.execute();

    let result = vm.current_call_frame_mut().stack.pop().unwrap();
    let expected = U256::from_big_endian(&[
        0xf8, 0xff, 0xff, 0xff, 0xff, 0xff, 0xff, 0xff, 0xff, 0xff, 0xff, 0xff, 0xff, 0xff, 0xff,
        0xff, 0xff, 0xff, 0xff, 0xff, 0xff, 0xff, 0xff, 0xff, 0xff, 0xff, 0xff, 0xff, 0xff, 0xff,
        0xff, 0xff,
    ]);
    // change 0x8f to 0xf8
    assert_eq!(result, expected);
}

#[test]
fn keccak256_zero_offset_size_four() {
    let operations = [
        // Put the required value in memory
        Operation::Push32(U256::from(
            "0xFFFFFFFF00000000000000000000000000000000000000000000000000000000",
        )),
        Operation::Push0,
        Operation::Mstore,
        // Call the opcode
        Operation::Push((1, 4.into())), // size
        Operation::Push0,               // offset
        Operation::Keccak256,
        Operation::Stop,
    ];

    let mut vm = new_vm_with_ops(&operations);

    vm.execute();

    assert!(
        vm.current_call_frame_mut().stack.pop().unwrap()
            == U256::from("0x29045a592007d0c246ef02c2223570da9522d0cf0f73282c79a1bc8f0bb2c238")
    );
    assert!(vm.current_call_frame_mut().pc() == 40);
}

#[test]
fn keccak256_zero_offset_size_bigger_than_actual_memory() {
    let operations = [
        // Put the required value in memory
        Operation::Push32(U256::from(
            "0xFFFFFFFF00000000000000000000000000000000000000000000000000000000",
        )),
        Operation::Push0,
        Operation::Mstore,
        // Call the opcode
        Operation::Push((1, 33.into())), // size > memory.data.len() (32)
        Operation::Push0,                // offset
        Operation::Keccak256,
        Operation::Stop,
    ];

    let mut vm = new_vm_with_ops(&operations);

    vm.execute();

    assert!(
        vm.current_call_frame_mut().stack.pop().unwrap()
            == U256::from("0xae75624a7d0413029c1e0facdd38cc8e177d9225892e2490a69c2f1f89512061")
    );
    assert!(vm.current_call_frame_mut().pc() == 40);
}

#[test]
fn keccak256_zero_offset_zero_size() {
    let operations = [
        Operation::Push0, // size
        Operation::Push0, // offset
        Operation::Keccak256,
        Operation::Stop,
    ];

    let mut vm = new_vm_with_ops(&operations);

    vm.execute();

    assert!(
        vm.current_call_frame_mut().stack.pop().unwrap()
            == U256::from("0xc5d2460186f7233c927e7db2dcc703c0e500b653ca82273b7bfad8045d85a470")
    );
    assert!(vm.current_call_frame_mut().pc() == 4);
}

#[test]
fn keccak256_offset_four_size_four() {
    let operations = [
        // Put the required value in memory
        Operation::Push32(U256::from(
            "0xFFFFFFFF00000000000000000000000000000000000000000000000000000000",
        )),
        Operation::Push0,
        Operation::Mstore,
        // Call the opcode
        Operation::Push((1, 4.into())), // size
        Operation::Push((1, 4.into())), // offset
        Operation::Keccak256,
        Operation::Stop,
    ];

    let mut vm = new_vm_with_ops(&operations);

    vm.execute();

    assert!(
        vm.current_call_frame_mut().stack.pop().unwrap()
            == U256::from("0xe8e77626586f73b955364c7b4bbf0bb7f7685ebd40e852b164633a4acbd3244c")
    );
    assert!(vm.current_call_frame_mut().pc() == 41);
}

#[test]
fn mstore() {
    let mut vm = new_vm_with_ops(&[
        Operation::Push32(U256::from(0x33333)),
        Operation::Push32(U256::zero()),
        Operation::Mstore,
        Operation::Msize,
        Operation::Stop,
    ]);

    vm.execute();

    assert_eq!(
        vm.current_call_frame_mut().stack.pop().unwrap(),
        U256::from(32)
    );
    assert_eq!(vm.current_call_frame_mut().pc(), 69);
}

#[test]
fn mstore_saves_correct_value() {
    let mut vm = new_vm_with_ops(&[
        Operation::Push32(U256::from(0x33333)), // value
        Operation::Push32(U256::zero()),        // offset
        Operation::Mstore,
        Operation::Msize,
        Operation::Stop,
    ]);

    vm.execute();

    let stored_value = vm.current_call_frame_mut().memory.load(0);

    assert_eq!(stored_value, U256::from(0x33333));

    let memory_size = vm.current_call_frame_mut().stack.pop().unwrap();
    assert_eq!(memory_size, U256::from(32));
}

#[test]
fn mstore8() {
    let operations = [
        Operation::Push32(U256::from(0xAB)), // value
        Operation::Push32(U256::zero()),     // offset
        Operation::Mstore8,
        Operation::Stop,
    ];

    let bytecode = operations
        .iter()
        .flat_map(Operation::to_bytecode)
        .collect::<Bytes>();

    let mut vm = VM::new(bytecode, Address::zero(), U256::zero());

    vm.execute();

    let stored_value = vm.current_call_frame_mut().memory.load(0);

    let mut value_bytes = [0u8; 32];
    stored_value.to_big_endian(&mut value_bytes);

    assert_eq!(value_bytes[0..1], [0xAB]);
}

#[test]
fn mcopy() {
    let operations = [
        Operation::Push32(U256::from(32)),      // size
        Operation::Push32(U256::from(0)),       // source offset
        Operation::Push32(U256::from(64)),      // destination offset
        Operation::Push32(U256::from(0x33333)), // value
        Operation::Push32(U256::from(0)),       // offset
        Operation::Mstore,
        Operation::Mcopy,
        Operation::Msize,
        Operation::Stop,
    ];

    let bytecode = operations
        .iter()
        .flat_map(Operation::to_bytecode)
        .collect::<Bytes>();

    let mut vm = VM::new(bytecode, Address::zero(), U256::zero());

    vm.execute();

    let copied_value = vm.current_call_frame_mut().memory.load(64);
    assert_eq!(copied_value, U256::from(0x33333));

    let memory_size = vm.current_call_frame_mut().stack.pop().unwrap();
    assert_eq!(memory_size, U256::from(96));
}

#[test]
fn mload() {
    let operations = [
        Operation::Push32(U256::from(0x33333)), // value
        Operation::Push32(U256::zero()),        // offset
        Operation::Mstore,
        Operation::Push32(U256::zero()), // offset
        Operation::Mload,
        Operation::Stop,
    ];

    let bytecode = operations
        .iter()
        .flat_map(Operation::to_bytecode)
        .collect::<Bytes>();

    let mut vm = VM::new(bytecode, Address::zero(), U256::zero());

    vm.execute();

    let loaded_value = vm.current_call_frame_mut().stack.pop().unwrap();
    assert_eq!(loaded_value, U256::from(0x33333));
}

#[test]
fn msize() {
    let operations = [Operation::Msize, Operation::Stop];

    let bytecode = operations
        .iter()
        .flat_map(Operation::to_bytecode)
        .collect::<Bytes>();

    let mut vm = VM::new(bytecode, Address::zero(), U256::zero());

    vm.execute();

    let initial_size = vm.current_call_frame_mut().stack.pop().unwrap();
    assert_eq!(initial_size, U256::from(0));

    let operations = [
        Operation::Push32(U256::from(0x33333)), // value
        Operation::Push32(U256::zero()),        // offset
        Operation::Mstore,
        Operation::Msize,
        Operation::Stop,
    ];

    let bytecode = operations
        .iter()
        .flat_map(Operation::to_bytecode)
        .collect::<Bytes>();

    vm = VM::new(bytecode, Address::zero(), U256::zero());

    vm.execute();

    let after_store_size = vm.current_call_frame_mut().stack.pop().unwrap();
    assert_eq!(after_store_size, U256::from(32));

    let operations = [
        Operation::Push32(U256::from(0x55555)), // value
        Operation::Push32(U256::from(64)),      // offset
        Operation::Mstore,
        Operation::Msize,
        Operation::Stop,
    ];

    let bytecode = operations
        .iter()
        .flat_map(Operation::to_bytecode)
        .collect::<Bytes>();

    vm = VM::new(bytecode, Address::zero(), U256::zero());

    vm.execute();

    let final_size = vm.current_call_frame_mut().stack.pop().unwrap();
    assert_eq!(final_size, U256::from(96));
}

#[test]
fn mstore_mload_offset_not_multiple_of_32() {
    let operations = [
        Operation::Push32(0xabcdef.into()), // value
        Operation::Push32(10.into()),       // offset
        Operation::Mstore,
        Operation::Push32(10.into()), // offset
        Operation::Mload,
        Operation::Msize,
        Operation::Stop,
    ];

    let bytecode = operations
        .iter()
        .flat_map(Operation::to_bytecode)
        .collect::<Bytes>();

    let mut vm = VM::new(bytecode, Address::zero(), U256::zero());

    vm.execute();

    let memory_size = vm.current_call_frame_mut().stack.pop().unwrap();
    let loaded_value = vm.current_call_frame_mut().stack.pop().unwrap();

    assert_eq!(loaded_value, U256::from(0xabcdef));
    assert_eq!(memory_size, U256::from(64));

    //check with big offset

    let operations = [
        Operation::Push32(0x123456.into()), // value
        Operation::Push32(2000.into()),     // offset
        Operation::Mstore,
        Operation::Push32(2000.into()), // offset
        Operation::Mload,
        Operation::Msize,
        Operation::Stop,
    ];

    let bytecode = operations
        .iter()
        .flat_map(Operation::to_bytecode)
        .collect::<Bytes>();

    vm = VM::new(bytecode, Address::zero(), U256::zero());

    vm.execute();

    let memory_size = vm.current_call_frame_mut().stack.pop().unwrap();
    let loaded_value = vm.current_call_frame_mut().stack.pop().unwrap();

    assert_eq!(loaded_value, U256::from(0x123456));
    assert_eq!(memory_size, U256::from(2048));
}

#[test]
fn mload_uninitialized_memory() {
    let operations = [
        Operation::Push32(50.into()), // offset
        Operation::Mload,
        Operation::Msize,
        Operation::Stop,
    ];

    let bytecode = operations
        .iter()
        .flat_map(Operation::to_bytecode)
        .collect::<Bytes>();

    let mut vm = VM::new(bytecode, Address::zero(), U256::zero());

    vm.execute();

    let memory_size = vm.current_call_frame_mut().stack.pop().unwrap();
    let loaded_value = vm.current_call_frame_mut().stack.pop().unwrap();

    assert_eq!(loaded_value, U256::zero());
    assert_eq!(memory_size, U256::from(96));
}

#[test]
fn call_returns_if_bytecode_empty() {
    let callee_bytecode = vec![].into();

    let callee_address = Address::from_low_u64_be(U256::from(2).low_u64());
    let callee_address_u256 = U256::from(2);
    let callee_account = Account::new(U256::from(500000), callee_bytecode);

    let caller_ops = vec![
        Operation::Push32(U256::from(100_000)), // gas
        Operation::Push32(callee_address_u256), // address
        Operation::Push32(U256::zero()),        // value
        Operation::Push32(U256::from(0)),       // args_offset
        Operation::Push32(U256::from(0)),       // args_size
        Operation::Push32(U256::from(0)),       // ret_offset
        Operation::Push32(U256::from(32)),      // ret_size
        Operation::Call,
        Operation::Stop,
    ];

    let mut vm = new_vm_with_ops_addr_bal(
        &caller_ops,
        Address::from_low_u64_be(U256::from(1).low_u64()),
        U256::zero(),
    );

    vm.add_account(callee_address, callee_account);
    println!("to excec");
    vm.execute();

    let success = vm.current_call_frame_mut().stack.pop().unwrap();
    assert_eq!(success, U256::one());
}

#[test]
fn call_changes_callframe_and_stores() {
    let callee_return_value = U256::from(0xAAAAAAA);
    let callee_bytecode = callee_return_bytecode(callee_return_value);
    let callee_address = Address::from_low_u64_be(U256::from(2).low_u64());
    let callee_address_u256 = U256::from(2);
    let callee_account = Account::new(U256::from(500000), callee_bytecode);

    let caller_ops = vec![
        Operation::Push32(U256::from(32)),      // ret_size
        Operation::Push32(U256::from(0)),       // ret_offset
        Operation::Push32(U256::from(0)),       // args_size
        Operation::Push32(U256::from(0)),       // args_offset
        Operation::Push32(U256::zero()),        // value
        Operation::Push32(callee_address_u256), // address
        Operation::Push32(U256::from(100_000)), // gas
        Operation::Call,
        Operation::Stop,
    ];

    let mut vm = new_vm_with_ops_addr_bal(
        &caller_ops,
        Address::from_low_u64_be(U256::from(1).low_u64()),
        U256::zero(),
    );

    vm.add_account(callee_address, callee_account);

    vm.execute();

    let current_call_frame = vm.current_call_frame_mut();

    let success = current_call_frame.stack.pop().unwrap() == U256::one();
    assert!(success);

    let ret_offset = 0;
    let ret_size = 32;
    let return_data = current_call_frame.memory.load_range(ret_offset, ret_size);

    assert_eq!(U256::from_big_endian(&return_data), U256::from(0xAAAAAAA));
}

#[test]
fn nested_calls() {
    let callee3_return_value = U256::from(0xAAAAAAA);
    let callee3_bytecode = callee_return_bytecode(callee3_return_value);
    let callee3_address = Address::from_low_u64_be(U256::from(3).low_u64());
    let callee3_address_u256 = U256::from(3);
    let callee3_account = Account::new(U256::from(300_000), callee3_bytecode);

    let mut callee2_ops = vec![
        Operation::Push32(U256::from(32)),       // ret_size
        Operation::Push32(U256::from(0)),        // ret_offset
        Operation::Push32(U256::from(0)),        // args_size
        Operation::Push32(U256::from(0)),        // args_offset
        Operation::Push32(U256::zero()),         // value
        Operation::Push32(callee3_address_u256), // address
        Operation::Push32(U256::from(100_000)),  // gas
        Operation::Call,
    ];

    let callee2_return_value = U256::from(0xBBBBBBB);

    let callee2_return_bytecode = vec![
        Operation::Push32(callee2_return_value), // value
        Operation::Push32(U256::from(32)),       // offset
        Operation::Mstore,
        Operation::Push32(U256::from(64)), // size
        Operation::Push32(U256::zero()),   // offset
        Operation::Return,
    ];

    callee2_ops.extend(callee2_return_bytecode);

    let callee2_bytecode = callee2_ops
        .iter()
        .flat_map(|op| op.to_bytecode())
        .collect::<Bytes>();

    let callee2_address = Address::from_low_u64_be(U256::from(2).low_u64());
    let callee2_address_u256 = U256::from(2);

    let callee2_account = Account::new(U256::from(300_000), callee2_bytecode);

    let caller_ops = vec![
        Operation::Push32(U256::from(64)),       // ret_size
        Operation::Push32(U256::from(0)),        // ret_offset
        Operation::Push32(U256::from(0)),        // args_size
        Operation::Push32(U256::from(0)),        // args_offset
        Operation::Push32(U256::zero()),         // value
        Operation::Push32(callee2_address_u256), // address
        Operation::Push32(U256::from(100_000)),  // gas
        Operation::Call,
        Operation::Stop,
    ];

    let caller_address = Address::from_low_u64_be(U256::from(1).low_u64());
    let caller_balance = U256::from(1_000_000);

    let mut vm = new_vm_with_ops_addr_bal(&caller_ops, caller_address, caller_balance);

    vm.add_account(callee2_address, callee2_account);
    vm.add_account(callee3_address, callee3_account);

    vm.execute();

    let current_call_frame = vm.current_call_frame_mut();

    let success = current_call_frame.stack.pop().unwrap();
    assert_eq!(success, U256::one());

    let ret_offset = 0;
    let ret_size = 64;
    let return_data = current_call_frame.memory.load_range(ret_offset, ret_size);

    let mut expected_bytes = vec![0u8; 64];
    // place 0xAAAAAAA at 0..32
    let mut callee3_return_value_bytes = [0u8; 32];
    callee3_return_value.to_big_endian(&mut callee3_return_value_bytes);
    expected_bytes[..32].copy_from_slice(&callee3_return_value_bytes);

    // place 0xBBBBBBB at 32..64
    let mut callee2_return_value_bytes = [0u8; 32];
    callee2_return_value.to_big_endian(&mut callee2_return_value_bytes);
    expected_bytes[32..].copy_from_slice(&callee2_return_value_bytes);

    assert_eq!(return_data, expected_bytes);
}

#[test]
fn pop_op() {
    let operations = [
        Operation::Push32(U256::one()),
        Operation::Push32(U256::from(100)),
        Operation::Pop,
        Operation::Stop,
    ];

    let mut vm = new_vm_with_ops(&operations);

    vm.execute();

    assert!(vm.current_call_frame_mut().stack.pop().unwrap() == U256::one());
}

// TODO: when adding error handling this should return an error, not panic
#[test]
#[should_panic]
fn pop_on_empty_stack() {
    let operations = [Operation::Pop, Operation::Stop];

    let mut vm = new_vm_with_ops(&operations);

    vm.execute();

<<<<<<< HEAD
    assert!(vm.current_call_frame_mut().stack.pop().unwrap() == U256::one());
=======
    assert!(vm.current_call_frame().stack.pop().unwrap() == U256::one());
}

#[test]
fn pc_op() {
    let operations = [Operation::PC, Operation::Stop];
    let mut vm = new_vm_with_ops(&operations);

    vm.execute();

    assert!(vm.current_call_frame().stack.pop().unwrap() == U256::from(0));
}

#[test]
fn pc_op_with_push_offset() {
    let operations = [
        Operation::Push32(U256::one()),
        Operation::PC,
        Operation::Stop,
    ];

    let mut vm = new_vm_with_ops(&operations);

    vm.execute();

    assert!(vm.current_call_frame().stack.pop().unwrap() == U256::from(33));
}

#[test]
fn jump_op() {
    let operations = [
        Operation::Push32(U256::from(35)),
        Operation::Jump,
        Operation::Stop, // should skip this one
        Operation::Jumpdest,
        Operation::Push32(U256::from(10)),
        Operation::Stop,
    ];

    let mut vm = new_vm_with_ops(&operations);

    vm.execute();

    assert!(vm.current_call_frame().stack.pop().unwrap() == U256::from(10));
    assert_eq!(vm.current_call_frame().pc(), 70);
}

#[test]
#[should_panic]
fn jump_not_jumpdest_position() {
    let operations = [
        Operation::Push32(U256::from(36)),
        Operation::Jump,
        Operation::Stop,
        Operation::Push32(U256::from(10)),
        Operation::Stop,
    ];

    let mut vm = new_vm_with_ops(&operations);

    vm.execute();
    assert_eq!(vm.current_call_frame().pc, 35);
}

#[test]
#[should_panic]
fn jump_position_bigger_than_program_bytecode_size() {
    let operations = [
        Operation::Push32(U256::from(5000)),
        Operation::Jump,
        Operation::Stop,
        Operation::Push32(U256::from(10)),
        Operation::Stop,
    ];

    let mut vm = new_vm_with_ops(&operations);

    vm.execute();
    assert_eq!(vm.current_call_frame().pc(), 35);
}

#[test]
fn jumpi_not_zero() {
    let operations = [
        Operation::Push32(U256::one()),
        Operation::Push32(U256::from(68)),
        Operation::Jumpi,
        Operation::Stop, // should skip this one
        Operation::Jumpdest,
        Operation::Push32(U256::from(10)),
        Operation::Stop,
    ];
    let mut vm = new_vm_with_ops(&operations);

    vm.execute();

    assert!(vm.current_call_frame().stack.pop().unwrap() == U256::from(10));
}

#[test]
fn jumpi_for_zero() {
    let operations = [
        Operation::Push32(U256::from(100)),
        Operation::Push32(U256::zero()),
        Operation::Push32(U256::from(100)),
        Operation::Jumpi,
        Operation::Stop,
        Operation::Jumpdest,
        Operation::Push32(U256::from(10)),
        Operation::Stop,
    ];

    let mut vm = new_vm_with_ops(&operations);

    vm.execute();

    assert!(vm.current_call_frame().stack.pop().unwrap() == U256::from(100));
>>>>>>> 0270aef9
}<|MERGE_RESOLUTION|>--- conflicted
+++ resolved
@@ -45,15 +45,8 @@
 
     vm.execute();
 
-<<<<<<< HEAD
     assert!(vm.current_call_frame_mut().stack.pop().unwrap() == U256::one());
     assert!(vm.current_call_frame_mut().pc() == 68);
-
-    println!("{vm:?}");
-=======
-    assert!(vm.current_call_frame().stack.pop().unwrap() == U256::one());
-    assert!(vm.current_call_frame().pc() == 68);
->>>>>>> 0270aef9
 }
 
 #[test]
@@ -1356,10 +1349,7 @@
 
     vm.execute();
 
-<<<<<<< HEAD
     assert!(vm.current_call_frame_mut().stack.pop().unwrap() == U256::one());
-=======
-    assert!(vm.current_call_frame().stack.pop().unwrap() == U256::one());
 }
 
 #[test]
@@ -1369,7 +1359,7 @@
 
     vm.execute();
 
-    assert!(vm.current_call_frame().stack.pop().unwrap() == U256::from(0));
+    assert!(vm.current_call_frame_mut().stack.pop().unwrap() == U256::from(0));
 }
 
 #[test]
@@ -1384,7 +1374,7 @@
 
     vm.execute();
 
-    assert!(vm.current_call_frame().stack.pop().unwrap() == U256::from(33));
+    assert!(vm.current_call_frame_mut().stack.pop().unwrap() == U256::from(33));
 }
 
 #[test]
@@ -1402,8 +1392,8 @@
 
     vm.execute();
 
-    assert!(vm.current_call_frame().stack.pop().unwrap() == U256::from(10));
-    assert_eq!(vm.current_call_frame().pc(), 70);
+    assert!(vm.current_call_frame_mut().stack.pop().unwrap() == U256::from(10));
+    assert_eq!(vm.current_call_frame_mut().pc(), 70);
 }
 
 #[test]
@@ -1420,7 +1410,7 @@
     let mut vm = new_vm_with_ops(&operations);
 
     vm.execute();
-    assert_eq!(vm.current_call_frame().pc, 35);
+    assert_eq!(vm.current_call_frame_mut().pc, 35);
 }
 
 #[test]
@@ -1437,7 +1427,7 @@
     let mut vm = new_vm_with_ops(&operations);
 
     vm.execute();
-    assert_eq!(vm.current_call_frame().pc(), 35);
+    assert_eq!(vm.current_call_frame_mut().pc(), 35);
 }
 
 #[test]
@@ -1455,7 +1445,7 @@
 
     vm.execute();
 
-    assert!(vm.current_call_frame().stack.pop().unwrap() == U256::from(10));
+    assert!(vm.current_call_frame_mut().stack.pop().unwrap() == U256::from(10));
 }
 
 #[test]
@@ -1475,6 +1465,5 @@
 
     vm.execute();
 
-    assert!(vm.current_call_frame().stack.pop().unwrap() == U256::from(100));
->>>>>>> 0270aef9
+    assert!(vm.current_call_frame_mut().stack.pop().unwrap() == U256::from(100));
 }