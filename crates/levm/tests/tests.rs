use ethereum_types::H32;
use levm::{
    block::TARGET_BLOB_GAS_PER_BLOCK,
    operations::Operation,
    primitives::{Address, Bytes, H256, U256},
    vm::{Account, VM},
};

// cargo test -p 'levm'

pub fn new_vm_with_ops(operations: &[Operation]) -> VM {
    new_vm_with_ops_addr_bal(operations, Address::zero(), U256::zero())
}

pub fn new_vm_with_ops_addr_bal(operations: &[Operation], address: Address, balance: U256) -> VM {
    let bytecode = operations
        .iter()
        .flat_map(Operation::to_bytecode)
        .collect::<Bytes>();

    VM::new(bytecode, address, balance)
}

fn callee_return_bytecode(return_value: U256) -> Bytes {
    let ops = vec![
        Operation::Push32(return_value), // value
        Operation::Push32(U256::zero()), // offset
        Operation::Mstore,
        Operation::Push32(U256::from(32)), // size
        Operation::Push32(U256::zero()),   // offset
        Operation::Return,
    ];

    ops.iter()
        .flat_map(Operation::to_bytecode)
        .collect::<Bytes>()
}

pub fn store_data_in_memory_operations(data: &[u8], memory_offset: usize) -> Vec<Operation> {
    vec![
        Operation::Push((32_u8, U256::from_big_endian(data))),
        Operation::Push((1_u8, U256::from(memory_offset))),
        Operation::Mstore,
    ]
}

#[test]
fn add_op() {
    let mut vm = new_vm_with_ops(&[
        Operation::Push32(U256::one()),
        Operation::Push32(U256::zero()),
        Operation::Add,
        Operation::Stop,
    ]);

    vm.execute();

    assert!(vm.current_call_frame_mut().stack.pop().unwrap() == U256::one());
    assert!(vm.current_call_frame_mut().pc() == 68);
}

#[test]
fn and_basic() {
    let mut vm = new_vm_with_ops(&[
        Operation::Push32(U256::from(0b1010)),
        Operation::Push32(U256::from(0b1100)),
        Operation::And,
        Operation::Stop,
    ]);

    vm.execute();

    let result = vm.current_call_frame_mut().stack.pop().unwrap();
    assert_eq!(result, U256::from(0b1000));
}

#[test]
fn and_binary_with_zero() {
    let mut vm = new_vm_with_ops(&[
        Operation::Push32(U256::from(0b1010)),
        Operation::Push32(U256::zero()),
        Operation::And,
        Operation::Stop,
    ]);

    vm.execute();

    let result = vm.current_call_frame_mut().stack.pop().unwrap();
    assert_eq!(result, U256::zero());
}

#[test]
fn and_with_hex_numbers() {
    let mut vm = new_vm_with_ops(&[
        Operation::Push32(U256::from(0xFFFF)),
        Operation::Push32(U256::from(0xF0F0)),
        Operation::And,
        Operation::Stop,
    ]);

    vm.execute();

    let result = vm.current_call_frame_mut().stack.pop().unwrap();
    assert_eq!(result, U256::from(0xF0F0));

    let mut vm = new_vm_with_ops(&[
        Operation::Push32(U256::from(0xF000)),
        Operation::Push32(U256::from(0xF0F0)),
        Operation::And,
        Operation::Stop,
    ]);

    vm.execute();

    let result = vm.current_call_frame_mut().stack.pop().unwrap();
    assert_eq!(result, U256::from(0xF000));

    let mut vm = new_vm_with_ops(&[
        Operation::Push32(U256::from(0xB020)),
        Operation::Push32(U256::from(0x1F0F)),
        Operation::And,
        Operation::Stop,
    ]);

    vm.execute();

    let result = vm.current_call_frame_mut().stack.pop().unwrap();
    assert_eq!(result, U256::from(0b1000000000000));
}

#[test]
fn or_basic() {
    let mut vm = new_vm_with_ops(&[
        Operation::Push32(U256::from(0b1010)),
        Operation::Push32(U256::from(0b1100)),
        Operation::Or,
        Operation::Stop,
    ]);

    vm.execute();

    let result = vm.current_call_frame_mut().stack.pop().unwrap();
    assert_eq!(result, U256::from(0b1110));

    let mut vm = new_vm_with_ops(&[
        Operation::Push32(U256::from(0b1010)),
        Operation::Push32(U256::zero()),
        Operation::Or,
        Operation::Stop,
    ]);

    vm.execute();

    let result = vm.current_call_frame_mut().stack.pop().unwrap();
    assert_eq!(result, U256::from(0b1010));

    let mut vm = new_vm_with_ops(&[
        Operation::Push32(U256::from(u64::MAX)),
        Operation::Push32(U256::zero()),
        Operation::Or,
        Operation::Stop,
    ]);

    vm.execute();

    let result = vm.current_call_frame_mut().stack.pop().unwrap();
    assert_eq!(result, U256::from(0xFFFFFFFFFFFFFFFF_u64));
}

#[test]
fn or_with_hex_numbers() {
    let mut vm = new_vm_with_ops(&[
        Operation::Push32(U256::from(0xFFFF)),
        Operation::Push32(U256::from(0xF0F0)),
        Operation::Or,
        Operation::Stop,
    ]);

    vm.execute();

    let result = vm.current_call_frame_mut().stack.pop().unwrap();
    assert_eq!(result, U256::from(0xFFFF));

    let mut vm = new_vm_with_ops(&[
        Operation::Push32(U256::from(0xF000)),
        Operation::Push32(U256::from(0xF0F0)),
        Operation::Or,
        Operation::Stop,
    ]);

    vm.execute();

    let result = vm.current_call_frame_mut().stack.pop().unwrap();
    assert_eq!(result, U256::from(0xF0F0));

    let mut vm = new_vm_with_ops(&[
        Operation::Push32(U256::from(0xB020)),
        Operation::Push32(U256::from(0x1F0F)),
        Operation::Or,
        Operation::Stop,
    ]);

    vm.execute();

    let result = vm.current_call_frame_mut().stack.pop().unwrap();
    assert_eq!(result, U256::from(0b1011111100101111));
}

#[test]
fn xor_basic() {
    let mut vm = new_vm_with_ops(&[
        Operation::Push32(U256::from(0b1010)),
        Operation::Push32(U256::from(0b1100)),
        Operation::Xor,
        Operation::Stop,
    ]);

    vm.execute();

    let result = vm.current_call_frame_mut().stack.pop().unwrap();
    assert_eq!(result, U256::from(0b110));

    let mut vm = new_vm_with_ops(&[
        Operation::Push32(U256::from(0b1010)),
        Operation::Push32(U256::zero()),
        Operation::Xor,
        Operation::Stop,
    ]);

    vm.execute();

    let result = vm.current_call_frame_mut().stack.pop().unwrap();
    assert_eq!(result, U256::from(0b1010));

    let mut vm = new_vm_with_ops(&[
        Operation::Push32(U256::from(u64::MAX)),
        Operation::Push32(U256::zero()),
        Operation::Xor,
        Operation::Stop,
    ]);

    vm.execute();

    let result = vm.current_call_frame_mut().stack.pop().unwrap();
    assert_eq!(result, U256::from(u64::MAX));

    let mut vm = new_vm_with_ops(&[
        Operation::Push32(U256::from(u64::MAX)),
        Operation::Push32(U256::from(u64::MAX)),
        Operation::Xor,
        Operation::Stop,
    ]);

    vm.execute();

    let result = vm.current_call_frame_mut().stack.pop().unwrap();
    assert_eq!(result, U256::zero());
}

#[test]
fn xor_with_hex_numbers() {
    let mut vm = new_vm_with_ops(&[
        Operation::Push32(U256::from(0xF0)),
        Operation::Push32(U256::from(0xF)),
        Operation::Xor,
        Operation::Stop,
    ]);

    vm.execute();

    let result = vm.current_call_frame_mut().stack.pop().unwrap();
    assert_eq!(result, U256::from(0xFF));

    let mut vm = new_vm_with_ops(&[
        Operation::Push32(U256::from(0xFF)),
        Operation::Push32(U256::from(0xFF)),
        Operation::Xor,
        Operation::Stop,
    ]);

    vm.execute();

    let result = vm.current_call_frame_mut().stack.pop().unwrap();
    assert_eq!(result, U256::zero());

    let mut vm = new_vm_with_ops(&[
        Operation::Push32(U256::from(0xFFFF)),
        Operation::Push32(U256::from(0xF0F0)),
        Operation::Xor,
        Operation::Stop,
    ]);

    vm.execute();

    let result = vm.current_call_frame_mut().stack.pop().unwrap();
    assert_eq!(result, U256::from(0xF0F));

    let mut vm = new_vm_with_ops(&[
        Operation::Push32(U256::from(0xF000)),
        Operation::Push32(U256::from(0xF0F0)),
        Operation::Xor,
        Operation::Stop,
    ]);

    vm.execute();

    let result = vm.current_call_frame_mut().stack.pop().unwrap();
    assert_eq!(result, U256::from(0xF0));

    let mut vm = new_vm_with_ops(&[
        Operation::Push32(U256::from(0x4C0F)),
        Operation::Push32(U256::from(0x3A4B)),
        Operation::Xor,
        Operation::Stop,
    ]);

    vm.execute();

    let result = vm.current_call_frame_mut().stack.pop().unwrap();
    assert_eq!(result, U256::from(0b111011001000100));
}

#[test]
fn not() {
    let mut vm = new_vm_with_ops(&[
        Operation::Push32(U256::from(0b1010)),
        Operation::Not,
        Operation::Stop,
    ]);

    vm.execute();

    let result = vm.current_call_frame_mut().stack.pop().unwrap();
    let expected = !U256::from(0b1010);
    assert_eq!(result, expected);

    let mut vm = new_vm_with_ops(&[
        Operation::Push32(U256::MAX),
        Operation::Not,
        Operation::Stop,
    ]);

    vm.execute();

    let result = vm.current_call_frame_mut().stack.pop().unwrap();
    assert_eq!(result, U256::zero());

    let mut vm = new_vm_with_ops(&[
        Operation::Push32(U256::zero()),
        Operation::Not,
        Operation::Stop,
    ]);

    vm.execute();

    let result = vm.current_call_frame_mut().stack.pop().unwrap();
    assert_eq!(result, U256::MAX);

    let mut vm = new_vm_with_ops(&[
        Operation::Push32(U256::from(1)),
        Operation::Not,
        Operation::Stop,
    ]);

    vm.execute();

    let result = vm.current_call_frame_mut().stack.pop().unwrap();
    assert_eq!(result, U256::MAX - 1);
}

#[test]
fn byte_basic() {
    let mut vm = new_vm_with_ops(&[
        Operation::Push32(U256::from(0xF0F1)),
        Operation::Push32(U256::from(31)),
        Operation::Byte,
        Operation::Stop,
    ]);

    vm.execute();

    let result = vm.current_call_frame_mut().stack.pop().unwrap();
    assert_eq!(result, U256::from(0xF1));

    let mut vm = new_vm_with_ops(&[
        Operation::Push32(U256::from(0x33ED)),
        Operation::Push32(U256::from(30)),
        Operation::Byte,
        Operation::Stop,
    ]);

    vm.execute();

    let result = vm.current_call_frame_mut().stack.pop().unwrap();
    assert_eq!(result, U256::from(0x33));
}

#[test]
fn byte_edge_cases() {
    let mut vm = new_vm_with_ops(&[
        Operation::Push32(U256::MAX),
        Operation::Push32(U256::from(0)),
        Operation::Byte,
        Operation::Stop,
    ]);

    vm.execute();

    let result = vm.current_call_frame_mut().stack.pop().unwrap();
    assert_eq!(result, U256::from(0xFF));

    let mut vm = new_vm_with_ops(&[
        Operation::Push32(U256::MAX),
        Operation::Push32(U256::from(12)),
        Operation::Byte,
        Operation::Stop,
    ]);

    vm.execute();

    let result = vm.current_call_frame_mut().stack.pop().unwrap();
    assert_eq!(result, U256::from(0xFF));

    let mut vm = new_vm_with_ops(&[
        Operation::Push32(U256::from(0x00E0D0000)),
        Operation::Push32(U256::from(29)),
        Operation::Byte,
        Operation::Stop,
    ]);

    vm.execute();

    let result = vm.current_call_frame_mut().stack.pop().unwrap();
    assert_eq!(result, U256::from(0x0D));

    let mut vm = new_vm_with_ops(&[
        Operation::Push32(U256::from(0xFDEA179)),
        Operation::Push32(U256::from(50)),
        Operation::Byte,
        Operation::Stop,
    ]);

    vm.execute();

    let result = vm.current_call_frame_mut().stack.pop().unwrap();
    assert_eq!(result, U256::zero());

    let mut vm = new_vm_with_ops(&[
        Operation::Push32(U256::from(0xFDEA179)),
        Operation::Push32(U256::from(32)),
        Operation::Byte,
        Operation::Stop,
    ]);

    vm.execute();

    let result = vm.current_call_frame_mut().stack.pop().unwrap();
    assert_eq!(result, U256::zero());

    let mut vm = new_vm_with_ops(&[
        Operation::Push32(U256::zero()),
        Operation::Push32(U256::from(15)),
        Operation::Byte,
        Operation::Stop,
    ]);

    vm.execute();

    let result = vm.current_call_frame_mut().stack.pop().unwrap();
    assert_eq!(result, U256::zero());

    let word = U256::from_big_endian(&[
        0x00, 0x01, 0x02, 0x03, 0x04, 0x05, 0x06, 0x57, 0x08, 0x09, 0x90, 0x0B, 0x0C, 0x0D, 0x0E,
        0x0F, 0x10, 0x11, 0x12, 0xDD, 0x14, 0x15, 0x16, 0x17, 0x18, 0x19, 0x1A, 0x1B, 0x1C, 0x1D,
        0x1E, 0x40,
    ]);

    let mut vm = new_vm_with_ops(&[
        Operation::Push32(word),
        Operation::Push32(U256::from(10)),
        Operation::Byte,
        Operation::Stop,
    ]);

    vm.execute();

    let result = vm.current_call_frame_mut().stack.pop().unwrap();
    assert_eq!(result, U256::from(0x90));

    let mut vm = new_vm_with_ops(&[
        Operation::Push32(word),
        Operation::Push32(U256::from(7)),
        Operation::Byte,
        Operation::Stop,
    ]);

    vm.execute();

    let result = vm.current_call_frame_mut().stack.pop().unwrap();
    assert_eq!(result, U256::from(0x57));

    let mut vm = new_vm_with_ops(&[
        Operation::Push32(word),
        Operation::Push32(U256::from(19)),
        Operation::Byte,
        Operation::Stop,
    ]);

    vm.execute();

    let result = vm.current_call_frame_mut().stack.pop().unwrap();
    assert_eq!(result, U256::from(0xDD));

    let mut vm = new_vm_with_ops(&[
        Operation::Push32(word),
        Operation::Push32(U256::from(31)),
        Operation::Byte,
        Operation::Stop,
    ]);

    vm.execute();

    let result = vm.current_call_frame_mut().stack.pop().unwrap();
    assert_eq!(result, U256::from(0x40));
}

#[test]
fn shl_basic() {
    let mut vm = new_vm_with_ops(&[
        Operation::Push32(U256::from(0xDDDD)),
        Operation::Push32(U256::from(0)),
        Operation::Shl,
        Operation::Stop,
    ]);

    vm.execute();

    let result = vm.current_call_frame_mut().stack.pop().unwrap();
    assert_eq!(result, U256::from(0xDDDD));

    let mut vm = new_vm_with_ops(&[
        Operation::Push32(U256::from(0x12345678)),
        Operation::Push32(U256::from(1)),
        Operation::Shl,
        Operation::Stop,
    ]);

    vm.execute();

    let result = vm.current_call_frame_mut().stack.pop().unwrap();
    assert_eq!(result, U256::from(0x2468acf0));

    let mut vm = new_vm_with_ops(&[
        Operation::Push32(U256::from(0x12345678)),
        Operation::Push32(U256::from(4)),
        Operation::Shl,
        Operation::Stop,
    ]);

    vm.execute();

    let result = vm.current_call_frame_mut().stack.pop().unwrap();
    assert_eq!(result, U256::from(4886718336_u64));

    let mut vm = new_vm_with_ops(&[
        Operation::Push32(U256::from(0xFF)),
        Operation::Push32(U256::from(4)),
        Operation::Shl,
        Operation::Stop,
    ]);

    vm.execute();

    let result = vm.current_call_frame_mut().stack.pop().unwrap();
    assert_eq!(result, U256::from(0xFF << 4));
}

#[test]
fn shl_edge_cases() {
    let mut vm = new_vm_with_ops(&[
        Operation::Push32(U256::from(0x1)),
        Operation::Push32(U256::from(256)),
        Operation::Shl,
        Operation::Stop,
    ]);

    vm.execute();

    let result = vm.current_call_frame_mut().stack.pop().unwrap();
    assert_eq!(result, U256::zero());

    let mut vm = new_vm_with_ops(&[
        Operation::Push32(U256::zero()),
        Operation::Push32(U256::from(200)),
        Operation::Shl,
        Operation::Stop,
    ]);

    vm.execute();

    let result = vm.current_call_frame_mut().stack.pop().unwrap();
    assert_eq!(result, U256::zero());

    let mut vm = new_vm_with_ops(&[
        Operation::Push32(U256::MAX),
        Operation::Push32(U256::from(1)),
        Operation::Shl,
        Operation::Stop,
    ]);

    vm.execute();

    let result = vm.current_call_frame_mut().stack.pop().unwrap();
    assert_eq!(result, U256::MAX - 1);
}

#[test]
fn shr_basic() {
    let mut vm = new_vm_with_ops(&[
        Operation::Push32(U256::from(0xDDDD)),
        Operation::Push32(U256::from(0)),
        Operation::Shr,
        Operation::Stop,
    ]);

    vm.execute();

    let result = vm.current_call_frame_mut().stack.pop().unwrap();
    assert_eq!(result, U256::from(0xDDDD));

    let mut vm = new_vm_with_ops(&[
        Operation::Push32(U256::from(0x12345678)),
        Operation::Push32(U256::from(1)),
        Operation::Shr,
        Operation::Stop,
    ]);

    vm.execute();

    let result = vm.current_call_frame_mut().stack.pop().unwrap();
    assert_eq!(result, U256::from(0x91a2b3c));

    let mut vm = new_vm_with_ops(&[
        Operation::Push32(U256::from(0x12345678)),
        Operation::Push32(U256::from(4)),
        Operation::Shr,
        Operation::Stop,
    ]);

    vm.execute();

    let result = vm.current_call_frame_mut().stack.pop().unwrap();
    assert_eq!(result, U256::from(0x1234567));

    let mut vm = new_vm_with_ops(&[
        Operation::Push32(U256::from(0xFF)),
        Operation::Push32(U256::from(4)),
        Operation::Shr,
        Operation::Stop,
    ]);

    vm.execute();

    let result = vm.current_call_frame_mut().stack.pop().unwrap();
    assert_eq!(result, U256::from(0xF));
}

#[test]
fn shr_edge_cases() {
    let mut vm = new_vm_with_ops(&[
        Operation::Push32(U256::from(0x1)),
        Operation::Push32(U256::from(256)),
        Operation::Shr,
        Operation::Stop,
    ]);

    vm.execute();

    let result = vm.current_call_frame_mut().stack.pop().unwrap();
    assert_eq!(result, U256::zero());

    let mut vm = new_vm_with_ops(&[
        Operation::Push32(U256::zero()),
        Operation::Push32(U256::from(200)),
        Operation::Shr,
        Operation::Stop,
    ]);

    vm.execute();

    let result = vm.current_call_frame_mut().stack.pop().unwrap();
    assert_eq!(result, U256::zero());

    let mut vm = new_vm_with_ops(&[
        Operation::Push32(U256::MAX),
        Operation::Push32(U256::from(1)),
        Operation::Shr,
        Operation::Stop,
    ]);

    vm.execute();

    let result = vm.current_call_frame_mut().stack.pop().unwrap();
    assert_eq!(result, U256::MAX >> 1);
}

#[test]
fn sar_shift_by_0() {
    let mut vm = new_vm_with_ops(&[
        Operation::Push32(U256::from(0x12345678)),
        Operation::Push32(U256::from(0)),
        Operation::Sar,
        Operation::Stop,
    ]);

    vm.execute();

    let result = vm.current_call_frame_mut().stack.pop().unwrap();
    assert_eq!(result, U256::from(0x12345678));
}

#[test]
fn sar_shifting_large_value_with_all_bits_set() {
    let word = U256::from_big_endian(&[
        0xff, 0xff, 0xff, 0xff, 0xff, 0xff, 0xff, 0xff, 0xff, 0xff, 0xff, 0xff, 0xff, 0xff, 0xff,
        0xff, 0xff, 0xff, 0xff, 0xff, 0xff, 0xff, 0xff, 0xff, 0xff, 0xff, 0xff, 0xff, 0xff, 0xff,
        0xff, 0xff,
    ]);

    let mut vm = new_vm_with_ops(&[
        Operation::Push32(word),
        Operation::Push32(U256::from(8)),
        Operation::Sar,
        Operation::Stop,
    ]);

    vm.execute();

    let result = vm.current_call_frame_mut().stack.pop().unwrap();
    let expected = U256::from_big_endian(&[
        0xff, 0xff, 0xff, 0xff, 0xff, 0xff, 0xff, 0xff, 0xff, 0xff, 0xff, 0xff, 0xff, 0xff, 0xff,
        0xff, 0xff, 0xff, 0xff, 0xff, 0xff, 0xff, 0xff, 0xff, 0xff, 0xff, 0xff, 0xff, 0xff, 0xff,
        0xff, 0xff,
    ]);
    assert_eq!(result, expected);
}

#[test]
fn sar_shifting_negative_value_and_small_shift() {
    let word_neg = U256::from_big_endian(&[
        0x80, 0x00, 0x00, 0x00, 0x00, 0x00, 0x00, 0x00, 0x00, 0x00, 0x00, 0x00, 0x00, 0x00, 0x00,
        0x00, 0x00, 0x00, 0x00, 0x00, 0x00, 0x00, 0x00, 0x00, 0x00, 0x00, 0x00, 0x00, 0x00, 0x00,
        0x00, 0x00,
    ]);

    let mut vm = new_vm_with_ops(&[
        Operation::Push32(word_neg),
        Operation::Push32(U256::from(4)),
        Operation::Sar,
        Operation::Stop,
    ]);

    vm.execute();

    let result = vm.current_call_frame_mut().stack.pop().unwrap();
    let expected = U256::from_big_endian(&[
        0xf8, 0x00, 0x00, 0x00, 0x00, 0x00, 0x00, 0x00, 0x00, 0x00, 0x00, 0x00, 0x00, 0x00, 0x00,
        0x00, 0x00, 0x00, 0x00, 0x00, 0x00, 0x00, 0x00, 0x00, 0x00, 0x00, 0x00, 0x00, 0x00, 0x00,
        0x00, 0x00,
    ]);
    assert_eq!(result, expected);
}

#[test]
fn sar_shift_positive_value() {
    let mut vm = new_vm_with_ops(&[
        Operation::Push32(U256::from(0x7FFFFF)),
        Operation::Push32(U256::from(4)),
        Operation::Sar,
        Operation::Stop,
    ]);

    vm.execute();

    let result = vm.current_call_frame_mut().stack.pop().unwrap();
    assert_eq!(result, U256::from(0x07FFFF));
}

#[test]
fn sar_shift_negative_value() {
    let word_neg = U256::from_big_endian(&[
        0x8f, 0xff, 0xff, 0xff, 0xff, 0xff, 0xff, 0xff, 0xff, 0xff, 0xff, 0xff, 0xff, 0xff, 0xff,
        0xff, 0xff, 0xff, 0xff, 0xff, 0xff, 0xff, 0xff, 0xff, 0xff, 0xff, 0xff, 0xff, 0xff, 0xff,
        0xff, 0xff,
    ]);

    let mut vm = new_vm_with_ops(&[
        Operation::Push32(word_neg),
        Operation::Push32(U256::from(4)),
        Operation::Sar,
        Operation::Stop,
    ]);

    vm.execute();

    let result = vm.current_call_frame_mut().stack.pop().unwrap();
    let expected = U256::from_big_endian(&[
        0xf8, 0xff, 0xff, 0xff, 0xff, 0xff, 0xff, 0xff, 0xff, 0xff, 0xff, 0xff, 0xff, 0xff, 0xff,
        0xff, 0xff, 0xff, 0xff, 0xff, 0xff, 0xff, 0xff, 0xff, 0xff, 0xff, 0xff, 0xff, 0xff, 0xff,
        0xff, 0xff,
    ]);
    // change 0x8f to 0xf8
    assert_eq!(result, expected);
}

#[test]
fn keccak256_zero_offset_size_four() {
    let operations = [
        // Put the required value in memory
        Operation::Push32(U256::from(
            "0xFFFFFFFF00000000000000000000000000000000000000000000000000000000",
        )),
        Operation::Push0,
        Operation::Mstore,
        // Call the opcode
        Operation::Push((1, 4.into())), // size
        Operation::Push0,               // offset
        Operation::Keccak256,
        Operation::Stop,
    ];

    let mut vm = new_vm_with_ops(&operations);

    vm.execute();

    assert!(
        vm.current_call_frame_mut().stack.pop().unwrap()
            == U256::from("0x29045a592007d0c246ef02c2223570da9522d0cf0f73282c79a1bc8f0bb2c238")
    );
    assert!(vm.current_call_frame_mut().pc() == 40);
}

#[test]
fn keccak256_zero_offset_size_bigger_than_actual_memory() {
    let operations = [
        // Put the required value in memory
        Operation::Push32(U256::from(
            "0xFFFFFFFF00000000000000000000000000000000000000000000000000000000",
        )),
        Operation::Push0,
        Operation::Mstore,
        // Call the opcode
        Operation::Push((1, 33.into())), // size > memory.data.len() (32)
        Operation::Push0,                // offset
        Operation::Keccak256,
        Operation::Stop,
    ];

    let mut vm = new_vm_with_ops(&operations);

    vm.execute();

    assert!(
        vm.current_call_frame_mut().stack.pop().unwrap()
            == U256::from("0xae75624a7d0413029c1e0facdd38cc8e177d9225892e2490a69c2f1f89512061")
    );
    assert!(vm.current_call_frame_mut().pc() == 40);
}

#[test]
fn keccak256_zero_offset_zero_size() {
    let operations = [
        Operation::Push0, // size
        Operation::Push0, // offset
        Operation::Keccak256,
        Operation::Stop,
    ];

    let mut vm = new_vm_with_ops(&operations);

    vm.execute();

    assert!(
        vm.current_call_frame_mut().stack.pop().unwrap()
            == U256::from("0xc5d2460186f7233c927e7db2dcc703c0e500b653ca82273b7bfad8045d85a470")
    );
    assert!(vm.current_call_frame_mut().pc() == 4);
}

#[test]
fn keccak256_offset_four_size_four() {
    let operations = [
        // Put the required value in memory
        Operation::Push32(U256::from(
            "0xFFFFFFFF00000000000000000000000000000000000000000000000000000000",
        )),
        Operation::Push0,
        Operation::Mstore,
        // Call the opcode
        Operation::Push((1, 4.into())), // size
        Operation::Push((1, 4.into())), // offset
        Operation::Keccak256,
        Operation::Stop,
    ];

    let mut vm = new_vm_with_ops(&operations);

    vm.execute();

    assert!(
        vm.current_call_frame_mut().stack.pop().unwrap()
            == U256::from("0xe8e77626586f73b955364c7b4bbf0bb7f7685ebd40e852b164633a4acbd3244c")
    );
    assert!(vm.current_call_frame_mut().pc() == 41);
}

#[test]
fn mstore() {
    let mut vm = new_vm_with_ops(&[
        Operation::Push32(U256::from(0x33333)),
        Operation::Push32(U256::zero()),
        Operation::Mstore,
        Operation::Msize,
        Operation::Stop,
    ]);

    vm.execute();

    assert_eq!(
        vm.current_call_frame_mut().stack.pop().unwrap(),
        U256::from(32)
    );
    assert_eq!(vm.current_call_frame_mut().pc(), 69);
}

#[test]
fn mstore_saves_correct_value() {
    let mut vm = new_vm_with_ops(&[
        Operation::Push32(U256::from(0x33333)), // value
        Operation::Push32(U256::zero()),        // offset
        Operation::Mstore,
        Operation::Msize,
        Operation::Stop,
    ]);

    vm.execute();

    let stored_value = vm.current_call_frame_mut().memory.load(0);

    assert_eq!(stored_value, U256::from(0x33333));

    let memory_size = vm.current_call_frame_mut().stack.pop().unwrap();
    assert_eq!(memory_size, U256::from(32));
}

#[test]
fn mstore8() {
    let operations = [
        Operation::Push32(U256::from(0xAB)), // value
        Operation::Push32(U256::zero()),     // offset
        Operation::Mstore8,
        Operation::Stop,
    ];

    let bytecode = operations
        .iter()
        .flat_map(Operation::to_bytecode)
        .collect::<Bytes>();

    let mut vm = VM::new(bytecode, Address::zero(), U256::zero());

    vm.execute();

    let stored_value = vm.current_call_frame_mut().memory.load(0);

    let mut value_bytes = [0u8; 32];
    stored_value.to_big_endian(&mut value_bytes);

    assert_eq!(value_bytes[0..1], [0xAB]);
}

#[test]
fn mcopy() {
    let operations = [
        Operation::Push32(U256::from(32)),      // size
        Operation::Push32(U256::from(0)),       // source offset
        Operation::Push32(U256::from(64)),      // destination offset
        Operation::Push32(U256::from(0x33333)), // value
        Operation::Push32(U256::from(0)),       // offset
        Operation::Mstore,
        Operation::Mcopy,
        Operation::Msize,
        Operation::Stop,
    ];

    let bytecode = operations
        .iter()
        .flat_map(Operation::to_bytecode)
        .collect::<Bytes>();

    let mut vm = VM::new(bytecode, Address::zero(), U256::zero());

    vm.execute();

    let copied_value = vm.current_call_frame_mut().memory.load(64);
    assert_eq!(copied_value, U256::from(0x33333));

    let memory_size = vm.current_call_frame_mut().stack.pop().unwrap();
    assert_eq!(memory_size, U256::from(96));
}

#[test]
fn mload() {
    let operations = [
        Operation::Push32(U256::from(0x33333)), // value
        Operation::Push32(U256::zero()),        // offset
        Operation::Mstore,
        Operation::Push32(U256::zero()), // offset
        Operation::Mload,
        Operation::Stop,
    ];

    let bytecode = operations
        .iter()
        .flat_map(Operation::to_bytecode)
        .collect::<Bytes>();

    let mut vm = VM::new(bytecode, Address::zero(), U256::zero());

    vm.execute();

    let loaded_value = vm.current_call_frame_mut().stack.pop().unwrap();
    assert_eq!(loaded_value, U256::from(0x33333));
}

#[test]
fn msize() {
    let operations = [Operation::Msize, Operation::Stop];

    let bytecode = operations
        .iter()
        .flat_map(Operation::to_bytecode)
        .collect::<Bytes>();

    let mut vm = VM::new(bytecode, Address::zero(), U256::zero());

    vm.execute();

    let initial_size = vm.current_call_frame_mut().stack.pop().unwrap();
    assert_eq!(initial_size, U256::from(0));

    let operations = [
        Operation::Push32(U256::from(0x33333)), // value
        Operation::Push32(U256::zero()),        // offset
        Operation::Mstore,
        Operation::Msize,
        Operation::Stop,
    ];

    let bytecode = operations
        .iter()
        .flat_map(Operation::to_bytecode)
        .collect::<Bytes>();

    vm = VM::new(bytecode, Address::zero(), U256::zero());

    vm.execute();

    let after_store_size = vm.current_call_frame_mut().stack.pop().unwrap();
    assert_eq!(after_store_size, U256::from(32));

    let operations = [
        Operation::Push32(U256::from(0x55555)), // value
        Operation::Push32(U256::from(64)),      // offset
        Operation::Mstore,
        Operation::Msize,
        Operation::Stop,
    ];

    let bytecode = operations
        .iter()
        .flat_map(Operation::to_bytecode)
        .collect::<Bytes>();

    vm = VM::new(bytecode, Address::zero(), U256::zero());

    vm.execute();

    let final_size = vm.current_call_frame_mut().stack.pop().unwrap();
    assert_eq!(final_size, U256::from(96));
}

#[test]
fn mstore_mload_offset_not_multiple_of_32() {
    let operations = [
        Operation::Push32(0xabcdef.into()), // value
        Operation::Push32(10.into()),       // offset
        Operation::Mstore,
        Operation::Push32(10.into()), // offset
        Operation::Mload,
        Operation::Msize,
        Operation::Stop,
    ];

    let bytecode = operations
        .iter()
        .flat_map(Operation::to_bytecode)
        .collect::<Bytes>();

    let mut vm = VM::new(bytecode, Address::zero(), U256::zero());

    vm.execute();

    let memory_size = vm.current_call_frame_mut().stack.pop().unwrap();
    let loaded_value = vm.current_call_frame_mut().stack.pop().unwrap();

    assert_eq!(loaded_value, U256::from(0xabcdef));
    assert_eq!(memory_size, U256::from(64));

    //check with big offset

    let operations = [
        Operation::Push32(0x123456.into()), // value
        Operation::Push32(2000.into()),     // offset
        Operation::Mstore,
        Operation::Push32(2000.into()), // offset
        Operation::Mload,
        Operation::Msize,
        Operation::Stop,
    ];

    let bytecode = operations
        .iter()
        .flat_map(Operation::to_bytecode)
        .collect::<Bytes>();

    vm = VM::new(bytecode, Address::zero(), U256::zero());

    vm.execute();

    let memory_size = vm.current_call_frame_mut().stack.pop().unwrap();
    let loaded_value = vm.current_call_frame_mut().stack.pop().unwrap();

    assert_eq!(loaded_value, U256::from(0x123456));
    assert_eq!(memory_size, U256::from(2048));
}

#[test]
fn mload_uninitialized_memory() {
    let operations = [
        Operation::Push32(50.into()), // offset
        Operation::Mload,
        Operation::Msize,
        Operation::Stop,
    ];

    let bytecode = operations
        .iter()
        .flat_map(Operation::to_bytecode)
        .collect::<Bytes>();

    let mut vm = VM::new(bytecode, Address::zero(), U256::zero());

    vm.execute();

    let memory_size = vm.current_call_frame_mut().stack.pop().unwrap();
    let loaded_value = vm.current_call_frame_mut().stack.pop().unwrap();

    assert_eq!(loaded_value, U256::zero());
    assert_eq!(memory_size, U256::from(96));
}

#[test]
fn call_returns_if_bytecode_empty() {
    let callee_bytecode = vec![].into();

    let callee_address = Address::from_low_u64_be(U256::from(2).low_u64());
    let callee_address_u256 = U256::from(2);
    let callee_account = Account::new(U256::from(500000), callee_bytecode);

    let caller_ops = vec![
        Operation::Push32(U256::from(100_000)), // gas
        Operation::Push32(callee_address_u256), // address
        Operation::Push32(U256::zero()),        // value
        Operation::Push32(U256::from(0)),       // args_offset
        Operation::Push32(U256::from(0)),       // args_size
        Operation::Push32(U256::from(0)),       // ret_offset
        Operation::Push32(U256::from(32)),      // ret_size
        Operation::Call,
        Operation::Stop,
    ];

    let mut vm = new_vm_with_ops_addr_bal(
        &caller_ops,
        Address::from_low_u64_be(U256::from(1).low_u64()),
        U256::zero(),
    );

    vm.add_account(callee_address, callee_account);
    println!("to excec");
    vm.execute();

    let success = vm.current_call_frame_mut().stack.pop().unwrap();
    assert_eq!(success, U256::one());
}

#[test]
fn call_changes_callframe_and_stores() {
    let callee_return_value = U256::from(0xAAAAAAA);
    let callee_bytecode = callee_return_bytecode(callee_return_value);
    let callee_address = Address::from_low_u64_be(U256::from(2).low_u64());
    let callee_address_u256 = U256::from(2);
    let callee_account = Account::new(U256::from(500000), callee_bytecode);

    let caller_ops = vec![
        Operation::Push32(U256::from(32)),      // ret_size
        Operation::Push32(U256::from(0)),       // ret_offset
        Operation::Push32(U256::from(0)),       // args_size
        Operation::Push32(U256::from(0)),       // args_offset
        Operation::Push32(U256::zero()),        // value
        Operation::Push32(callee_address_u256), // address
        Operation::Push32(U256::from(100_000)), // gas
        Operation::Call,
        Operation::Stop,
    ];

    let mut vm = new_vm_with_ops_addr_bal(
        &caller_ops,
        Address::from_low_u64_be(U256::from(1).low_u64()),
        U256::zero(),
    );

    vm.add_account(callee_address, callee_account);

    vm.execute();

    let current_call_frame = vm.current_call_frame_mut();

    let success = current_call_frame.stack.pop().unwrap() == U256::one();
    assert!(success);

    let ret_offset = 0;
    let ret_size = 32;
    let return_data = current_call_frame
        .returndata
        .slice(ret_offset..ret_offset + ret_size);

    assert_eq!(U256::from_big_endian(&return_data), U256::from(0xAAAAAAA));
}

#[test]
fn nested_calls() {
    let callee3_return_value = U256::from(0xAAAAAAA);
    let callee3_bytecode = callee_return_bytecode(callee3_return_value);
    let callee3_address = Address::from_low_u64_be(U256::from(3).low_u64());
    let callee3_address_u256 = U256::from(3);
    let callee3_account = Account::new(U256::from(300_000), callee3_bytecode);

    let mut callee2_ops = vec![
        Operation::Push32(U256::from(32)),       // ret_size
        Operation::Push32(U256::from(0)),        // ret_offset
        Operation::Push32(U256::from(0)),        // args_size
        Operation::Push32(U256::from(0)),        // args_offset
        Operation::Push32(U256::zero()),         // value
        Operation::Push32(callee3_address_u256), // address
        Operation::Push32(U256::from(100_000)),  // gas
        Operation::Call,
    ];

    let callee2_return_value = U256::from(0xBBBBBBB);

    let callee2_return_bytecode = vec![
        Operation::Push32(callee2_return_value), // value
        Operation::Push32(U256::from(32)),       // offset
        Operation::Mstore,
        Operation::Push32(U256::from(32)), // size
        Operation::Push32(U256::zero()),   // returndata_offset
        Operation::Push32(U256::zero()),   // dest_offset
        Operation::ReturnDataCopy,
        Operation::Push32(U256::from(64)), // size
        Operation::Push32(U256::zero()),   // offset
        Operation::Return,
    ];

    callee2_ops.extend(callee2_return_bytecode);

    let callee2_bytecode = callee2_ops
        .iter()
        .flat_map(|op| op.to_bytecode())
        .collect::<Bytes>();

    let callee2_address = Address::from_low_u64_be(U256::from(2).low_u64());
    let callee2_address_u256 = U256::from(2);

    let callee2_account = Account::new(U256::from(300_000), callee2_bytecode);

    let caller_ops = vec![
        Operation::Push32(U256::from(64)),       // ret_size
        Operation::Push32(U256::from(0)),        // ret_offset
        Operation::Push32(U256::from(0)),        // args_size
        Operation::Push32(U256::from(0)),        // args_offset
        Operation::Push32(U256::zero()),         // value
        Operation::Push32(callee2_address_u256), // address
        Operation::Push32(U256::from(100_000)),  // gas
        Operation::Call,
        Operation::Stop,
    ];

    let caller_address = Address::from_low_u64_be(U256::from(1).low_u64());
    let caller_balance = U256::from(1_000_000);

    let mut vm = new_vm_with_ops_addr_bal(&caller_ops, caller_address, caller_balance);

    vm.add_account(callee2_address, callee2_account);
    vm.add_account(callee3_address, callee3_account);

    vm.execute();

    let current_call_frame = vm.current_call_frame_mut();

    let success = current_call_frame.stack.pop().unwrap();
    assert_eq!(success, U256::one());

    let ret_offset = 0;
    let ret_size = 64;
    let return_data = current_call_frame
        .returndata
        .slice(ret_offset..ret_offset + ret_size);

    let mut expected_bytes = vec![0u8; 64];
    // place 0xAAAAAAA at 0..32
    let mut callee3_return_value_bytes = [0u8; 32];
    callee3_return_value.to_big_endian(&mut callee3_return_value_bytes);
    expected_bytes[..32].copy_from_slice(&callee3_return_value_bytes);

    // place 0xBBBBBBB at 32..64
    let mut callee2_return_value_bytes = [0u8; 32];
    callee2_return_value.to_big_endian(&mut callee2_return_value_bytes);
    expected_bytes[32..].copy_from_slice(&callee2_return_value_bytes);

    assert_eq!(return_data, expected_bytes);
}

#[test]
fn pop_op() {
    let operations = [
        Operation::Push32(U256::one()),
        Operation::Push32(U256::from(100)),
        Operation::Pop,
        Operation::Stop,
    ];

    let mut vm = new_vm_with_ops(&operations);

    vm.execute();

    assert!(vm.current_call_frame_mut().stack.pop().unwrap() == U256::one());
}

// TODO: when adding error handling this should return an error, not panic
#[test]
#[should_panic]
fn pop_on_empty_stack() {
    let operations = [Operation::Pop, Operation::Stop];

    let mut vm = new_vm_with_ops(&operations);

    vm.execute();

    assert!(vm.current_call_frame_mut().stack.pop().unwrap() == U256::one());
}

#[test]
fn pc_op() {
    let operations = [Operation::PC, Operation::Stop];
    let mut vm = new_vm_with_ops(&operations);

    vm.execute();

    assert!(vm.current_call_frame_mut().stack.pop().unwrap() == U256::from(0));
}

#[test]
fn pc_op_with_push_offset() {
    let operations = [
        Operation::Push32(U256::one()),
        Operation::PC,
        Operation::Stop,
    ];

    let mut vm = new_vm_with_ops(&operations);

    vm.execute();

    assert!(vm.current_call_frame_mut().stack.pop().unwrap() == U256::from(33));
}

#[test]
fn jump_op() {
    let operations = [
        Operation::Push32(U256::from(35)),
        Operation::Jump,
        Operation::Stop, // should skip this one
        Operation::Jumpdest,
        Operation::Push32(U256::from(10)),
        Operation::Stop,
    ];

    let mut vm = new_vm_with_ops(&operations);

    vm.execute();

    assert!(vm.current_call_frame_mut().stack.pop().unwrap() == U256::from(10));
    assert_eq!(vm.current_call_frame_mut().pc(), 70);
}

#[test]
#[should_panic]
fn jump_not_jumpdest_position() {
    let operations = [
        Operation::Push32(U256::from(36)),
        Operation::Jump,
        Operation::Stop,
        Operation::Push32(U256::from(10)),
        Operation::Stop,
    ];

    let mut vm = new_vm_with_ops(&operations);

    vm.execute();
    assert_eq!(vm.current_call_frame_mut().pc, 35);
}

#[test]
#[should_panic]
fn jump_position_bigger_than_program_bytecode_size() {
    let operations = [
        Operation::Push32(U256::from(5000)),
        Operation::Jump,
        Operation::Stop,
        Operation::Push32(U256::from(10)),
        Operation::Stop,
    ];

    let mut vm = new_vm_with_ops(&operations);

    vm.execute();
    assert_eq!(vm.current_call_frame_mut().pc(), 35);
}

#[test]
fn jumpi_not_zero() {
    let operations = [
        Operation::Push32(U256::one()),
        Operation::Push32(U256::from(68)),
        Operation::Jumpi,
        Operation::Stop, // should skip this one
        Operation::Jumpdest,
        Operation::Push32(U256::from(10)),
        Operation::Stop,
    ];
    let mut vm = new_vm_with_ops(&operations);

    vm.execute();

    assert!(vm.current_call_frame_mut().stack.pop().unwrap() == U256::from(10));
}

#[test]
fn jumpi_for_zero() {
    let operations = [
        Operation::Push32(U256::from(100)),
        Operation::Push32(U256::zero()),
        Operation::Push32(U256::from(100)),
        Operation::Jumpi,
        Operation::Stop,
        Operation::Jumpdest,
        Operation::Push32(U256::from(10)),
        Operation::Stop,
    ];

    let mut vm = new_vm_with_ops(&operations);

    vm.execute();

    assert!(vm.current_call_frame_mut().stack.pop().unwrap() == U256::from(100));
}

#[test]
fn calldataload() {
    let calldata = vec![
        0x11, 0x22, 0x33, 0x44, 0x55, 0x66, 0x77, 0x88, 0x99, 0xAA, 0xBB, 0xCC, 0xDD, 0xEE, 0xFF,
        0x00, 0x01, 0x02, 0x03, 0x04, 0x05, 0x06, 0x07, 0x08, 0x09, 0x0A, 0x0B, 0x0C, 0x0D, 0x0E,
        0x0F, 0x10,
    ]
    .into();
    let ops = vec![
        Operation::Push32(U256::from(0)), // offset
        Operation::CallDataLoad,
        Operation::Stop,
    ];
    let mut vm = new_vm_with_ops(&ops);

    vm.current_call_frame_mut().calldata = calldata;
    vm.execute();

    let current_call_frame = vm.current_call_frame_mut();

    let top_of_stack = current_call_frame.stack.pop().unwrap();
    assert_eq!(
        top_of_stack,
        U256::from_big_endian(&[
            0x11, 0x22, 0x33, 0x44, 0x55, 0x66, 0x77, 0x88, 0x99, 0xAA, 0xBB, 0xCC, 0xDD, 0xEE,
            0xFF, 0x00, 0x01, 0x02, 0x03, 0x04, 0x05, 0x06, 0x07, 0x08, 0x09, 0x0A, 0x0B, 0x0C,
            0x0D, 0x0E, 0x0F, 0x10
        ])
    );
}

#[test]
fn calldataload_being_set_by_parent() {
    let ops = vec![
        Operation::Push32(U256::zero()), // offset
        Operation::CallDataLoad,
        Operation::Push32(U256::from(0)), // offset
        Operation::Mstore,
        Operation::Push32(U256::from(32)), // size
        Operation::Push32(U256::zero()),   // offset
        Operation::Return,
    ];

    let callee_bytecode = ops
        .iter()
        .flat_map(Operation::to_bytecode)
        .collect::<Bytes>();

    let callee_address = Address::from_low_u64_be(U256::from(2).low_u64());
    let callee_address_u256 = U256::from(2);
    let callee_account = Account::new(U256::from(500000), callee_bytecode);

    let calldata = [
        0x11, 0x22, 0x33, 0x44, 0x55, 0x66, 0x77, 0x88, 0x99, 0xAA, 0xBB, 0xCC, 0xDD, 0xEE, 0xFF,
        0x00, 0x01, 0x02, 0x03, 0x04, 0x05, 0x06, 0x07, 0x08, 0x09, 0x0A, 0x0B, 0x0C, 0x0D, 0x0E,
        0x0F, 0x10,
    ];

    let caller_ops = vec![
        Operation::Push32(U256::from_big_endian(&calldata[..32])), // value
        Operation::Push32(U256::from(0)),                          // offset
        Operation::Mstore,
        Operation::Push32(U256::from(32)),      // ret_size
        Operation::Push32(U256::from(0)),       // ret_offset
        Operation::Push32(U256::from(32)),      // args_size
        Operation::Push32(U256::from(0)),       // args_offset
        Operation::Push32(U256::zero()),        // value
        Operation::Push32(callee_address_u256), // address
        Operation::Push32(U256::from(100_000)), // gas
        Operation::Call,
        Operation::Stop,
    ];

    let mut vm = new_vm_with_ops_addr_bal(
        &caller_ops,
        Address::from_low_u64_be(U256::from(1).low_u64()),
        U256::zero(),
    );

    vm.add_account(callee_address, callee_account);

    vm.execute();

    let current_call_frame = vm.current_call_frame_mut();

    let calldata = [
        0x11, 0x22, 0x33, 0x44, 0x55, 0x66, 0x77, 0x88, 0x99, 0xAA, 0xBB, 0xCC, 0xDD, 0xEE, 0xFF,
        0x00, 0x01, 0x02, 0x03, 0x04, 0x05, 0x06, 0x07, 0x08, 0x09, 0x0A, 0x0B, 0x0C, 0x0D, 0x0E,
        0x0F, 0x10,
    ];

    let expected_data = U256::from_big_endian(&calldata[..32]);

    assert_eq!(expected_data, current_call_frame.memory.load(0));
}

#[test]
fn calldatasize() {
    let calldata = vec![0x11, 0x22, 0x33].into();
    let ops = vec![Operation::CallDataSize, Operation::Stop];
    let mut vm = new_vm_with_ops(&ops);

    vm.current_call_frame_mut().calldata = calldata;

    vm.execute();

    let current_call_frame = vm.current_call_frame_mut();
    let top_of_stack = current_call_frame.stack.pop().unwrap();
    assert_eq!(top_of_stack, U256::from(3));
}

#[test]
fn calldatacopy() {
    let calldata = vec![0x11, 0x22, 0x33, 0x44, 0x55].into();
    let ops = vec![
        Operation::Push32(U256::from(2)), // size
        Operation::Push32(U256::from(1)), // calldata_offset
        Operation::Push32(U256::from(0)), // dest_offset
        Operation::CallDataCopy,
        Operation::Stop,
    ];
    let mut vm = new_vm_with_ops(&ops);

    vm.current_call_frame_mut().calldata = calldata;

    vm.execute();

    let current_call_frame = vm.current_call_frame_mut();
    let memory = current_call_frame.memory.load_range(0, 2);
    println!("{:?}", current_call_frame);
    assert_eq!(memory, vec![0x22, 0x33]);
}

#[test]
fn returndatasize() {
    let returndata = vec![0xAA, 0xBB, 0xCC].into();
    let ops = vec![Operation::ReturnDataSize, Operation::Stop];
    let mut vm = new_vm_with_ops(&ops);

    vm.current_call_frame_mut().returndata = returndata;

    vm.execute();

    let current_call_frame = vm.current_call_frame_mut();
    let top_of_stack = current_call_frame.stack.pop().unwrap();
    assert_eq!(top_of_stack, U256::from(3));
}

#[test]
fn returndatacopy() {
    let returndata = vec![0xAA, 0xBB, 0xCC, 0xDD].into();
    let ops = vec![
        Operation::Push32(U256::from(2)), // size
        Operation::Push32(U256::from(1)), // returndata_offset
        Operation::Push32(U256::from(0)), // dest_offset
        Operation::ReturnDataCopy,
        Operation::Stop,
    ];
    let mut vm = new_vm_with_ops(&ops);

    vm.current_call_frame_mut().returndata = returndata;

    vm.execute();

    let current_call_frame = vm.current_call_frame_mut();
    let memory = current_call_frame.memory.load_range(0, 2);
    assert_eq!(memory, vec![0xBB, 0xCC]);
}

#[test]
fn returndatacopy_being_set_by_parent() {
    let callee_bytecode = callee_return_bytecode(U256::from(0xAAAAAAA));

    let callee_address = Address::from_low_u64_be(U256::from(2).low_u64());
    let callee_account = Account::new(U256::from(500000), callee_bytecode);

    let caller_ops = vec![
        Operation::Push32(U256::from(0)),       // ret_offset
        Operation::Push32(U256::from(32)),      // ret_size
        Operation::Push32(U256::from(0)),       // args_size
        Operation::Push32(U256::from(0)),       // args_offset
        Operation::Push32(U256::zero()),        // value
        Operation::Push32(U256::from(2)),       // callee address
        Operation::Push32(U256::from(100_000)), // gas
        Operation::Call,
        Operation::Push32(U256::from(32)), // size
        Operation::Push32(U256::from(0)),  // returndata offset
        Operation::Push32(U256::from(0)),  // dest offset
        Operation::ReturnDataCopy,
        Operation::Stop,
    ];

    let mut vm = new_vm_with_ops_addr_bal(
        &caller_ops,
        Address::from_low_u64_be(U256::from(1).low_u64()),
        U256::zero(),
    );

    vm.add_account(callee_address, callee_account);

    vm.execute();

    let current_call_frame = vm.current_call_frame_mut();
    println!("{:?}", current_call_frame);

    let result = current_call_frame.memory.load(0);

    assert_eq!(result, U256::from(0xAAAAAAA));
}

#[test]
fn block_hash_op() {
    let block_number = 1_u8;
    let block_hash = 12345678;
    let current_block_number = 3_u8;
    let expected_block_hash = U256::from(block_hash);

    let operations = [
        Operation::Push((1, U256::from(block_number))),
        Operation::BlockHash,
        Operation::Stop,
    ];

    let mut vm = new_vm_with_ops(&operations);
    vm.block_env.number = U256::from(current_block_number);
    vm.db
        .block_hashes
        .insert(U256::from(block_number), H256::from_low_u64_be(block_hash));

    vm.execute();

    assert_eq!(
        vm.current_call_frame_mut().stack.pop().unwrap(),
        expected_block_hash
    );
}

#[test]
fn block_hash_same_block_number() {
    let block_number = 1_u8;
    let block_hash = 12345678;
    let current_block_number = block_number;
    let expected_block_hash = U256::zero();

    let operations = [
        Operation::Push((1, U256::from(block_number))),
        Operation::BlockHash,
        Operation::Stop,
    ];

    let mut vm = new_vm_with_ops(&operations);
    vm.block_env.number = U256::from(current_block_number);
    vm.db
        .block_hashes
        .insert(U256::from(block_number), H256::from_low_u64_be(block_hash));

    vm.execute();

    assert_eq!(
        vm.current_call_frame_mut().stack.pop().unwrap(),
        expected_block_hash
    );
}

#[test]
fn block_hash_block_number_not_from_recent_256() {
    let block_number = 1_u8;
    let block_hash = 12345678;
    let current_block_number = 258;
    let expected_block_hash = U256::zero();

    let operations = [
        Operation::Push((1, U256::from(block_number))),
        Operation::BlockHash,
        Operation::Stop,
    ];

    let mut vm = new_vm_with_ops(&operations);
    vm.block_env.number = U256::from(current_block_number);
    vm.db
        .block_hashes
        .insert(U256::from(block_number), H256::from_low_u64_be(block_hash));

    vm.execute();

    assert_eq!(
        vm.current_call_frame_mut().stack.pop().unwrap(),
        expected_block_hash
    );
}

#[test]
fn coinbase_op() {
    let coinbase_address = 100;

    let operations = [Operation::Coinbase, Operation::Stop];

    let mut vm = new_vm_with_ops(&operations);
    vm.block_env.coinbase = Address::from_low_u64_be(coinbase_address);

    vm.execute();

    assert_eq!(
        vm.current_call_frame_mut().stack.pop().unwrap(),
        U256::from(coinbase_address)
    );
}

#[test]
fn timestamp_op() {
    let timestamp = U256::from(100000);

    let operations = [Operation::Timestamp, Operation::Stop];

    let mut vm = new_vm_with_ops(&operations);
    vm.block_env.timestamp = timestamp;

    vm.execute();

    assert_eq!(vm.current_call_frame_mut().stack.pop().unwrap(), timestamp);
}

#[test]
fn number_op() {
    let block_number = U256::from(1000);

    let operations = [Operation::Number, Operation::Stop];

    let mut vm = new_vm_with_ops(&operations);
    vm.block_env.number = block_number;

    vm.execute();

    assert_eq!(
        vm.current_call_frame_mut().stack.pop().unwrap(),
        block_number
    );
}

#[test]
fn prevrandao_op() {
    let prevrandao = H256::from_low_u64_be(2000);

    let operations = [Operation::Prevrandao, Operation::Stop];

    let mut vm = new_vm_with_ops(&operations);
    vm.block_env.prev_randao = Some(prevrandao);

    vm.execute();

    assert_eq!(
        vm.current_call_frame_mut().stack.pop().unwrap(),
        U256::from_big_endian(&prevrandao.0)
    );
}

#[test]
fn gaslimit_op() {
    let gas_limit = 1000;

    let operations = [Operation::Gaslimit, Operation::Stop];

    let mut vm = new_vm_with_ops(&operations);
    vm.block_env.gas_limit = gas_limit;

    vm.execute();

    assert_eq!(
        vm.current_call_frame_mut().stack.pop().unwrap(),
        U256::from(gas_limit)
    );
}

#[test]
fn chain_id_op() {
    let chain_id = 1;

    let operations = [Operation::Chainid, Operation::Stop];

    let mut vm = new_vm_with_ops(&operations);
    vm.block_env.chain_id = chain_id;

    vm.execute();

    assert_eq!(
        vm.current_call_frame_mut().stack.pop().unwrap(),
        U256::from(chain_id)
    );
}

#[test]
fn basefee_op() {
    let base_fee_per_gas = U256::from(1000);

    let operations = [Operation::Basefee, Operation::Stop];

    let mut vm = new_vm_with_ops(&operations);
    vm.block_env.base_fee_per_gas = base_fee_per_gas;

    vm.execute();

    assert_eq!(
        vm.current_call_frame_mut().stack.pop().unwrap(),
        base_fee_per_gas
    );
}

#[test]
fn blob_base_fee_op() {
    let operations = [Operation::BlobBaseFee, Operation::Stop];

    let mut vm = new_vm_with_ops(&operations);
    vm.block_env.excess_blob_gas = Some(TARGET_BLOB_GAS_PER_BLOCK * 8);
    vm.block_env.blob_gas_used = Some(0);

    vm.execute();

    assert_eq!(
        vm.current_call_frame_mut().stack.pop().unwrap(),
        U256::from(2)
    );
}

#[test]
fn blob_base_fee_minimun_cost() {
    let operations = [Operation::BlobBaseFee, Operation::Stop];

    let mut vm = new_vm_with_ops(&operations);
    vm.block_env.excess_blob_gas = Some(0);
    vm.block_env.blob_gas_used = Some(0);

    vm.execute();

    assert_eq!(
        vm.current_call_frame_mut().stack.pop().unwrap(),
        U256::one()
    );
}

#[test]
<<<<<<< HEAD
fn sstore_op() {
    let key = U256::from(80);
    let value = U256::from(100);
    let sender_address = Address::from_low_u64_be(3000);
    let operations = vec![
        Operation::Push((1, value)),
        Operation::Push((1, key)),
        Operation::Sstore,
        Operation::Stop,
    ];

    let mut vm = new_vm_with_ops(&operations);
    vm.current_call_frame_mut().msg_sender = sender_address;
    vm.db.accounts.insert(sender_address, Account::default());

    vm.execute();

    let account = vm.db.accounts.get(&sender_address).unwrap();
    let stored_value = account.storage.get(&key).unwrap();
    assert_eq!(value, stored_value.current_value);
}

#[test]
#[should_panic]
fn sstore_reverts_when_called_in_static() {
    let key = U256::from(80);
    let value = U256::from(100);
    let operations = vec![
        Operation::Push((1, value)),
        Operation::Push((1, key)),
        Operation::Sstore,
        Operation::Stop,
    ];

    let mut vm = new_vm_with_ops(&operations);
    vm.current_call_frame_mut().is_static = true;
    vm.execute();
}

#[test]
fn sload_op() {
    let key = U256::from(80);
    let value = U256::from(100);
    let sender_address = Address::from_low_u64_be(3000);
    let operations = vec![
        Operation::Push((1, value)),
        Operation::Push((1, key)),
        Operation::Sstore,
        Operation::Push((1, key)),
        Operation::Sload,
        Operation::Stop,
    ];

    let mut vm = new_vm_with_ops(&operations);
    vm.current_call_frame_mut().msg_sender = sender_address;
    vm.db.accounts.insert(sender_address, Account::default());

    vm.execute();

    assert_eq!(value, vm.current_call_frame_mut().stack.pop().unwrap());
}

#[test]
fn sload_untouched_key_of_storage() {
    let key = U256::from(404);
    let sender_address = Address::from_low_u64_be(3000);
    let operations = vec![Operation::Push((2, key)), Operation::Sload, Operation::Stop];

    let mut vm = new_vm_with_ops(&operations);
    vm.current_call_frame_mut().msg_sender = sender_address;
    vm.db.accounts.insert(sender_address, Account::default());

    vm.execute();

    assert_eq!(
        U256::zero(),
        vm.current_call_frame_mut().stack.pop().unwrap()
=======
fn log0() {
    let data: [u8; 32] = [0xff; 32];
    let size = 32_u8;
    let memory_offset = 0;
    let mut operations = store_data_in_memory_operations(&data, memory_offset);
    let mut log_operations = vec![
        Operation::Push((1_u8, U256::from(size))),
        Operation::Push((1_u8, U256::from(memory_offset))),
        Operation::Log(0),
        Operation::Stop,
    ];
    operations.append(&mut log_operations);

    let mut vm = new_vm_with_ops(&operations);
    vm.execute();

    let logs = &vm.current_call_frame_mut().logs;
    let data = [0xff_u8; 32].as_slice();
    assert_eq!(logs.len(), 1);
    assert_eq!(logs[0].data, data.to_vec());
    assert_eq!(logs[0].topics.len(), 0);
}

#[test]
fn log1() {
    let mut topic1: [u8; 4] = [0x00; 4];
    topic1[3] = 1;

    let data: [u8; 32] = [0xff; 32];
    let size = 32_u8;
    let memory_offset = 0;
    let mut operations = store_data_in_memory_operations(&data, memory_offset);
    let mut log_operations = vec![
        Operation::Push((32_u8, U256::from_big_endian(&topic1))),
        Operation::Push((1_u8, U256::from(size))),
        Operation::Push((1_u8, U256::from(memory_offset))),
        Operation::Log(1),
        Operation::Stop,
    ];
    operations.append(&mut log_operations);

    let mut vm = new_vm_with_ops(&operations);
    vm.execute();

    let logs = &vm.current_call_frame_mut().logs;
    let data = [0xff_u8; 32].as_slice();
    assert_eq!(logs.len(), 1);
    assert_eq!(logs[0].data, data.to_vec());
    assert_eq!(logs[0].topics, vec![H32::from_slice(&topic1)]);
}

#[test]
fn log2() {
    let mut topic1: [u8; 4] = [0x00; 4];
    topic1[3] = 1;
    let mut topic2: [u8; 4] = [0x00; 4];
    topic2[3] = 2;

    let data: [u8; 32] = [0xff; 32];
    let size = 32_u8;
    let memory_offset = 0;
    let mut operations = store_data_in_memory_operations(&data, memory_offset);
    let mut log_operations = vec![
        Operation::Push((32_u8, U256::from_big_endian(&topic2))),
        Operation::Push((32_u8, U256::from_big_endian(&topic1))),
        Operation::Push((1_u8, U256::from(size))),
        Operation::Push((1_u8, U256::from(memory_offset))),
        Operation::Log(2),
        Operation::Stop,
    ];
    operations.append(&mut log_operations);

    let mut vm = new_vm_with_ops(&operations);
    vm.execute();

    let logs = &vm.current_call_frame_mut().logs;
    let data = [0xff_u8; 32].as_slice();
    assert_eq!(logs.len(), 1);
    assert_eq!(logs[0].data, data.to_vec());
    assert_eq!(
        logs[0].topics,
        vec![H32::from_slice(&topic1), H32::from_slice(&topic2)]
    );
}

#[test]
fn log3() {
    let mut topic1: [u8; 4] = [0x00; 4];
    topic1[3] = 1;
    let mut topic2: [u8; 4] = [0x00; 4];
    topic2[3] = 2;
    let mut topic3: [u8; 4] = [0x00; 4];
    topic3[3] = 3;

    let data: [u8; 32] = [0xff; 32];
    let size = 32_u8;
    let memory_offset = 0;
    let mut operations = store_data_in_memory_operations(&data, memory_offset);
    let mut log_operations = vec![
        Operation::Push((32_u8, U256::from_big_endian(&topic3))),
        Operation::Push((32_u8, U256::from_big_endian(&topic2))),
        Operation::Push((32_u8, U256::from_big_endian(&topic1))),
        Operation::Push((1_u8, U256::from(size))),
        Operation::Push((1_u8, U256::from(memory_offset))),
        Operation::Log(3),
        Operation::Stop,
    ];
    operations.append(&mut log_operations);

    let mut vm = new_vm_with_ops(&operations);
    vm.execute();

    let logs = &vm.current_call_frame_mut().logs;
    let data = [0xff_u8; 32].as_slice();
    assert_eq!(logs.len(), 1);
    assert_eq!(logs[0].data, data.to_vec());
    assert_eq!(
        logs[0].topics,
        vec![
            H32::from_slice(&topic1),
            H32::from_slice(&topic2),
            H32::from_slice(&topic3)
        ]
>>>>>>> 2ec6c595
    );
}

#[test]
<<<<<<< HEAD
fn sload_on_not_existing_account() {
    let key = U256::from(80);
    let sender_address = Address::from_low_u64_be(3000);
    let operations = vec![Operation::Push((2, key)), Operation::Sload, Operation::Stop];

    let mut vm = new_vm_with_ops(&operations);
    vm.current_call_frame_mut().msg_sender = sender_address;

    vm.execute();

    assert_eq!(
        U256::zero(),
        vm.current_call_frame_mut().stack.pop().unwrap()
    );
=======
fn log4() {
    let mut topic1: [u8; 4] = [0x00; 4];
    topic1[3] = 1;
    let mut topic2: [u8; 4] = [0x00; 4];
    topic2[3] = 2;
    let mut topic3: [u8; 4] = [0x00; 4];
    topic3[3] = 3;
    let mut topic4: [u8; 4] = [0x00; 4];
    topic4[3] = 4;

    let data: [u8; 32] = [0xff; 32];
    let size = 32_u8;
    let memory_offset = 0;
    let mut operations = store_data_in_memory_operations(&data, memory_offset);
    let mut log_operations = vec![
        Operation::Push((32_u8, U256::from_big_endian(&topic4))),
        Operation::Push((32_u8, U256::from_big_endian(&topic3))),
        Operation::Push((32_u8, U256::from_big_endian(&topic2))),
        Operation::Push((32_u8, U256::from_big_endian(&topic1))),
        Operation::Push((1_u8, U256::from(size))),
        Operation::Push((1_u8, U256::from(memory_offset))),
        Operation::Log(4),
        Operation::Stop,
    ];
    operations.append(&mut log_operations);

    let mut vm = new_vm_with_ops(&operations);
    vm.execute();

    let logs = &vm.current_call_frame_mut().logs;
    let data = [0xff_u8; 32].as_slice();
    assert_eq!(logs.len(), 1);
    assert_eq!(logs[0].data, data.to_vec());
    assert_eq!(
        logs[0].topics,
        vec![
            H32::from_slice(&topic1),
            H32::from_slice(&topic2),
            H32::from_slice(&topic3),
            H32::from_slice(&topic4)
        ]
    );
}

#[test]
fn log_with_0_data_size() {
    let data: [u8; 32] = [0xff; 32];
    let size = 0_u8;
    let memory_offset = 0;
    let mut operations = store_data_in_memory_operations(&data, memory_offset);
    let mut log_operations = vec![
        Operation::Push((1_u8, U256::from(size))),
        Operation::Push((1_u8, U256::from(memory_offset))),
        Operation::Log(0),
        Operation::Stop,
    ];
    operations.append(&mut log_operations);

    let mut vm = new_vm_with_ops(&operations);
    vm.execute();

    let logs = &vm.current_call_frame_mut().logs;
    assert_eq!(logs.len(), 1);
    assert_eq!(logs[0].data, Vec::new());
    assert_eq!(logs[0].topics.len(), 0);
}

#[test]
#[should_panic]
fn cant_create_log_in_static_context() {
    let data: [u8; 32] = [0xff; 32];
    let size = 0_u8;
    let memory_offset = 0;
    let mut operations = store_data_in_memory_operations(&data, memory_offset);
    let mut log_operations = vec![
        Operation::Push((1_u8, U256::from(size))),
        Operation::Push((1_u8, U256::from(memory_offset))),
        Operation::Log(0),
        Operation::Stop,
    ];
    operations.append(&mut log_operations);

    let mut vm: VM = new_vm_with_ops(&operations);
    vm.current_call_frame_mut().is_static = true;
    vm.execute();
}

#[test]
fn log_with_data_in_memory_smaller_than_size() {
    let data: [u8; 16] = [0xff; 16];
    let size = 32_u8;
    let memory_offset = 0;
    let mut operations = store_data_in_memory_operations(&data, memory_offset);
    let mut log_operations = vec![
        Operation::Push((1_u8, U256::from(size))),
        Operation::Push((1_u8, U256::from(memory_offset))),
        Operation::Log(0),
        Operation::Stop,
    ];
    operations.append(&mut log_operations);

    let mut vm = new_vm_with_ops(&operations);
    vm.execute();

    let logs = &vm.current_call_frame_mut().logs;
    let mut data = vec![0_u8; 16];
    data.extend(vec![0xff_u8; 16]);

    assert_eq!(logs.len(), 1);
    assert_eq!(logs[0].data, data);
    assert_eq!(logs[0].topics.len(), 0);
}

#[test]
fn multiple_logs_of_different_types() {
    let mut topic1: [u8; 4] = [0x00; 4];
    topic1[3] = 1;

    let data: [u8; 32] = [0xff; 32];
    let size = 32_u8;
    let memory_offset = 0;
    let mut operations = store_data_in_memory_operations(&data, memory_offset);
    let mut log_operations = vec![
        Operation::Push((32_u8, U256::from_big_endian(&topic1))),
        Operation::Push((1_u8, U256::from(size))),
        Operation::Push((1_u8, U256::from(memory_offset))),
        Operation::Log(1),
        Operation::Push((1_u8, U256::from(size))),
        Operation::Push((1_u8, U256::from(memory_offset))),
        Operation::Log(0),
        Operation::Stop,
    ];
    operations.append(&mut log_operations);

    let mut vm = new_vm_with_ops(&operations);
    vm.execute();

    let logs = &vm.current_call_frame_mut().logs;
    let data = [0xff_u8; 32].as_slice();
    assert_eq!(logs.len(), 2);
    assert_eq!(logs[0].data, data.to_vec());
    assert_eq!(logs[1].data, data.to_vec());
    assert_eq!(logs[0].topics, vec![H32::from_slice(&topic1)]);
    assert_eq!(logs[1].topics.len(), 0);
>>>>>>> 2ec6c595
}<|MERGE_RESOLUTION|>--- conflicted
+++ resolved
@@ -1926,85 +1926,6 @@
 }
 
 #[test]
-<<<<<<< HEAD
-fn sstore_op() {
-    let key = U256::from(80);
-    let value = U256::from(100);
-    let sender_address = Address::from_low_u64_be(3000);
-    let operations = vec![
-        Operation::Push((1, value)),
-        Operation::Push((1, key)),
-        Operation::Sstore,
-        Operation::Stop,
-    ];
-
-    let mut vm = new_vm_with_ops(&operations);
-    vm.current_call_frame_mut().msg_sender = sender_address;
-    vm.db.accounts.insert(sender_address, Account::default());
-
-    vm.execute();
-
-    let account = vm.db.accounts.get(&sender_address).unwrap();
-    let stored_value = account.storage.get(&key).unwrap();
-    assert_eq!(value, stored_value.current_value);
-}
-
-#[test]
-#[should_panic]
-fn sstore_reverts_when_called_in_static() {
-    let key = U256::from(80);
-    let value = U256::from(100);
-    let operations = vec![
-        Operation::Push((1, value)),
-        Operation::Push((1, key)),
-        Operation::Sstore,
-        Operation::Stop,
-    ];
-
-    let mut vm = new_vm_with_ops(&operations);
-    vm.current_call_frame_mut().is_static = true;
-    vm.execute();
-}
-
-#[test]
-fn sload_op() {
-    let key = U256::from(80);
-    let value = U256::from(100);
-    let sender_address = Address::from_low_u64_be(3000);
-    let operations = vec![
-        Operation::Push((1, value)),
-        Operation::Push((1, key)),
-        Operation::Sstore,
-        Operation::Push((1, key)),
-        Operation::Sload,
-        Operation::Stop,
-    ];
-
-    let mut vm = new_vm_with_ops(&operations);
-    vm.current_call_frame_mut().msg_sender = sender_address;
-    vm.db.accounts.insert(sender_address, Account::default());
-
-    vm.execute();
-
-    assert_eq!(value, vm.current_call_frame_mut().stack.pop().unwrap());
-}
-
-#[test]
-fn sload_untouched_key_of_storage() {
-    let key = U256::from(404);
-    let sender_address = Address::from_low_u64_be(3000);
-    let operations = vec![Operation::Push((2, key)), Operation::Sload, Operation::Stop];
-
-    let mut vm = new_vm_with_ops(&operations);
-    vm.current_call_frame_mut().msg_sender = sender_address;
-    vm.db.accounts.insert(sender_address, Account::default());
-
-    vm.execute();
-
-    assert_eq!(
-        U256::zero(),
-        vm.current_call_frame_mut().stack.pop().unwrap()
-=======
 fn log0() {
     let data: [u8; 32] = [0xff; 32];
     let size = 32_u8;
@@ -2128,27 +2049,10 @@
             H32::from_slice(&topic2),
             H32::from_slice(&topic3)
         ]
->>>>>>> 2ec6c595
-    );
-}
-
-#[test]
-<<<<<<< HEAD
-fn sload_on_not_existing_account() {
-    let key = U256::from(80);
-    let sender_address = Address::from_low_u64_be(3000);
-    let operations = vec![Operation::Push((2, key)), Operation::Sload, Operation::Stop];
-
-    let mut vm = new_vm_with_ops(&operations);
-    vm.current_call_frame_mut().msg_sender = sender_address;
-
-    vm.execute();
-
-    assert_eq!(
-        U256::zero(),
-        vm.current_call_frame_mut().stack.pop().unwrap()
-    );
-=======
+    );
+}
+
+#[test]
 fn log4() {
     let mut topic1: [u8; 4] = [0x00; 4];
     topic1[3] = 1;
@@ -2293,5 +2197,102 @@
     assert_eq!(logs[1].data, data.to_vec());
     assert_eq!(logs[0].topics, vec![H32::from_slice(&topic1)]);
     assert_eq!(logs[1].topics.len(), 0);
->>>>>>> 2ec6c595
+}
+
+#[test]
+fn sstore_op() {
+    let key = U256::from(80);
+    let value = U256::from(100);
+    let sender_address = Address::from_low_u64_be(3000);
+    let operations = vec![
+        Operation::Push((1, value)),
+        Operation::Push((1, key)),
+        Operation::Sstore,
+        Operation::Stop,
+    ];
+
+    let mut vm = new_vm_with_ops(&operations);
+    vm.current_call_frame_mut().msg_sender = sender_address;
+    vm.db.accounts.insert(sender_address, Account::default());
+
+    vm.execute();
+
+    let account = vm.db.accounts.get(&sender_address).unwrap();
+    let stored_value = account.storage.get(&key).unwrap();
+    assert_eq!(value, stored_value.current_value);
+}
+
+#[test]
+#[should_panic]
+fn sstore_reverts_when_called_in_static() {
+    let key = U256::from(80);
+    let value = U256::from(100);
+    let operations = vec![
+        Operation::Push((1, value)),
+        Operation::Push((1, key)),
+        Operation::Sstore,
+        Operation::Stop,
+    ];
+
+    let mut vm = new_vm_with_ops(&operations);
+    vm.current_call_frame_mut().is_static = true;
+    vm.execute();
+}
+
+#[test]
+fn sload_op() {
+    let key = U256::from(80);
+    let value = U256::from(100);
+    let sender_address = Address::from_low_u64_be(3000);
+    let operations = vec![
+        Operation::Push((1, value)),
+        Operation::Push((1, key)),
+        Operation::Sstore,
+        Operation::Push((1, key)),
+        Operation::Sload,
+        Operation::Stop,
+    ];
+
+    let mut vm = new_vm_with_ops(&operations);
+    vm.current_call_frame_mut().msg_sender = sender_address;
+    vm.db.accounts.insert(sender_address, Account::default());
+
+    vm.execute();
+
+    assert_eq!(value, vm.current_call_frame_mut().stack.pop().unwrap());
+}
+
+#[test]
+fn sload_untouched_key_of_storage() {
+    let key = U256::from(404);
+    let sender_address = Address::from_low_u64_be(3000);
+    let operations = vec![Operation::Push((2, key)), Operation::Sload, Operation::Stop];
+
+    let mut vm = new_vm_with_ops(&operations);
+    vm.current_call_frame_mut().msg_sender = sender_address;
+    vm.db.accounts.insert(sender_address, Account::default());
+
+    vm.execute();
+
+    assert_eq!(
+        U256::zero(),
+        vm.current_call_frame_mut().stack.pop().unwrap()
+    );
+}
+
+#[test]
+fn sload_on_not_existing_account() {
+    let key = U256::from(80);
+    let sender_address = Address::from_low_u64_be(3000);
+    let operations = vec![Operation::Push((2, key)), Operation::Sload, Operation::Stop];
+
+    let mut vm = new_vm_with_ops(&operations);
+    vm.current_call_frame_mut().msg_sender = sender_address;
+
+    vm.execute();
+
+    assert_eq!(
+        U256::zero(),
+        vm.current_call_frame_mut().stack.pop().unwrap()
+    );
 }