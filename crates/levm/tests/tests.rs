--- conflicted
+++ resolved
@@ -1,16 +1,8 @@
-<<<<<<< HEAD
-=======
-use ethereum_types::H32;
->>>>>>> 2ec6c595
 use levm::{
     block::TARGET_BLOB_GAS_PER_BLOCK,
     operations::Operation,
-    primitives::{Address, Bytes, H256, U256},
-<<<<<<< HEAD
+    primitives::{Address, Bytes, H256, H32, U256},
     vm::{Account, StorageSlot, VM},
-=======
-    vm::{Account, VM},
->>>>>>> 2ec6c595
 };
 
 // cargo test -p 'levm'
@@ -1204,10 +1196,6 @@
     );
 
     vm.add_account(callee_address, callee_account);
-<<<<<<< HEAD
-=======
-    println!("to excec");
->>>>>>> 2ec6c595
     vm.execute();
 
     let success = vm.current_call_frame_mut().stack.pop().unwrap();
@@ -1352,7 +1340,6 @@
 }
 
 #[test]
-<<<<<<< HEAD
 fn staticcall_changes_callframe_is_static() {
     let callee_return_value = U256::from(0xAAAAAAA);
     let callee_ops = vec![
@@ -1627,8 +1614,6 @@
 }
 
 #[test]
-=======
->>>>>>> 2ec6c595
 fn pop_op() {
     let operations = [
         Operation::Push32(U256::one()),
@@ -2213,7 +2198,6 @@
 }
 
 #[test]
-<<<<<<< HEAD
 fn sstore_op() {
     let key = U256::from(80);
     let value = U256::from(100);
@@ -2291,7 +2275,27 @@
     assert_eq!(
         U256::zero(),
         vm.current_call_frame_mut().stack.pop().unwrap()
-=======
+    );
+}
+
+#[test]
+fn sload_on_not_existing_account() {
+    let key = U256::from(80);
+    let sender_address = Address::from_low_u64_be(3000);
+    let operations = vec![Operation::Push((2, key)), Operation::Sload, Operation::Stop];
+
+    let mut vm = new_vm_with_ops(&operations);
+    vm.current_call_frame_mut().msg_sender = sender_address;
+
+    vm.execute();
+
+    assert_eq!(
+        U256::zero(),
+        vm.current_call_frame_mut().stack.pop().unwrap()
+    );
+}
+
+#[test]
 fn log0() {
     let data: [u8; 32] = [0xff; 32];
     let size = 32_u8;
@@ -2415,27 +2419,10 @@
             H32::from_slice(&topic2),
             H32::from_slice(&topic3)
         ]
->>>>>>> 2ec6c595
-    );
-}
-
-#[test]
-<<<<<<< HEAD
-fn sload_on_not_existing_account() {
-    let key = U256::from(80);
-    let sender_address = Address::from_low_u64_be(3000);
-    let operations = vec![Operation::Push((2, key)), Operation::Sload, Operation::Stop];
-
-    let mut vm = new_vm_with_ops(&operations);
-    vm.current_call_frame_mut().msg_sender = sender_address;
-
-    vm.execute();
-
-    assert_eq!(
-        U256::zero(),
-        vm.current_call_frame_mut().stack.pop().unwrap()
-    );
-=======
+    );
+}
+
+#[test]
 fn log4() {
     let mut topic1: [u8; 4] = [0x00; 4];
     topic1[3] = 1;
@@ -2580,5 +2567,4 @@
     assert_eq!(logs[1].data, data.to_vec());
     assert_eq!(logs[0].topics, vec![H32::from_slice(&topic1)]);
     assert_eq!(logs[1].topics.len(), 0);
->>>>>>> 2ec6c595
 }