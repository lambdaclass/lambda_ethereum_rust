--- conflicted
+++ resolved
@@ -1,14 +1,6 @@
-<<<<<<< HEAD
 use levm::{
-    memory::Memory,
     operations::Operation,
     primitives::{Address, Bytes, U256},
-=======
-use bytes::Bytes;
-use ethereum_types::{Address, U256};
-use levm::{
-    operations::Operation,
->>>>>>> 7fce6b2b
     vm::{Account, VM},
 };
 
@@ -54,11 +46,7 @@
     vm.execute();
 
     assert!(vm.current_call_frame_mut().stack.pop().unwrap() == U256::one());
-<<<<<<< HEAD
     assert!(vm.current_call_frame_mut().pc() == 68);
-=======
-    assert!(vm.current_call_frame().pc() == 68);
->>>>>>> 7fce6b2b
 }
 
 #[test]
@@ -1485,11 +1473,10 @@
 
     vm.execute();
 
-    assert!(vm.current_call_frame_mut().stack.pop().unwrap() == U256::from(100));
-}
-
-#[test]
-<<<<<<< HEAD
+    assert!(vm.current_call_frame_mut_mut().stack.pop().unwrap() == U256::from(100));
+}
+
+#[test]
 fn calldataload() {
     let calldata = Memory::new_from_vec(vec![
         0x11, 0x22, 0x33, 0x44, 0x55, 0x66, 0x77, 0x88, 0x99, 0xAA, 0xBB, 0xCC, 0xDD, 0xEE, 0xFF,
@@ -1536,50 +1523,10 @@
         .flat_map(Operation::to_bytecode)
         .collect::<Bytes>();
 
-=======
-fn call_returns_if_bytecode_empty() {
-    let callee_bytecode = vec![].into();
-
     let callee_address = Address::from_low_u64_be(U256::from(2).low_u64());
     let callee_address_u256 = U256::from(2);
     let callee_account = Account::new(U256::from(500000), callee_bytecode);
 
-    let caller_ops = vec![
-        Operation::Push32(U256::from(100_000)), // gas
-        Operation::Push32(callee_address_u256), // address
-        Operation::Push32(U256::zero()),        // value
-        Operation::Push32(U256::from(0)),       // args_offset
-        Operation::Push32(U256::from(0)),       // args_size
-        Operation::Push32(U256::from(0)),       // ret_offset
-        Operation::Push32(U256::from(32)),      // ret_size
-        Operation::Call,
-        Operation::Stop,
-    ];
-
-    let mut vm = new_vm_with_ops_addr_bal(
-        &caller_ops,
-        Address::from_low_u64_be(U256::from(1).low_u64()),
-        U256::zero(),
-    );
-
-    vm.add_account(callee_address, callee_account);
-    println!("to excec");
-    vm.execute();
-
-    let success = vm.current_call_frame_mut().stack.pop().unwrap();
-    assert_eq!(success, U256::one());
-}
-
-#[test]
-fn call_changes_callframe_and_stores() {
-    let callee_return_value = U256::from(0xAAAAAAA);
-    let callee_bytecode = callee_return_bytecode(callee_return_value);
->>>>>>> 7fce6b2b
-    let callee_address = Address::from_low_u64_be(U256::from(2).low_u64());
-    let callee_address_u256 = U256::from(2);
-    let callee_account = Account::new(U256::from(500000), callee_bytecode);
-
-<<<<<<< HEAD
     let calldata = vec![
         0x11, 0x22, 0x33, 0x44, 0x55, 0x66, 0x77, 0x88, 0x99, 0xAA, 0xBB, 0xCC, 0xDD, 0xEE, 0xFF,
         0x00, 0x01, 0x02, 0x03, 0x04, 0x05, 0x06, 0x07, 0x08, 0x09, 0x0A, 0x0B, 0x0C, 0x0D, 0x0E,
@@ -1593,12 +1540,6 @@
         Operation::Push32(U256::from(32)),      // ret_size
         Operation::Push32(U256::from(0)),       // ret_offset
         Operation::Push32(U256::from(32)),      // args_size
-=======
-    let caller_ops = vec![
-        Operation::Push32(U256::from(32)),      // ret_size
-        Operation::Push32(U256::from(0)),       // ret_offset
-        Operation::Push32(U256::from(0)),       // args_size
->>>>>>> 7fce6b2b
         Operation::Push32(U256::from(0)),       // args_offset
         Operation::Push32(U256::zero()),        // value
         Operation::Push32(callee_address_u256), // address
@@ -1619,7 +1560,6 @@
 
     let current_call_frame = vm.current_call_frame_mut();
 
-<<<<<<< HEAD
     let calldata = vec![
         0x11, 0x22, 0x33, 0x44, 0x55, 0x66, 0x77, 0x88, 0x99, 0xAA, 0xBB, 0xCC, 0xDD, 0xEE, 0xFF,
         0x00, 0x01, 0x02, 0x03, 0x04, 0x05, 0x06, 0x07, 0x08, 0x09, 0x0A, 0x0B, 0x0C, 0x0D, 0x0E,
@@ -1734,7 +1674,83 @@
     );
 
     vm.add_account(callee_address, callee_account);
-=======
+
+    vm.execute();
+
+    let current_call_frame = vm.current_call_frame_mut();
+    println!("{:?}", current_call_frame);
+
+    let result = current_call_frame.memory.load(0);
+
+    assert_eq!(result, U256::from(0xAAAAAAA));
+}
+
+#[test]
+fn call_returns_if_bytecode_empty() {
+    let callee_bytecode = vec![].into();
+
+    let callee_address = Address::from_low_u64_be(U256::from(2).low_u64());
+    let callee_address_u256 = U256::from(2);
+    let callee_account = Account::new(U256::from(500000), callee_bytecode);
+
+    let caller_ops = vec![
+        Operation::Push32(U256::from(100_000)), // gas
+        Operation::Push32(callee_address_u256), // address
+        Operation::Push32(U256::zero()),        // value
+        Operation::Push32(U256::from(0)),       // args_offset
+        Operation::Push32(U256::from(0)),       // args_size
+        Operation::Push32(U256::from(0)),       // ret_offset
+        Operation::Push32(U256::from(32)),      // ret_size
+        Operation::Call,
+        Operation::Stop,
+    ];
+
+    let mut vm = new_vm_with_ops_addr_bal(
+        &caller_ops,
+        Address::from_low_u64_be(U256::from(1).low_u64()),
+        U256::zero(),
+    );
+
+    vm.add_account(callee_address, callee_account);
+    println!("to excec");
+    vm.execute();
+
+    let success = vm.current_call_frame_mut().stack.pop().unwrap();
+    assert_eq!(success, U256::one());
+}
+
+#[test]
+fn call_changes_callframe_and_stores() {
+    let callee_return_value = U256::from(0xAAAAAAA);
+    let callee_bytecode = callee_return_bytecode(callee_return_value);
+    let callee_address = Address::from_low_u64_be(U256::from(2).low_u64());
+    let callee_address_u256 = U256::from(2);
+    let callee_account = Account::new(U256::from(500000), callee_bytecode);
+
+    let caller_ops = vec![
+        Operation::Push32(U256::from(32)),      // ret_size
+        Operation::Push32(U256::from(0)),       // ret_offset
+        Operation::Push32(U256::from(0)),       // args_size
+        Operation::Push32(U256::from(0)),       // args_offset
+        Operation::Push32(U256::zero()),        // value
+        Operation::Push32(callee_address_u256), // address
+        Operation::Push32(U256::from(100_000)), // gas
+        Operation::Call,
+        Operation::Stop,
+    ];
+
+    let mut vm = new_vm_with_ops_addr_bal(
+        &caller_ops,
+        Address::from_low_u64_be(U256::from(1).low_u64()),
+        U256::zero(),
+    );
+
+    vm.add_account(callee_address, callee_account);
+
+    vm.execute();
+
+    let current_call_frame = vm.current_call_frame_mut();
+
     let success = current_call_frame.stack.pop().unwrap() == U256::one();
     assert!(success);
 
@@ -1806,18 +1822,10 @@
 
     vm.add_account(callee2_address, callee2_account);
     vm.add_account(callee3_address, callee3_account);
->>>>>>> 7fce6b2b
 
     vm.execute();
 
     let current_call_frame = vm.current_call_frame_mut();
-<<<<<<< HEAD
-    println!("{:?}", current_call_frame);
-
-    let result = current_call_frame.memory.load(0);
-
-    assert_eq!(result, U256::from(0xAAAAAAA));
-=======
 
     let success = current_call_frame.stack.pop().unwrap();
     assert_eq!(success, U256::one());
@@ -1838,5 +1846,4 @@
     expected_bytes[32..].copy_from_slice(&callee2_return_value_bytes);
 
     assert_eq!(return_data, expected_bytes);
->>>>>>> 7fce6b2b
 }