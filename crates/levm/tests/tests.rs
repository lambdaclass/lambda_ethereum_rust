use bytes::Bytes;
<<<<<<< HEAD
use ethereum_types::{Address, H256, U256};
use levm::{block::TARGET_BLOB_GAS_PER_BLOCK, operations::Operation, vm::VM};
=======
use ethereum_types::{Address, U256};
use levm::{
    operations::Operation,
    vm::{Account, VM},
};
>>>>>>> 7fce6b2b

// cargo test -p 'levm'

pub fn new_vm_with_ops(operations: &[Operation]) -> VM {
    new_vm_with_ops_addr_bal(operations, Address::zero(), U256::zero())
}

pub fn new_vm_with_ops_addr_bal(operations: &[Operation], address: Address, balance: U256) -> VM {
    let bytecode = operations
        .iter()
        .flat_map(Operation::to_bytecode)
        .collect::<Bytes>();

    VM::new(bytecode, address, balance)
}

fn callee_return_bytecode(return_value: U256) -> Bytes {
    let ops = vec![
        Operation::Push32(return_value), // value
        Operation::Push32(U256::zero()), // offset
        Operation::Mstore,
        Operation::Push32(U256::from(32)), // size
        Operation::Push32(U256::zero()),   // offset
        Operation::Return,
    ];

    ops.iter()
        .flat_map(Operation::to_bytecode)
        .collect::<Bytes>()
}

#[test]
fn add_op() {
    let mut vm = new_vm_with_ops(&[
        Operation::Push32(U256::one()),
        Operation::Push32(U256::zero()),
        Operation::Add,
        Operation::Stop,
    ]);

    vm.execute();

    assert!(vm.current_call_frame_mut().stack.pop().unwrap() == U256::one());
    assert!(vm.current_call_frame().pc() == 68);
}

#[test]
fn and_basic() {
    let mut vm = new_vm_with_ops(&[
        Operation::Push32(U256::from(0b1010)),
        Operation::Push32(U256::from(0b1100)),
        Operation::And,
        Operation::Stop,
    ]);

    vm.execute();

    let result = vm.current_call_frame_mut().stack.pop().unwrap();
    assert_eq!(result, U256::from(0b1000));
}

#[test]
fn and_binary_with_zero() {
    let mut vm = new_vm_with_ops(&[
        Operation::Push32(U256::from(0b1010)),
        Operation::Push32(U256::zero()),
        Operation::And,
        Operation::Stop,
    ]);

    vm.execute();

    let result = vm.current_call_frame_mut().stack.pop().unwrap();
    assert_eq!(result, U256::zero());
}

#[test]
fn and_with_hex_numbers() {
    let mut vm = new_vm_with_ops(&[
        Operation::Push32(U256::from(0xFFFF)),
        Operation::Push32(U256::from(0xF0F0)),
        Operation::And,
        Operation::Stop,
    ]);

    vm.execute();

    let result = vm.current_call_frame_mut().stack.pop().unwrap();
    assert_eq!(result, U256::from(0xF0F0));

    let mut vm = new_vm_with_ops(&[
        Operation::Push32(U256::from(0xF000)),
        Operation::Push32(U256::from(0xF0F0)),
        Operation::And,
        Operation::Stop,
    ]);

    vm.execute();

    let result = vm.current_call_frame_mut().stack.pop().unwrap();
    assert_eq!(result, U256::from(0xF000));

    let mut vm = new_vm_with_ops(&[
        Operation::Push32(U256::from(0xB020)),
        Operation::Push32(U256::from(0x1F0F)),
        Operation::And,
        Operation::Stop,
    ]);

    vm.execute();

    let result = vm.current_call_frame_mut().stack.pop().unwrap();
    assert_eq!(result, U256::from(0b1000000000000));
}

#[test]
fn or_basic() {
    let mut vm = new_vm_with_ops(&[
        Operation::Push32(U256::from(0b1010)),
        Operation::Push32(U256::from(0b1100)),
        Operation::Or,
        Operation::Stop,
    ]);

    vm.execute();

    let result = vm.current_call_frame_mut().stack.pop().unwrap();
    assert_eq!(result, U256::from(0b1110));

    let mut vm = new_vm_with_ops(&[
        Operation::Push32(U256::from(0b1010)),
        Operation::Push32(U256::zero()),
        Operation::Or,
        Operation::Stop,
    ]);

    vm.execute();

    let result = vm.current_call_frame_mut().stack.pop().unwrap();
    assert_eq!(result, U256::from(0b1010));

    let mut vm = new_vm_with_ops(&[
        Operation::Push32(U256::from(u64::MAX)),
        Operation::Push32(U256::zero()),
        Operation::Or,
        Operation::Stop,
    ]);

    vm.execute();

    let result = vm.current_call_frame_mut().stack.pop().unwrap();
    assert_eq!(result, U256::from(0xFFFFFFFFFFFFFFFF_u64));
}

#[test]
fn or_with_hex_numbers() {
    let mut vm = new_vm_with_ops(&[
        Operation::Push32(U256::from(0xFFFF)),
        Operation::Push32(U256::from(0xF0F0)),
        Operation::Or,
        Operation::Stop,
    ]);

    vm.execute();

    let result = vm.current_call_frame_mut().stack.pop().unwrap();
    assert_eq!(result, U256::from(0xFFFF));

    let mut vm = new_vm_with_ops(&[
        Operation::Push32(U256::from(0xF000)),
        Operation::Push32(U256::from(0xF0F0)),
        Operation::Or,
        Operation::Stop,
    ]);

    vm.execute();

    let result = vm.current_call_frame_mut().stack.pop().unwrap();
    assert_eq!(result, U256::from(0xF0F0));

    let mut vm = new_vm_with_ops(&[
        Operation::Push32(U256::from(0xB020)),
        Operation::Push32(U256::from(0x1F0F)),
        Operation::Or,
        Operation::Stop,
    ]);

    vm.execute();

    let result = vm.current_call_frame_mut().stack.pop().unwrap();
    assert_eq!(result, U256::from(0b1011111100101111));
}

#[test]
fn xor_basic() {
    let mut vm = new_vm_with_ops(&[
        Operation::Push32(U256::from(0b1010)),
        Operation::Push32(U256::from(0b1100)),
        Operation::Xor,
        Operation::Stop,
    ]);

    vm.execute();

    let result = vm.current_call_frame_mut().stack.pop().unwrap();
    assert_eq!(result, U256::from(0b110));

    let mut vm = new_vm_with_ops(&[
        Operation::Push32(U256::from(0b1010)),
        Operation::Push32(U256::zero()),
        Operation::Xor,
        Operation::Stop,
    ]);

    vm.execute();

    let result = vm.current_call_frame_mut().stack.pop().unwrap();
    assert_eq!(result, U256::from(0b1010));

    let mut vm = new_vm_with_ops(&[
        Operation::Push32(U256::from(u64::MAX)),
        Operation::Push32(U256::zero()),
        Operation::Xor,
        Operation::Stop,
    ]);

    vm.execute();

    let result = vm.current_call_frame_mut().stack.pop().unwrap();
    assert_eq!(result, U256::from(u64::MAX));

    let mut vm = new_vm_with_ops(&[
        Operation::Push32(U256::from(u64::MAX)),
        Operation::Push32(U256::from(u64::MAX)),
        Operation::Xor,
        Operation::Stop,
    ]);

    vm.execute();

    let result = vm.current_call_frame_mut().stack.pop().unwrap();
    assert_eq!(result, U256::zero());
}

#[test]
fn xor_with_hex_numbers() {
    let mut vm = new_vm_with_ops(&[
        Operation::Push32(U256::from(0xF0)),
        Operation::Push32(U256::from(0xF)),
        Operation::Xor,
        Operation::Stop,
    ]);

    vm.execute();

    let result = vm.current_call_frame_mut().stack.pop().unwrap();
    assert_eq!(result, U256::from(0xFF));

    let mut vm = new_vm_with_ops(&[
        Operation::Push32(U256::from(0xFF)),
        Operation::Push32(U256::from(0xFF)),
        Operation::Xor,
        Operation::Stop,
    ]);

    vm.execute();

    let result = vm.current_call_frame_mut().stack.pop().unwrap();
    assert_eq!(result, U256::zero());

    let mut vm = new_vm_with_ops(&[
        Operation::Push32(U256::from(0xFFFF)),
        Operation::Push32(U256::from(0xF0F0)),
        Operation::Xor,
        Operation::Stop,
    ]);

    vm.execute();

    let result = vm.current_call_frame_mut().stack.pop().unwrap();
    assert_eq!(result, U256::from(0xF0F));

    let mut vm = new_vm_with_ops(&[
        Operation::Push32(U256::from(0xF000)),
        Operation::Push32(U256::from(0xF0F0)),
        Operation::Xor,
        Operation::Stop,
    ]);

    vm.execute();

    let result = vm.current_call_frame_mut().stack.pop().unwrap();
    assert_eq!(result, U256::from(0xF0));

    let mut vm = new_vm_with_ops(&[
        Operation::Push32(U256::from(0x4C0F)),
        Operation::Push32(U256::from(0x3A4B)),
        Operation::Xor,
        Operation::Stop,
    ]);

    vm.execute();

    let result = vm.current_call_frame_mut().stack.pop().unwrap();
    assert_eq!(result, U256::from(0b111011001000100));
}

#[test]
fn not() {
    let mut vm = new_vm_with_ops(&[
        Operation::Push32(U256::from(0b1010)),
        Operation::Not,
        Operation::Stop,
    ]);

    vm.execute();

    let result = vm.current_call_frame_mut().stack.pop().unwrap();
    let expected = !U256::from(0b1010);
    assert_eq!(result, expected);

    let mut vm = new_vm_with_ops(&[
        Operation::Push32(U256::MAX),
        Operation::Not,
        Operation::Stop,
    ]);

    vm.execute();

    let result = vm.current_call_frame_mut().stack.pop().unwrap();
    assert_eq!(result, U256::zero());

    let mut vm = new_vm_with_ops(&[
        Operation::Push32(U256::zero()),
        Operation::Not,
        Operation::Stop,
    ]);

    vm.execute();

    let result = vm.current_call_frame_mut().stack.pop().unwrap();
    assert_eq!(result, U256::MAX);

    let mut vm = new_vm_with_ops(&[
        Operation::Push32(U256::from(1)),
        Operation::Not,
        Operation::Stop,
    ]);

    vm.execute();

    let result = vm.current_call_frame_mut().stack.pop().unwrap();
    assert_eq!(result, U256::MAX - 1);
}

#[test]
fn byte_basic() {
    let mut vm = new_vm_with_ops(&[
        Operation::Push32(U256::from(0xF0F1)),
        Operation::Push32(U256::from(31)),
        Operation::Byte,
        Operation::Stop,
    ]);

    vm.execute();

    let result = vm.current_call_frame_mut().stack.pop().unwrap();
    assert_eq!(result, U256::from(0xF1));

    let mut vm = new_vm_with_ops(&[
        Operation::Push32(U256::from(0x33ED)),
        Operation::Push32(U256::from(30)),
        Operation::Byte,
        Operation::Stop,
    ]);

    vm.execute();

    let result = vm.current_call_frame_mut().stack.pop().unwrap();
    assert_eq!(result, U256::from(0x33));
}

#[test]
fn byte_edge_cases() {
    let mut vm = new_vm_with_ops(&[
        Operation::Push32(U256::MAX),
        Operation::Push32(U256::from(0)),
        Operation::Byte,
        Operation::Stop,
    ]);

    vm.execute();

    let result = vm.current_call_frame_mut().stack.pop().unwrap();
    assert_eq!(result, U256::from(0xFF));

    let mut vm = new_vm_with_ops(&[
        Operation::Push32(U256::MAX),
        Operation::Push32(U256::from(12)),
        Operation::Byte,
        Operation::Stop,
    ]);

    vm.execute();

    let result = vm.current_call_frame_mut().stack.pop().unwrap();
    assert_eq!(result, U256::from(0xFF));

    let mut vm = new_vm_with_ops(&[
        Operation::Push32(U256::from(0x00E0D0000)),
        Operation::Push32(U256::from(29)),
        Operation::Byte,
        Operation::Stop,
    ]);

    vm.execute();

    let result = vm.current_call_frame_mut().stack.pop().unwrap();
    assert_eq!(result, U256::from(0x0D));

    let mut vm = new_vm_with_ops(&[
        Operation::Push32(U256::from(0xFDEA179)),
        Operation::Push32(U256::from(50)),
        Operation::Byte,
        Operation::Stop,
    ]);

    vm.execute();

    let result = vm.current_call_frame_mut().stack.pop().unwrap();
    assert_eq!(result, U256::zero());

    let mut vm = new_vm_with_ops(&[
        Operation::Push32(U256::from(0xFDEA179)),
        Operation::Push32(U256::from(32)),
        Operation::Byte,
        Operation::Stop,
    ]);

    vm.execute();

    let result = vm.current_call_frame_mut().stack.pop().unwrap();
    assert_eq!(result, U256::zero());

    let mut vm = new_vm_with_ops(&[
        Operation::Push32(U256::zero()),
        Operation::Push32(U256::from(15)),
        Operation::Byte,
        Operation::Stop,
    ]);

    vm.execute();

    let result = vm.current_call_frame_mut().stack.pop().unwrap();
    assert_eq!(result, U256::zero());

    let word = U256::from_big_endian(&[
        0x00, 0x01, 0x02, 0x03, 0x04, 0x05, 0x06, 0x57, 0x08, 0x09, 0x90, 0x0B, 0x0C, 0x0D, 0x0E,
        0x0F, 0x10, 0x11, 0x12, 0xDD, 0x14, 0x15, 0x16, 0x17, 0x18, 0x19, 0x1A, 0x1B, 0x1C, 0x1D,
        0x1E, 0x40,
    ]);

    let mut vm = new_vm_with_ops(&[
        Operation::Push32(word),
        Operation::Push32(U256::from(10)),
        Operation::Byte,
        Operation::Stop,
    ]);

    vm.execute();

    let result = vm.current_call_frame_mut().stack.pop().unwrap();
    assert_eq!(result, U256::from(0x90));

    let mut vm = new_vm_with_ops(&[
        Operation::Push32(word),
        Operation::Push32(U256::from(7)),
        Operation::Byte,
        Operation::Stop,
    ]);

    vm.execute();

    let result = vm.current_call_frame_mut().stack.pop().unwrap();
    assert_eq!(result, U256::from(0x57));

    let mut vm = new_vm_with_ops(&[
        Operation::Push32(word),
        Operation::Push32(U256::from(19)),
        Operation::Byte,
        Operation::Stop,
    ]);

    vm.execute();

    let result = vm.current_call_frame_mut().stack.pop().unwrap();
    assert_eq!(result, U256::from(0xDD));

    let mut vm = new_vm_with_ops(&[
        Operation::Push32(word),
        Operation::Push32(U256::from(31)),
        Operation::Byte,
        Operation::Stop,
    ]);

    vm.execute();

    let result = vm.current_call_frame_mut().stack.pop().unwrap();
    assert_eq!(result, U256::from(0x40));
}

#[test]
fn shl_basic() {
    let mut vm = new_vm_with_ops(&[
        Operation::Push32(U256::from(0xDDDD)),
        Operation::Push32(U256::from(0)),
        Operation::Shl,
        Operation::Stop,
    ]);

    vm.execute();

    let result = vm.current_call_frame_mut().stack.pop().unwrap();
    assert_eq!(result, U256::from(0xDDDD));

    let mut vm = new_vm_with_ops(&[
        Operation::Push32(U256::from(0x12345678)),
        Operation::Push32(U256::from(1)),
        Operation::Shl,
        Operation::Stop,
    ]);

    vm.execute();

    let result = vm.current_call_frame_mut().stack.pop().unwrap();
    assert_eq!(result, U256::from(0x2468acf0));

    let mut vm = new_vm_with_ops(&[
        Operation::Push32(U256::from(0x12345678)),
        Operation::Push32(U256::from(4)),
        Operation::Shl,
        Operation::Stop,
    ]);

    vm.execute();

    let result = vm.current_call_frame_mut().stack.pop().unwrap();
    assert_eq!(result, U256::from(4886718336_u64));

    let mut vm = new_vm_with_ops(&[
        Operation::Push32(U256::from(0xFF)),
        Operation::Push32(U256::from(4)),
        Operation::Shl,
        Operation::Stop,
    ]);

    vm.execute();

    let result = vm.current_call_frame_mut().stack.pop().unwrap();
    assert_eq!(result, U256::from(0xFF << 4));
}

#[test]
fn shl_edge_cases() {
    let mut vm = new_vm_with_ops(&[
        Operation::Push32(U256::from(0x1)),
        Operation::Push32(U256::from(256)),
        Operation::Shl,
        Operation::Stop,
    ]);

    vm.execute();

    let result = vm.current_call_frame_mut().stack.pop().unwrap();
    assert_eq!(result, U256::zero());

    let mut vm = new_vm_with_ops(&[
        Operation::Push32(U256::zero()),
        Operation::Push32(U256::from(200)),
        Operation::Shl,
        Operation::Stop,
    ]);

    vm.execute();

    let result = vm.current_call_frame_mut().stack.pop().unwrap();
    assert_eq!(result, U256::zero());

    let mut vm = new_vm_with_ops(&[
        Operation::Push32(U256::MAX),
        Operation::Push32(U256::from(1)),
        Operation::Shl,
        Operation::Stop,
    ]);

    vm.execute();

    let result = vm.current_call_frame_mut().stack.pop().unwrap();
    assert_eq!(result, U256::MAX - 1);
}

#[test]
fn shr_basic() {
    let mut vm = new_vm_with_ops(&[
        Operation::Push32(U256::from(0xDDDD)),
        Operation::Push32(U256::from(0)),
        Operation::Shr,
        Operation::Stop,
    ]);

    vm.execute();

    let result = vm.current_call_frame_mut().stack.pop().unwrap();
    assert_eq!(result, U256::from(0xDDDD));

    let mut vm = new_vm_with_ops(&[
        Operation::Push32(U256::from(0x12345678)),
        Operation::Push32(U256::from(1)),
        Operation::Shr,
        Operation::Stop,
    ]);

    vm.execute();

    let result = vm.current_call_frame_mut().stack.pop().unwrap();
    assert_eq!(result, U256::from(0x91a2b3c));

    let mut vm = new_vm_with_ops(&[
        Operation::Push32(U256::from(0x12345678)),
        Operation::Push32(U256::from(4)),
        Operation::Shr,
        Operation::Stop,
    ]);

    vm.execute();

    let result = vm.current_call_frame_mut().stack.pop().unwrap();
    assert_eq!(result, U256::from(0x1234567));

    let mut vm = new_vm_with_ops(&[
        Operation::Push32(U256::from(0xFF)),
        Operation::Push32(U256::from(4)),
        Operation::Shr,
        Operation::Stop,
    ]);

    vm.execute();

    let result = vm.current_call_frame_mut().stack.pop().unwrap();
    assert_eq!(result, U256::from(0xF));
}

#[test]
fn shr_edge_cases() {
    let mut vm = new_vm_with_ops(&[
        Operation::Push32(U256::from(0x1)),
        Operation::Push32(U256::from(256)),
        Operation::Shr,
        Operation::Stop,
    ]);

    vm.execute();

    let result = vm.current_call_frame_mut().stack.pop().unwrap();
    assert_eq!(result, U256::zero());

    let mut vm = new_vm_with_ops(&[
        Operation::Push32(U256::zero()),
        Operation::Push32(U256::from(200)),
        Operation::Shr,
        Operation::Stop,
    ]);

    vm.execute();

    let result = vm.current_call_frame_mut().stack.pop().unwrap();
    assert_eq!(result, U256::zero());

    let mut vm = new_vm_with_ops(&[
        Operation::Push32(U256::MAX),
        Operation::Push32(U256::from(1)),
        Operation::Shr,
        Operation::Stop,
    ]);

    vm.execute();

    let result = vm.current_call_frame_mut().stack.pop().unwrap();
    assert_eq!(result, U256::MAX >> 1);
}

#[test]
fn sar_shift_by_0() {
    let mut vm = new_vm_with_ops(&[
        Operation::Push32(U256::from(0x12345678)),
        Operation::Push32(U256::from(0)),
        Operation::Sar,
        Operation::Stop,
    ]);

    vm.execute();

    let result = vm.current_call_frame_mut().stack.pop().unwrap();
    assert_eq!(result, U256::from(0x12345678));
}

#[test]
fn sar_shifting_large_value_with_all_bits_set() {
    let word = U256::from_big_endian(&[
        0xff, 0xff, 0xff, 0xff, 0xff, 0xff, 0xff, 0xff, 0xff, 0xff, 0xff, 0xff, 0xff, 0xff, 0xff,
        0xff, 0xff, 0xff, 0xff, 0xff, 0xff, 0xff, 0xff, 0xff, 0xff, 0xff, 0xff, 0xff, 0xff, 0xff,
        0xff, 0xff,
    ]);

    let mut vm = new_vm_with_ops(&[
        Operation::Push32(word),
        Operation::Push32(U256::from(8)),
        Operation::Sar,
        Operation::Stop,
    ]);

    vm.execute();

    let result = vm.current_call_frame_mut().stack.pop().unwrap();
    let expected = U256::from_big_endian(&[
        0xff, 0xff, 0xff, 0xff, 0xff, 0xff, 0xff, 0xff, 0xff, 0xff, 0xff, 0xff, 0xff, 0xff, 0xff,
        0xff, 0xff, 0xff, 0xff, 0xff, 0xff, 0xff, 0xff, 0xff, 0xff, 0xff, 0xff, 0xff, 0xff, 0xff,
        0xff, 0xff,
    ]);
    assert_eq!(result, expected);
}

#[test]
fn sar_shifting_negative_value_and_small_shift() {
    let word_neg = U256::from_big_endian(&[
        0x80, 0x00, 0x00, 0x00, 0x00, 0x00, 0x00, 0x00, 0x00, 0x00, 0x00, 0x00, 0x00, 0x00, 0x00,
        0x00, 0x00, 0x00, 0x00, 0x00, 0x00, 0x00, 0x00, 0x00, 0x00, 0x00, 0x00, 0x00, 0x00, 0x00,
        0x00, 0x00,
    ]);

    let mut vm = new_vm_with_ops(&[
        Operation::Push32(word_neg),
        Operation::Push32(U256::from(4)),
        Operation::Sar,
        Operation::Stop,
    ]);

    vm.execute();

    let result = vm.current_call_frame_mut().stack.pop().unwrap();
    let expected = U256::from_big_endian(&[
        0xf8, 0x00, 0x00, 0x00, 0x00, 0x00, 0x00, 0x00, 0x00, 0x00, 0x00, 0x00, 0x00, 0x00, 0x00,
        0x00, 0x00, 0x00, 0x00, 0x00, 0x00, 0x00, 0x00, 0x00, 0x00, 0x00, 0x00, 0x00, 0x00, 0x00,
        0x00, 0x00,
    ]);
    assert_eq!(result, expected);
}

#[test]
fn sar_shift_positive_value() {
    let mut vm = new_vm_with_ops(&[
        Operation::Push32(U256::from(0x7FFFFF)),
        Operation::Push32(U256::from(4)),
        Operation::Sar,
        Operation::Stop,
    ]);

    vm.execute();

    let result = vm.current_call_frame_mut().stack.pop().unwrap();
    assert_eq!(result, U256::from(0x07FFFF));
}

#[test]
fn sar_shift_negative_value() {
    let word_neg = U256::from_big_endian(&[
        0x8f, 0xff, 0xff, 0xff, 0xff, 0xff, 0xff, 0xff, 0xff, 0xff, 0xff, 0xff, 0xff, 0xff, 0xff,
        0xff, 0xff, 0xff, 0xff, 0xff, 0xff, 0xff, 0xff, 0xff, 0xff, 0xff, 0xff, 0xff, 0xff, 0xff,
        0xff, 0xff,
    ]);

    let mut vm = new_vm_with_ops(&[
        Operation::Push32(word_neg),
        Operation::Push32(U256::from(4)),
        Operation::Sar,
        Operation::Stop,
    ]);

    vm.execute();

    let result = vm.current_call_frame_mut().stack.pop().unwrap();
    let expected = U256::from_big_endian(&[
        0xf8, 0xff, 0xff, 0xff, 0xff, 0xff, 0xff, 0xff, 0xff, 0xff, 0xff, 0xff, 0xff, 0xff, 0xff,
        0xff, 0xff, 0xff, 0xff, 0xff, 0xff, 0xff, 0xff, 0xff, 0xff, 0xff, 0xff, 0xff, 0xff, 0xff,
        0xff, 0xff,
    ]);
    // change 0x8f to 0xf8
    assert_eq!(result, expected);
}

#[test]
fn keccak256_zero_offset_size_four() {
    let operations = [
        // Put the required value in memory
        Operation::Push32(U256::from(
            "0xFFFFFFFF00000000000000000000000000000000000000000000000000000000",
        )),
        Operation::Push0,
        Operation::Mstore,
        // Call the opcode
        Operation::Push((1, 4.into())), // size
        Operation::Push0,               // offset
        Operation::Keccak256,
        Operation::Stop,
    ];

    let mut vm = new_vm_with_ops(&operations);

    vm.execute();

    assert!(
        vm.current_call_frame_mut().stack.pop().unwrap()
            == U256::from("0x29045a592007d0c246ef02c2223570da9522d0cf0f73282c79a1bc8f0bb2c238")
    );
    assert!(vm.current_call_frame_mut().pc() == 40);
}

#[test]
fn keccak256_zero_offset_size_bigger_than_actual_memory() {
    let operations = [
        // Put the required value in memory
        Operation::Push32(U256::from(
            "0xFFFFFFFF00000000000000000000000000000000000000000000000000000000",
        )),
        Operation::Push0,
        Operation::Mstore,
        // Call the opcode
        Operation::Push((1, 33.into())), // size > memory.data.len() (32)
        Operation::Push0,                // offset
        Operation::Keccak256,
        Operation::Stop,
    ];

    let mut vm = new_vm_with_ops(&operations);

    vm.execute();

    assert!(
        vm.current_call_frame_mut().stack.pop().unwrap()
            == U256::from("0xae75624a7d0413029c1e0facdd38cc8e177d9225892e2490a69c2f1f89512061")
    );
    assert!(vm.current_call_frame_mut().pc() == 40);
}

#[test]
fn keccak256_zero_offset_zero_size() {
    let operations = [
        Operation::Push0, // size
        Operation::Push0, // offset
        Operation::Keccak256,
        Operation::Stop,
    ];

    let mut vm = new_vm_with_ops(&operations);

    vm.execute();

    assert!(
        vm.current_call_frame_mut().stack.pop().unwrap()
            == U256::from("0xc5d2460186f7233c927e7db2dcc703c0e500b653ca82273b7bfad8045d85a470")
    );
    assert!(vm.current_call_frame_mut().pc() == 4);
}

#[test]
fn keccak256_offset_four_size_four() {
    let operations = [
        // Put the required value in memory
        Operation::Push32(U256::from(
            "0xFFFFFFFF00000000000000000000000000000000000000000000000000000000",
        )),
        Operation::Push0,
        Operation::Mstore,
        // Call the opcode
        Operation::Push((1, 4.into())), // size
        Operation::Push((1, 4.into())), // offset
        Operation::Keccak256,
        Operation::Stop,
    ];

    let mut vm = new_vm_with_ops(&operations);

    vm.execute();

    assert!(
        vm.current_call_frame_mut().stack.pop().unwrap()
            == U256::from("0xe8e77626586f73b955364c7b4bbf0bb7f7685ebd40e852b164633a4acbd3244c")
    );
    assert!(vm.current_call_frame_mut().pc() == 41);
}

#[test]
fn mstore() {
    let mut vm = new_vm_with_ops(&[
        Operation::Push32(U256::from(0x33333)),
        Operation::Push32(U256::zero()),
        Operation::Mstore,
        Operation::Msize,
        Operation::Stop,
    ]);

    vm.execute();

    assert_eq!(
        vm.current_call_frame_mut().stack.pop().unwrap(),
        U256::from(32)
    );
    assert_eq!(vm.current_call_frame_mut().pc(), 69);
}

#[test]
fn mstore_saves_correct_value() {
    let mut vm = new_vm_with_ops(&[
        Operation::Push32(U256::from(0x33333)), // value
        Operation::Push32(U256::zero()),        // offset
        Operation::Mstore,
        Operation::Msize,
        Operation::Stop,
    ]);

    vm.execute();

    let stored_value = vm.current_call_frame_mut().memory.load(0);

    assert_eq!(stored_value, U256::from(0x33333));

    let memory_size = vm.current_call_frame_mut().stack.pop().unwrap();
    assert_eq!(memory_size, U256::from(32));
}

#[test]
fn mstore8() {
    let operations = [
        Operation::Push32(U256::from(0xAB)), // value
        Operation::Push32(U256::zero()),     // offset
        Operation::Mstore8,
        Operation::Stop,
    ];

    let bytecode = operations
        .iter()
        .flat_map(Operation::to_bytecode)
        .collect::<Bytes>();

    let mut vm = VM::new(bytecode, Address::zero(), U256::zero());

    vm.execute();

    let stored_value = vm.current_call_frame_mut().memory.load(0);

    let mut value_bytes = [0u8; 32];
    stored_value.to_big_endian(&mut value_bytes);

    assert_eq!(value_bytes[0..1], [0xAB]);
}

#[test]
fn mcopy() {
    let operations = [
        Operation::Push32(U256::from(32)),      // size
        Operation::Push32(U256::from(0)),       // source offset
        Operation::Push32(U256::from(64)),      // destination offset
        Operation::Push32(U256::from(0x33333)), // value
        Operation::Push32(U256::from(0)),       // offset
        Operation::Mstore,
        Operation::Mcopy,
        Operation::Msize,
        Operation::Stop,
    ];

    let bytecode = operations
        .iter()
        .flat_map(Operation::to_bytecode)
        .collect::<Bytes>();

    let mut vm = VM::new(bytecode, Address::zero(), U256::zero());

    vm.execute();

    let copied_value = vm.current_call_frame_mut().memory.load(64);
    assert_eq!(copied_value, U256::from(0x33333));

    let memory_size = vm.current_call_frame_mut().stack.pop().unwrap();
    assert_eq!(memory_size, U256::from(96));
}

#[test]
fn mload() {
    let operations = [
        Operation::Push32(U256::from(0x33333)), // value
        Operation::Push32(U256::zero()),        // offset
        Operation::Mstore,
        Operation::Push32(U256::zero()), // offset
        Operation::Mload,
        Operation::Stop,
    ];

    let bytecode = operations
        .iter()
        .flat_map(Operation::to_bytecode)
        .collect::<Bytes>();

    let mut vm = VM::new(bytecode, Address::zero(), U256::zero());

    vm.execute();

    let loaded_value = vm.current_call_frame_mut().stack.pop().unwrap();
    assert_eq!(loaded_value, U256::from(0x33333));
}

#[test]
fn msize() {
    let operations = [Operation::Msize, Operation::Stop];

    let bytecode = operations
        .iter()
        .flat_map(Operation::to_bytecode)
        .collect::<Bytes>();

    let mut vm = VM::new(bytecode, Address::zero(), U256::zero());

    vm.execute();

    let initial_size = vm.current_call_frame_mut().stack.pop().unwrap();
    assert_eq!(initial_size, U256::from(0));

    let operations = [
        Operation::Push32(U256::from(0x33333)), // value
        Operation::Push32(U256::zero()),        // offset
        Operation::Mstore,
        Operation::Msize,
        Operation::Stop,
    ];

    let bytecode = operations
        .iter()
        .flat_map(Operation::to_bytecode)
        .collect::<Bytes>();

    vm = VM::new(bytecode, Address::zero(), U256::zero());

    vm.execute();

    let after_store_size = vm.current_call_frame_mut().stack.pop().unwrap();
    assert_eq!(after_store_size, U256::from(32));

    let operations = [
        Operation::Push32(U256::from(0x55555)), // value
        Operation::Push32(U256::from(64)),      // offset
        Operation::Mstore,
        Operation::Msize,
        Operation::Stop,
    ];

    let bytecode = operations
        .iter()
        .flat_map(Operation::to_bytecode)
        .collect::<Bytes>();

    vm = VM::new(bytecode, Address::zero(), U256::zero());

    vm.execute();

    let final_size = vm.current_call_frame_mut().stack.pop().unwrap();
    assert_eq!(final_size, U256::from(96));
}

#[test]
fn mstore_mload_offset_not_multiple_of_32() {
    let operations = [
        Operation::Push32(0xabcdef.into()), // value
        Operation::Push32(10.into()),       // offset
        Operation::Mstore,
        Operation::Push32(10.into()), // offset
        Operation::Mload,
        Operation::Msize,
        Operation::Stop,
    ];

    let bytecode = operations
        .iter()
        .flat_map(Operation::to_bytecode)
        .collect::<Bytes>();

    let mut vm = VM::new(bytecode, Address::zero(), U256::zero());

    vm.execute();

    let memory_size = vm.current_call_frame_mut().stack.pop().unwrap();
    let loaded_value = vm.current_call_frame_mut().stack.pop().unwrap();

    assert_eq!(loaded_value, U256::from(0xabcdef));
    assert_eq!(memory_size, U256::from(64));

    //check with big offset

    let operations = [
        Operation::Push32(0x123456.into()), // value
        Operation::Push32(2000.into()),     // offset
        Operation::Mstore,
        Operation::Push32(2000.into()), // offset
        Operation::Mload,
        Operation::Msize,
        Operation::Stop,
    ];

    let bytecode = operations
        .iter()
        .flat_map(Operation::to_bytecode)
        .collect::<Bytes>();

    vm = VM::new(bytecode, Address::zero(), U256::zero());

    vm.execute();

    let memory_size = vm.current_call_frame_mut().stack.pop().unwrap();
    let loaded_value = vm.current_call_frame_mut().stack.pop().unwrap();

    assert_eq!(loaded_value, U256::from(0x123456));
    assert_eq!(memory_size, U256::from(2048));
}

#[test]
fn mload_uninitialized_memory() {
    let operations = [
        Operation::Push32(50.into()), // offset
        Operation::Mload,
        Operation::Msize,
        Operation::Stop,
    ];

    let bytecode = operations
        .iter()
        .flat_map(Operation::to_bytecode)
        .collect::<Bytes>();

    let mut vm = VM::new(bytecode, Address::zero(), U256::zero());

    vm.execute();

    let memory_size = vm.current_call_frame_mut().stack.pop().unwrap();
    let loaded_value = vm.current_call_frame_mut().stack.pop().unwrap();

    assert_eq!(loaded_value, U256::zero());
    assert_eq!(memory_size, U256::from(96));
}

#[test]
fn pop_op() {
    let operations = [
        Operation::Push32(U256::one()),
        Operation::Push32(U256::from(100)),
        Operation::Pop,
        Operation::Stop,
    ];

    let mut vm = new_vm_with_ops(&operations);

    vm.execute();

    assert!(vm.current_call_frame_mut().stack.pop().unwrap() == U256::one());
}

// TODO: when adding error handling this should return an error, not panic
#[test]
#[should_panic]
fn pop_on_empty_stack() {
    let operations = [Operation::Pop, Operation::Stop];

    let mut vm = new_vm_with_ops(&operations);

    vm.execute();

    assert!(vm.current_call_frame_mut().stack.pop().unwrap() == U256::one());
}

#[test]
fn pc_op() {
    let operations = [Operation::PC, Operation::Stop];
    let mut vm = new_vm_with_ops(&operations);

    vm.execute();

    assert!(vm.current_call_frame_mut().stack.pop().unwrap() == U256::from(0));
}

#[test]
fn pc_op_with_push_offset() {
    let operations = [
        Operation::Push32(U256::one()),
        Operation::PC,
        Operation::Stop,
    ];

    let mut vm = new_vm_with_ops(&operations);

    vm.execute();

    assert!(vm.current_call_frame_mut().stack.pop().unwrap() == U256::from(33));
}

#[test]
fn jump_op() {
    let operations = [
        Operation::Push32(U256::from(35)),
        Operation::Jump,
        Operation::Stop, // should skip this one
        Operation::Jumpdest,
        Operation::Push32(U256::from(10)),
        Operation::Stop,
    ];

    let mut vm = new_vm_with_ops(&operations);

    vm.execute();

    assert!(vm.current_call_frame_mut().stack.pop().unwrap() == U256::from(10));
    assert_eq!(vm.current_call_frame_mut().pc(), 70);
}

#[test]
#[should_panic]
fn jump_not_jumpdest_position() {
    let operations = [
        Operation::Push32(U256::from(36)),
        Operation::Jump,
        Operation::Stop,
        Operation::Push32(U256::from(10)),
        Operation::Stop,
    ];

    let mut vm = new_vm_with_ops(&operations);

    vm.execute();
    assert_eq!(vm.current_call_frame_mut().pc, 35);
}

#[test]
#[should_panic]
fn jump_position_bigger_than_program_bytecode_size() {
    let operations = [
        Operation::Push32(U256::from(5000)),
        Operation::Jump,
        Operation::Stop,
        Operation::Push32(U256::from(10)),
        Operation::Stop,
    ];

    let mut vm = new_vm_with_ops(&operations);

    vm.execute();
    assert_eq!(vm.current_call_frame_mut().pc(), 35);
}

#[test]
fn jumpi_not_zero() {
    let operations = [
        Operation::Push32(U256::one()),
        Operation::Push32(U256::from(68)),
        Operation::Jumpi,
        Operation::Stop, // should skip this one
        Operation::Jumpdest,
        Operation::Push32(U256::from(10)),
        Operation::Stop,
    ];
    let mut vm = new_vm_with_ops(&operations);

    vm.execute();

    assert!(vm.current_call_frame_mut().stack.pop().unwrap() == U256::from(10));
}

#[test]
fn jumpi_for_zero() {
    let operations = [
        Operation::Push32(U256::from(100)),
        Operation::Push32(U256::zero()),
        Operation::Push32(U256::from(100)),
        Operation::Jumpi,
        Operation::Stop,
        Operation::Jumpdest,
        Operation::Push32(U256::from(10)),
        Operation::Stop,
    ];

    let mut vm = new_vm_with_ops(&operations);

    vm.execute();

<<<<<<< HEAD
    assert!(vm.current_call_frame().stack.pop().unwrap() == U256::from(100));
}

#[test]
fn block_hash_op() {
    let block_number = 1_u8;
    let block_hash = 12345678;
    let current_block_number = 3_u8;
    let expected_block_hash = U256::from(block_hash);

    let operations = [
        Operation::Push((1, U256::from(block_number))),
        Operation::BlockHash,
        Operation::Stop,
    ];

    let mut vm = new_vm_with_ops(&operations);
    vm.block_env.number = U256::from(current_block_number);
    vm.db
        .insert(U256::from(block_number), H256::from_low_u64_be(block_hash));

    vm.execute();

    assert_eq!(
        vm.current_call_frame().stack.pop().unwrap(),
        expected_block_hash
    );
}

#[test]
fn block_hash_same_block_number() {
    let block_number = 1_u8;
    let block_hash = 12345678;
    let current_block_number = block_number;
    let expected_block_hash = U256::zero();

    let operations = [
        Operation::Push((1, U256::from(block_number))),
        Operation::BlockHash,
        Operation::Stop,
    ];

    let mut vm = new_vm_with_ops(&operations);
    vm.block_env.number = U256::from(current_block_number);
    vm.db
        .insert(U256::from(block_number), H256::from_low_u64_be(block_hash));

    vm.execute();

    assert_eq!(
        vm.current_call_frame().stack.pop().unwrap(),
        expected_block_hash
    );
}

#[test]
fn block_hash_block_number_not_from_recent_256() {
    let block_number = 1_u8;
    let block_hash = 12345678;
    let current_block_number = 258;
    let expected_block_hash = U256::zero();

    let operations = [
        Operation::Push((1, U256::from(block_number))),
        Operation::BlockHash,
        Operation::Stop,
    ];

    let mut vm = new_vm_with_ops(&operations);
    vm.block_env.number = U256::from(current_block_number);
    vm.db
        .insert(U256::from(block_number), H256::from_low_u64_be(block_hash));

    vm.execute();

    assert_eq!(
        vm.current_call_frame().stack.pop().unwrap(),
        expected_block_hash
    );
}

#[test]
fn coinbase_op() {
    let coinbase_address = 100;

    let operations = [Operation::Coinbase, Operation::Stop];

    let mut vm = new_vm_with_ops(&operations);
    vm.block_env.coinbase = Address::from_low_u64_be(coinbase_address);

    vm.execute();

    assert_eq!(
        vm.current_call_frame().stack.pop().unwrap(),
        U256::from(coinbase_address)
    );
}

#[test]
fn timestamp_op() {
    let timestamp = U256::from(100000);

    let operations = [Operation::Timestamp, Operation::Stop];

    let mut vm = new_vm_with_ops(&operations);
    vm.block_env.timestamp = timestamp;

    vm.execute();

    assert_eq!(vm.current_call_frame().stack.pop().unwrap(), timestamp);
}

#[test]
fn number_op() {
    let block_number = U256::from(1000);

    let operations = [Operation::Number, Operation::Stop];

    let mut vm = new_vm_with_ops(&operations);
    vm.block_env.number = block_number;

    vm.execute();

    assert_eq!(vm.current_call_frame().stack.pop().unwrap(), block_number);
}

#[test]
fn prevrandao_op() {
    let prevrandao = H256::from_low_u64_be(2000);

    let operations = [Operation::Prevrandao, Operation::Stop];

    let mut vm = new_vm_with_ops(&operations);
    vm.block_env.prev_randao = Some(prevrandao);

    vm.execute();

    assert_eq!(
        vm.current_call_frame().stack.pop().unwrap(),
        U256::from_big_endian(&prevrandao.0)
    );
}

#[test]
fn gaslimit_op() {
    let gas_limit = 1000;

    let operations = [Operation::Gaslimit, Operation::Stop];

    let mut vm = new_vm_with_ops(&operations);
    vm.block_env.gas_limit = gas_limit;

    vm.execute();

    assert_eq!(
        vm.current_call_frame().stack.pop().unwrap(),
        U256::from(gas_limit)
    );
}

#[test]
fn chain_id_op() {
    let chain_id = 1;

    let operations = [Operation::Chainid, Operation::Stop];

    let mut vm = new_vm_with_ops(&operations);
    vm.block_env.chain_id = chain_id;

    vm.execute();

    assert_eq!(
        vm.current_call_frame().stack.pop().unwrap(),
        U256::from(chain_id)
    );
}

#[test]
fn basefee_op() {
    let base_fee_per_gas = U256::from(1000);

    let operations = [Operation::Basefee, Operation::Stop];

    let mut vm = new_vm_with_ops(&operations);
    vm.block_env.base_fee_per_gas = base_fee_per_gas;

    vm.execute();

    assert_eq!(
        vm.current_call_frame().stack.pop().unwrap(),
        base_fee_per_gas
    );
}

#[test]
fn blob_base_fee_op() {
    let operations = [Operation::BlobBaseFee, Operation::Stop];

    let mut vm = new_vm_with_ops(&operations);
    vm.block_env.excess_blob_gas = Some(TARGET_BLOB_GAS_PER_BLOCK * 8);
    vm.block_env.blob_gas_used = Some(0);

    vm.execute();

    assert_eq!(vm.current_call_frame().stack.pop().unwrap(), U256::from(2));
}

#[test]
fn blob_base_fee_minimun_cost() {
    let operations = [Operation::BlobBaseFee, Operation::Stop];

    let mut vm = new_vm_with_ops(&operations);
    vm.block_env.excess_blob_gas = Some(0);
    vm.block_env.blob_gas_used = Some(0);

    vm.execute();

    assert_eq!(vm.current_call_frame().stack.pop().unwrap(), U256::one());
=======
    assert!(vm.current_call_frame_mut().stack.pop().unwrap() == U256::from(100));
}

#[test]
fn call_returns_if_bytecode_empty() {
    let callee_bytecode = vec![].into();

    let callee_address = Address::from_low_u64_be(U256::from(2).low_u64());
    let callee_address_u256 = U256::from(2);
    let callee_account = Account::new(U256::from(500000), callee_bytecode);

    let caller_ops = vec![
        Operation::Push32(U256::from(100_000)), // gas
        Operation::Push32(callee_address_u256), // address
        Operation::Push32(U256::zero()),        // value
        Operation::Push32(U256::from(0)),       // args_offset
        Operation::Push32(U256::from(0)),       // args_size
        Operation::Push32(U256::from(0)),       // ret_offset
        Operation::Push32(U256::from(32)),      // ret_size
        Operation::Call,
        Operation::Stop,
    ];

    let mut vm = new_vm_with_ops_addr_bal(
        &caller_ops,
        Address::from_low_u64_be(U256::from(1).low_u64()),
        U256::zero(),
    );

    vm.add_account(callee_address, callee_account);
    println!("to excec");
    vm.execute();

    let success = vm.current_call_frame_mut().stack.pop().unwrap();
    assert_eq!(success, U256::one());
}

#[test]
fn call_changes_callframe_and_stores() {
    let callee_return_value = U256::from(0xAAAAAAA);
    let callee_bytecode = callee_return_bytecode(callee_return_value);
    let callee_address = Address::from_low_u64_be(U256::from(2).low_u64());
    let callee_address_u256 = U256::from(2);
    let callee_account = Account::new(U256::from(500000), callee_bytecode);

    let caller_ops = vec![
        Operation::Push32(U256::from(32)),      // ret_size
        Operation::Push32(U256::from(0)),       // ret_offset
        Operation::Push32(U256::from(0)),       // args_size
        Operation::Push32(U256::from(0)),       // args_offset
        Operation::Push32(U256::zero()),        // value
        Operation::Push32(callee_address_u256), // address
        Operation::Push32(U256::from(100_000)), // gas
        Operation::Call,
        Operation::Stop,
    ];

    let mut vm = new_vm_with_ops_addr_bal(
        &caller_ops,
        Address::from_low_u64_be(U256::from(1).low_u64()),
        U256::zero(),
    );

    vm.add_account(callee_address, callee_account);

    vm.execute();

    let current_call_frame = vm.current_call_frame_mut();

    let success = current_call_frame.stack.pop().unwrap() == U256::one();
    assert!(success);

    let ret_offset = 0;
    let ret_size = 32;
    let return_data = current_call_frame.memory.load_range(ret_offset, ret_size);

    assert_eq!(U256::from_big_endian(&return_data), U256::from(0xAAAAAAA));
}

#[test]
fn nested_calls() {
    let callee3_return_value = U256::from(0xAAAAAAA);
    let callee3_bytecode = callee_return_bytecode(callee3_return_value);
    let callee3_address = Address::from_low_u64_be(U256::from(3).low_u64());
    let callee3_address_u256 = U256::from(3);
    let callee3_account = Account::new(U256::from(300_000), callee3_bytecode);

    let mut callee2_ops = vec![
        Operation::Push32(U256::from(32)),       // ret_size
        Operation::Push32(U256::from(0)),        // ret_offset
        Operation::Push32(U256::from(0)),        // args_size
        Operation::Push32(U256::from(0)),        // args_offset
        Operation::Push32(U256::zero()),         // value
        Operation::Push32(callee3_address_u256), // address
        Operation::Push32(U256::from(100_000)),  // gas
        Operation::Call,
    ];

    let callee2_return_value = U256::from(0xBBBBBBB);

    let callee2_return_bytecode = vec![
        Operation::Push32(callee2_return_value), // value
        Operation::Push32(U256::from(32)),       // offset
        Operation::Mstore,
        Operation::Push32(U256::from(64)), // size
        Operation::Push32(U256::zero()),   // offset
        Operation::Return,
    ];

    callee2_ops.extend(callee2_return_bytecode);

    let callee2_bytecode = callee2_ops
        .iter()
        .flat_map(|op| op.to_bytecode())
        .collect::<Bytes>();

    let callee2_address = Address::from_low_u64_be(U256::from(2).low_u64());
    let callee2_address_u256 = U256::from(2);

    let callee2_account = Account::new(U256::from(300_000), callee2_bytecode);

    let caller_ops = vec![
        Operation::Push32(U256::from(64)),       // ret_size
        Operation::Push32(U256::from(0)),        // ret_offset
        Operation::Push32(U256::from(0)),        // args_size
        Operation::Push32(U256::from(0)),        // args_offset
        Operation::Push32(U256::zero()),         // value
        Operation::Push32(callee2_address_u256), // address
        Operation::Push32(U256::from(100_000)),  // gas
        Operation::Call,
        Operation::Stop,
    ];

    let caller_address = Address::from_low_u64_be(U256::from(1).low_u64());
    let caller_balance = U256::from(1_000_000);

    let mut vm = new_vm_with_ops_addr_bal(&caller_ops, caller_address, caller_balance);

    vm.add_account(callee2_address, callee2_account);
    vm.add_account(callee3_address, callee3_account);

    vm.execute();

    let current_call_frame = vm.current_call_frame_mut();

    let success = current_call_frame.stack.pop().unwrap();
    assert_eq!(success, U256::one());

    let ret_offset = 0;
    let ret_size = 64;
    let return_data = current_call_frame.memory.load_range(ret_offset, ret_size);

    let mut expected_bytes = vec![0u8; 64];
    // place 0xAAAAAAA at 0..32
    let mut callee3_return_value_bytes = [0u8; 32];
    callee3_return_value.to_big_endian(&mut callee3_return_value_bytes);
    expected_bytes[..32].copy_from_slice(&callee3_return_value_bytes);

    // place 0xBBBBBBB at 32..64
    let mut callee2_return_value_bytes = [0u8; 32];
    callee2_return_value.to_big_endian(&mut callee2_return_value_bytes);
    expected_bytes[32..].copy_from_slice(&callee2_return_value_bytes);

    assert_eq!(return_data, expected_bytes);
>>>>>>> 7fce6b2b
}<|MERGE_RESOLUTION|>--- conflicted
+++ resolved
@@ -1,14 +1,10 @@
 use bytes::Bytes;
-<<<<<<< HEAD
 use ethereum_types::{Address, H256, U256};
-use levm::{block::TARGET_BLOB_GAS_PER_BLOCK, operations::Operation, vm::VM};
-=======
-use ethereum_types::{Address, U256};
 use levm::{
+    block::TARGET_BLOB_GAS_PER_BLOCK,
     operations::Operation,
     vm::{Account, VM},
 };
->>>>>>> 7fce6b2b
 
 // cargo test -p 'levm'
 
@@ -1308,226 +1304,6 @@
 
     vm.execute();
 
-<<<<<<< HEAD
-    assert!(vm.current_call_frame().stack.pop().unwrap() == U256::from(100));
-}
-
-#[test]
-fn block_hash_op() {
-    let block_number = 1_u8;
-    let block_hash = 12345678;
-    let current_block_number = 3_u8;
-    let expected_block_hash = U256::from(block_hash);
-
-    let operations = [
-        Operation::Push((1, U256::from(block_number))),
-        Operation::BlockHash,
-        Operation::Stop,
-    ];
-
-    let mut vm = new_vm_with_ops(&operations);
-    vm.block_env.number = U256::from(current_block_number);
-    vm.db
-        .insert(U256::from(block_number), H256::from_low_u64_be(block_hash));
-
-    vm.execute();
-
-    assert_eq!(
-        vm.current_call_frame().stack.pop().unwrap(),
-        expected_block_hash
-    );
-}
-
-#[test]
-fn block_hash_same_block_number() {
-    let block_number = 1_u8;
-    let block_hash = 12345678;
-    let current_block_number = block_number;
-    let expected_block_hash = U256::zero();
-
-    let operations = [
-        Operation::Push((1, U256::from(block_number))),
-        Operation::BlockHash,
-        Operation::Stop,
-    ];
-
-    let mut vm = new_vm_with_ops(&operations);
-    vm.block_env.number = U256::from(current_block_number);
-    vm.db
-        .insert(U256::from(block_number), H256::from_low_u64_be(block_hash));
-
-    vm.execute();
-
-    assert_eq!(
-        vm.current_call_frame().stack.pop().unwrap(),
-        expected_block_hash
-    );
-}
-
-#[test]
-fn block_hash_block_number_not_from_recent_256() {
-    let block_number = 1_u8;
-    let block_hash = 12345678;
-    let current_block_number = 258;
-    let expected_block_hash = U256::zero();
-
-    let operations = [
-        Operation::Push((1, U256::from(block_number))),
-        Operation::BlockHash,
-        Operation::Stop,
-    ];
-
-    let mut vm = new_vm_with_ops(&operations);
-    vm.block_env.number = U256::from(current_block_number);
-    vm.db
-        .insert(U256::from(block_number), H256::from_low_u64_be(block_hash));
-
-    vm.execute();
-
-    assert_eq!(
-        vm.current_call_frame().stack.pop().unwrap(),
-        expected_block_hash
-    );
-}
-
-#[test]
-fn coinbase_op() {
-    let coinbase_address = 100;
-
-    let operations = [Operation::Coinbase, Operation::Stop];
-
-    let mut vm = new_vm_with_ops(&operations);
-    vm.block_env.coinbase = Address::from_low_u64_be(coinbase_address);
-
-    vm.execute();
-
-    assert_eq!(
-        vm.current_call_frame().stack.pop().unwrap(),
-        U256::from(coinbase_address)
-    );
-}
-
-#[test]
-fn timestamp_op() {
-    let timestamp = U256::from(100000);
-
-    let operations = [Operation::Timestamp, Operation::Stop];
-
-    let mut vm = new_vm_with_ops(&operations);
-    vm.block_env.timestamp = timestamp;
-
-    vm.execute();
-
-    assert_eq!(vm.current_call_frame().stack.pop().unwrap(), timestamp);
-}
-
-#[test]
-fn number_op() {
-    let block_number = U256::from(1000);
-
-    let operations = [Operation::Number, Operation::Stop];
-
-    let mut vm = new_vm_with_ops(&operations);
-    vm.block_env.number = block_number;
-
-    vm.execute();
-
-    assert_eq!(vm.current_call_frame().stack.pop().unwrap(), block_number);
-}
-
-#[test]
-fn prevrandao_op() {
-    let prevrandao = H256::from_low_u64_be(2000);
-
-    let operations = [Operation::Prevrandao, Operation::Stop];
-
-    let mut vm = new_vm_with_ops(&operations);
-    vm.block_env.prev_randao = Some(prevrandao);
-
-    vm.execute();
-
-    assert_eq!(
-        vm.current_call_frame().stack.pop().unwrap(),
-        U256::from_big_endian(&prevrandao.0)
-    );
-}
-
-#[test]
-fn gaslimit_op() {
-    let gas_limit = 1000;
-
-    let operations = [Operation::Gaslimit, Operation::Stop];
-
-    let mut vm = new_vm_with_ops(&operations);
-    vm.block_env.gas_limit = gas_limit;
-
-    vm.execute();
-
-    assert_eq!(
-        vm.current_call_frame().stack.pop().unwrap(),
-        U256::from(gas_limit)
-    );
-}
-
-#[test]
-fn chain_id_op() {
-    let chain_id = 1;
-
-    let operations = [Operation::Chainid, Operation::Stop];
-
-    let mut vm = new_vm_with_ops(&operations);
-    vm.block_env.chain_id = chain_id;
-
-    vm.execute();
-
-    assert_eq!(
-        vm.current_call_frame().stack.pop().unwrap(),
-        U256::from(chain_id)
-    );
-}
-
-#[test]
-fn basefee_op() {
-    let base_fee_per_gas = U256::from(1000);
-
-    let operations = [Operation::Basefee, Operation::Stop];
-
-    let mut vm = new_vm_with_ops(&operations);
-    vm.block_env.base_fee_per_gas = base_fee_per_gas;
-
-    vm.execute();
-
-    assert_eq!(
-        vm.current_call_frame().stack.pop().unwrap(),
-        base_fee_per_gas
-    );
-}
-
-#[test]
-fn blob_base_fee_op() {
-    let operations = [Operation::BlobBaseFee, Operation::Stop];
-
-    let mut vm = new_vm_with_ops(&operations);
-    vm.block_env.excess_blob_gas = Some(TARGET_BLOB_GAS_PER_BLOCK * 8);
-    vm.block_env.blob_gas_used = Some(0);
-
-    vm.execute();
-
-    assert_eq!(vm.current_call_frame().stack.pop().unwrap(), U256::from(2));
-}
-
-#[test]
-fn blob_base_fee_minimun_cost() {
-    let operations = [Operation::BlobBaseFee, Operation::Stop];
-
-    let mut vm = new_vm_with_ops(&operations);
-    vm.block_env.excess_blob_gas = Some(0);
-    vm.block_env.blob_gas_used = Some(0);
-
-    vm.execute();
-
-    assert_eq!(vm.current_call_frame().stack.pop().unwrap(), U256::one());
-=======
     assert!(vm.current_call_frame_mut().stack.pop().unwrap() == U256::from(100));
 }
 
@@ -1692,5 +1468,230 @@
     expected_bytes[32..].copy_from_slice(&callee2_return_value_bytes);
 
     assert_eq!(return_data, expected_bytes);
->>>>>>> 7fce6b2b
+}
+
+#[test]
+fn block_hash_op() {
+    let block_number = 1_u8;
+    let block_hash = 12345678;
+    let current_block_number = 3_u8;
+    let expected_block_hash = U256::from(block_hash);
+
+    let operations = [
+        Operation::Push((1, U256::from(block_number))),
+        Operation::BlockHash,
+        Operation::Stop,
+    ];
+
+    let mut vm = new_vm_with_ops(&operations);
+    vm.block_env.number = U256::from(current_block_number);
+    vm.db
+        .insert(U256::from(block_number), H256::from_low_u64_be(block_hash));
+
+    vm.execute();
+
+    assert_eq!(
+        vm.current_call_frame_mut().stack.pop().unwrap(),
+        expected_block_hash
+    );
+}
+
+#[test]
+fn block_hash_same_block_number() {
+    let block_number = 1_u8;
+    let block_hash = 12345678;
+    let current_block_number = block_number;
+    let expected_block_hash = U256::zero();
+
+    let operations = [
+        Operation::Push((1, U256::from(block_number))),
+        Operation::BlockHash,
+        Operation::Stop,
+    ];
+
+    let mut vm = new_vm_with_ops(&operations);
+    vm.block_env.number = U256::from(current_block_number);
+    vm.db
+        .insert(U256::from(block_number), H256::from_low_u64_be(block_hash));
+
+    vm.execute();
+
+    assert_eq!(
+        vm.current_call_frame_mut().stack.pop().unwrap(),
+        expected_block_hash
+    );
+}
+
+#[test]
+fn block_hash_block_number_not_from_recent_256() {
+    let block_number = 1_u8;
+    let block_hash = 12345678;
+    let current_block_number = 258;
+    let expected_block_hash = U256::zero();
+
+    let operations = [
+        Operation::Push((1, U256::from(block_number))),
+        Operation::BlockHash,
+        Operation::Stop,
+    ];
+
+    let mut vm = new_vm_with_ops(&operations);
+    vm.block_env.number = U256::from(current_block_number);
+    vm.db
+        .insert(U256::from(block_number), H256::from_low_u64_be(block_hash));
+
+    vm.execute();
+
+    assert_eq!(
+        vm.current_call_frame_mut().stack.pop().unwrap(),
+        expected_block_hash
+    );
+}
+
+#[test]
+fn coinbase_op() {
+    let coinbase_address = 100;
+
+    let operations = [Operation::Coinbase, Operation::Stop];
+
+    let mut vm = new_vm_with_ops(&operations);
+    vm.block_env.coinbase = Address::from_low_u64_be(coinbase_address);
+
+    vm.execute();
+
+    assert_eq!(
+        vm.current_call_frame_mut().stack.pop().unwrap(),
+        U256::from(coinbase_address)
+    );
+}
+
+#[test]
+fn timestamp_op() {
+    let timestamp = U256::from(100000);
+
+    let operations = [Operation::Timestamp, Operation::Stop];
+
+    let mut vm = new_vm_with_ops(&operations);
+    vm.block_env.timestamp = timestamp;
+
+    vm.execute();
+
+    assert_eq!(vm.current_call_frame_mut().stack.pop().unwrap(), timestamp);
+}
+
+#[test]
+fn number_op() {
+    let block_number = U256::from(1000);
+
+    let operations = [Operation::Number, Operation::Stop];
+
+    let mut vm = new_vm_with_ops(&operations);
+    vm.block_env.number = block_number;
+
+    vm.execute();
+
+    assert_eq!(
+        vm.current_call_frame_mut().stack.pop().unwrap(),
+        block_number
+    );
+}
+
+#[test]
+fn prevrandao_op() {
+    let prevrandao = H256::from_low_u64_be(2000);
+
+    let operations = [Operation::Prevrandao, Operation::Stop];
+
+    let mut vm = new_vm_with_ops(&operations);
+    vm.block_env.prev_randao = Some(prevrandao);
+
+    vm.execute();
+
+    assert_eq!(
+        vm.current_call_frame_mut().stack.pop().unwrap(),
+        U256::from_big_endian(&prevrandao.0)
+    );
+}
+
+#[test]
+fn gaslimit_op() {
+    let gas_limit = 1000;
+
+    let operations = [Operation::Gaslimit, Operation::Stop];
+
+    let mut vm = new_vm_with_ops(&operations);
+    vm.block_env.gas_limit = gas_limit;
+
+    vm.execute();
+
+    assert_eq!(
+        vm.current_call_frame_mut().stack.pop().unwrap(),
+        U256::from(gas_limit)
+    );
+}
+
+#[test]
+fn chain_id_op() {
+    let chain_id = 1;
+
+    let operations = [Operation::Chainid, Operation::Stop];
+
+    let mut vm = new_vm_with_ops(&operations);
+    vm.block_env.chain_id = chain_id;
+
+    vm.execute();
+
+    assert_eq!(
+        vm.current_call_frame_mut().stack.pop().unwrap(),
+        U256::from(chain_id)
+    );
+}
+
+#[test]
+fn basefee_op() {
+    let base_fee_per_gas = U256::from(1000);
+
+    let operations = [Operation::Basefee, Operation::Stop];
+
+    let mut vm = new_vm_with_ops(&operations);
+    vm.block_env.base_fee_per_gas = base_fee_per_gas;
+
+    vm.execute();
+
+    assert_eq!(
+        vm.current_call_frame_mut().stack.pop().unwrap(),
+        base_fee_per_gas
+    );
+}
+
+#[test]
+fn blob_base_fee_op() {
+    let operations = [Operation::BlobBaseFee, Operation::Stop];
+
+    let mut vm = new_vm_with_ops(&operations);
+    vm.block_env.excess_blob_gas = Some(TARGET_BLOB_GAS_PER_BLOCK * 8);
+    vm.block_env.blob_gas_used = Some(0);
+
+    vm.execute();
+
+    assert_eq!(
+        vm.current_call_frame_mut().stack.pop().unwrap(),
+        U256::from(2)
+    );
+}
+
+#[test]
+fn blob_base_fee_minimun_cost() {
+    let operations = [Operation::BlobBaseFee, Operation::Stop];
+
+    let mut vm = new_vm_with_ops(&operations);
+    vm.block_env.excess_blob_gas = Some(0);
+    vm.block_env.blob_gas_used = Some(0);
+
+    vm.execute();
+
+    assert_eq!(
+        vm.current_call_frame_mut().stack.pop().unwrap(),
+        U256::one()
+    );
 }