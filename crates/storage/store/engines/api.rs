use bytes::Bytes;
use ethereum_types::{H256, U256};
use ethrex_core::types::{
    BlobsBundle, Block, BlockBody, BlockHash, BlockHeader, BlockNumber, ChainConfig, Index,
    Receipt, Transaction,
};
use std::{fmt::Debug, panic::RefUnwindSafe};

use crate::error::StoreError;
use ethrex_trie::Trie;

pub trait StoreEngine: Debug + Send + Sync + RefUnwindSafe {
    /// Add block header
    fn add_block_header(
        &self,
        block_hash: BlockHash,
        block_header: BlockHeader,
    ) -> Result<(), StoreError>;

    /// Obtain canonical block header
    fn get_block_header(
        &self,
        block_number: BlockNumber,
    ) -> Result<Option<BlockHeader>, StoreError>;

    /// Add block body
    fn add_block_body(
        &self,
        block_hash: BlockHash,
        block_body: BlockBody,
    ) -> Result<(), StoreError>;

    /// Obtain canonical block body
    fn get_block_body(&self, block_number: BlockNumber) -> Result<Option<BlockBody>, StoreError>;

    /// Obtain any block body using the hash
    fn get_block_body_by_hash(
        &self,
        block_hash: BlockHash,
    ) -> Result<Option<BlockBody>, StoreError>;

    fn get_block_header_by_hash(
        &self,
        block_hash: BlockHash,
    ) -> Result<Option<BlockHeader>, StoreError>;

    fn add_pending_block(&self, block: Block) -> Result<(), StoreError>;
    fn get_pending_block(&self, block_hash: BlockHash) -> Result<Option<Block>, StoreError>;

    /// Add block number for a given hash
    fn add_block_number(
        &self,
        block_hash: BlockHash,
        block_number: BlockNumber,
    ) -> Result<(), StoreError>;

    /// Obtain block number for a given hash
    fn get_block_number(&self, block_hash: BlockHash) -> Result<Option<BlockNumber>, StoreError>;

    // TODO (#307): Remove TotalDifficulty.
    /// Add block total difficulty
    fn add_block_total_difficulty(
        &self,
        block_hash: BlockHash,
        block_total_difficulty: U256,
    ) -> Result<(), StoreError>;

    // TODO (#307): Remove TotalDifficulty.
    /// Obtain block total difficulty
    fn get_block_total_difficulty(&self, block_hash: BlockHash)
        -> Result<Option<U256>, StoreError>;

    /// Store transaction location (block number and index of the transaction within the block)
    fn add_transaction_location(
        &self,
        transaction_hash: H256,
        block_number: BlockNumber,
        block_hash: BlockHash,
        index: Index,
    ) -> Result<(), StoreError>;

    /// Store transaction locations in batch (one db transaction for all)
    fn add_transaction_locations(
        &self,
        locations: Vec<(H256, BlockNumber, BlockHash, Index)>,
    ) -> Result<(), StoreError>;

    /// Obtain transaction location (block hash and index)
    fn get_transaction_location(
        &self,
        transaction_hash: H256,
    ) -> Result<Option<(BlockNumber, BlockHash, Index)>, StoreError>;

    /// Add receipt
    fn add_receipt(
        &self,
        block_hash: BlockHash,
        index: Index,
        receipt: Receipt,
    ) -> Result<(), StoreError>;

    /// Add receipt
    fn add_receipts(&self, block_hash: BlockHash, receipts: Vec<Receipt>)
        -> Result<(), StoreError>;

    /// Obtain receipt for a canonical block represented by the block number.
    fn get_receipt(
        &self,
        block_number: BlockNumber,
        index: Index,
    ) -> Result<Option<Receipt>, StoreError>;

    /// Add account code
    fn add_account_code(&self, code_hash: H256, code: Bytes) -> Result<(), StoreError>;

    /// Obtain account code via code hash
    fn get_account_code(&self, code_hash: H256) -> Result<Option<Bytes>, StoreError>;

    fn get_transaction_by_hash(
        &self,
        transaction_hash: H256,
    ) -> Result<Option<Transaction>, StoreError> {
        let (_block_number, block_hash, index) =
            match self.get_transaction_location(transaction_hash)? {
                Some(location) => location,
                None => return Ok(None),
            };
        self.get_transaction_by_location(block_hash, index)
    }

    fn get_transaction_by_location(
        &self,
        block_hash: H256,
        index: u64,
    ) -> Result<Option<Transaction>, StoreError> {
        let block_body = match self.get_block_body_by_hash(block_hash)? {
            Some(body) => body,
            None => return Ok(None),
        };
        Ok(index
            .try_into()
            .ok()
            .and_then(|index: usize| block_body.transactions.get(index).cloned()))
    }

    fn get_block_by_hash(&self, block_hash: BlockHash) -> Result<Option<Block>, StoreError> {
        let header = match self.get_block_header_by_hash(block_hash)? {
            Some(header) => header,
            None => return Ok(None),
        };
        let body = match self.get_block_body_by_hash(block_hash)? {
            Some(body) => body,
            None => return Ok(None),
        };
        Ok(Some(Block::new(header, body)))
    }

    // Get the canonical block hash for a given block number.
    fn get_canonical_block_hash(
        &self,
        block_number: BlockNumber,
    ) -> Result<Option<BlockHash>, StoreError>;

    /// Stores the chain configuration values, should only be called once after reading the genesis file
    /// Ignores previously stored values if present
    fn set_chain_config(&self, chain_config: &ChainConfig) -> Result<(), StoreError>;

    /// Returns the stored chain configuration
    fn get_chain_config(&self) -> Result<ChainConfig, StoreError>;

    // Update earliest block number
    fn update_earliest_block_number(&self, block_number: BlockNumber) -> Result<(), StoreError>;

    // Obtain earliest block number
    fn get_earliest_block_number(&self) -> Result<Option<BlockNumber>, StoreError>;

    // Update finalized block number
    fn update_finalized_block_number(&self, block_number: BlockNumber) -> Result<(), StoreError>;

    // Obtain finalized block number
    fn get_finalized_block_number(&self) -> Result<Option<BlockNumber>, StoreError>;

    // Update safe block number
    fn update_safe_block_number(&self, block_number: BlockNumber) -> Result<(), StoreError>;

    // Obtain safe block number
    fn get_safe_block_number(&self) -> Result<Option<BlockNumber>, StoreError>;

    // Update latest block number
    fn update_latest_block_number(&self, block_number: BlockNumber) -> Result<(), StoreError>;

    // Obtain latest block number
    fn get_latest_block_number(&self) -> Result<Option<BlockNumber>, StoreError>;

    // TODO (#307): Remove TotalDifficulty.
    // Update latest total difficulty
    fn update_latest_total_difficulty(
        &self,
        latest_total_difficulty: U256,
    ) -> Result<(), StoreError>;

    // TODO (#307): Remove TotalDifficulty.
    // Obtain latest total difficulty
    fn get_latest_total_difficulty(&self) -> Result<Option<U256>, StoreError>;

    // Update pending block number
    fn update_pending_block_number(&self, block_number: BlockNumber) -> Result<(), StoreError>;

    // Obtain pending block number
    fn get_pending_block_number(&self) -> Result<Option<BlockNumber>, StoreError>;

    // Obtain a storage trie from the given address and storage_root
    // Doesn't check if the account is stored
    // Used for internal store operations
    fn open_storage_trie(&self, hashed_address: H256, storage_root: H256) -> Trie;

    // Obtain a state trie from the given state root
    // Doesn't check if the state root is valid
    // Used for internal store operations
    fn open_state_trie(&self, state_root: H256) -> Trie;

    // Set the canonical block hash for a given block number.
    fn set_canonical_block(&self, number: BlockNumber, hash: BlockHash) -> Result<(), StoreError>;

    // Unsets canonical block for a block number.
    fn unset_canonical_block(&self, number: BlockNumber) -> Result<(), StoreError>;

    fn add_payload(&self, payload_id: u64, block: Block) -> Result<(), StoreError>;

<<<<<<< HEAD
    fn get_payload(&self, payload_id: u64) -> Result<Option<Block>, StoreError>;

    fn get_receipts_for_block(&self, block_hash: &BlockHash) -> Result<Vec<Receipt>, StoreError>;
=======
    fn get_payload(
        &self,
        payload_id: u64,
    ) -> Result<Option<(Block, U256, BlobsBundle, bool)>, StoreError>;

    fn update_payload(
        &self,
        payload_id: u64,
        block: Block,
        block_value: U256,
        blobs_bundle: BlobsBundle,
        completed: bool,
    ) -> Result<(), StoreError>;
>>>>>>> a0ecd770
}<|MERGE_RESOLUTION|>--- conflicted
+++ resolved
@@ -227,11 +227,6 @@
 
     fn add_payload(&self, payload_id: u64, block: Block) -> Result<(), StoreError>;
 
-<<<<<<< HEAD
-    fn get_payload(&self, payload_id: u64) -> Result<Option<Block>, StoreError>;
-
-    fn get_receipts_for_block(&self, block_hash: &BlockHash) -> Result<Vec<Receipt>, StoreError>;
-=======
     fn get_payload(
         &self,
         payload_id: u64,
@@ -245,5 +240,6 @@
         blobs_bundle: BlobsBundle,
         completed: bool,
     ) -> Result<(), StoreError>;
->>>>>>> a0ecd770
+
+    fn get_receipts_for_block(&self, block_hash: &BlockHash) -> Result<Vec<Receipt>, StoreError>;
 }