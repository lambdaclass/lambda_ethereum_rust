use self::engines::in_memory::Store as InMemoryStore;
#[cfg(feature = "libmdbx")]
use self::engines::libmdbx::Store as LibmdbxStore;
use self::error::StoreError;
use bytes::Bytes;
use engines::api::StoreEngine;
use ethereum_types::{Address, H256, U256};
use ethrex_core::types::{
    code_hash, AccountInfo, AccountState, BlobsBundle, Block, BlockBody, BlockHash, BlockHeader,
    BlockNumber, ChainConfig, Genesis, GenesisAccount, Index, MempoolTransaction, Receipt,
    Transaction, TxType, EMPTY_TRIE_HASH,
};
use ethrex_rlp::decode::RLPDecode;
use ethrex_rlp::encode::RLPEncode;
use ethrex_trie::Trie;
use serde::{Deserialize, Serialize};
use sha3::{Digest as _, Keccak256};
use std::collections::HashMap;
use std::fmt::Debug;
use std::sync::{Arc, Mutex};
use tracing::info;

mod engines;
pub mod error;
mod rlp;

#[derive(Debug, Clone)]
pub struct Store {
    // TODO: Check if we can remove this mutex and move it to the in_memory::Store struct
    engine: Arc<dyn StoreEngine>,
    pub mempool: Arc<Mutex<HashMap<H256, MempoolTransaction>>>,
    pub blobs_bundle_pool: Arc<Mutex<HashMap<H256, BlobsBundle>>>,
}

#[allow(dead_code)]
#[derive(Debug, Clone, Copy)]
pub enum EngineType {
    InMemory,
    #[cfg(feature = "libmdbx")]
    Libmdbx,
}

<<<<<<< HEAD
#[derive(Default, Debug, Clone)]
=======
#[derive(Default, Debug, Clone, Serialize, Deserialize)]
>>>>>>> 304cafc2
pub struct AccountUpdate {
    pub address: Address,
    pub removed: bool,
    pub info: Option<AccountInfo>,
    pub code: Option<Bytes>,
    pub added_storage: HashMap<H256, U256>,
    // Matches TODO in code
    // removed_storage_keys: Vec<H256>,
}

impl AccountUpdate {
    /// Creates new empty update for the given account
    pub fn new(address: Address) -> AccountUpdate {
        AccountUpdate {
            address,
            ..Default::default()
        }
    }

    /// Creates new update representing an account removal
    pub fn removed(address: Address) -> AccountUpdate {
        AccountUpdate {
            address,
            removed: true,
            ..Default::default()
        }
    }
}

impl Store {
    pub fn new(path: &str, engine_type: EngineType) -> Result<Self, StoreError> {
        info!("Starting storage engine ({engine_type:?})");
        let store = match engine_type {
            #[cfg(feature = "libmdbx")]
            EngineType::Libmdbx => Self {
                engine: Arc::new(LibmdbxStore::new(path)?),
                mempool: Arc::new(Mutex::new(HashMap::new())),
                blobs_bundle_pool: Arc::new(Mutex::new(HashMap::new())),
            },
            EngineType::InMemory => Self {
                engine: Arc::new(InMemoryStore::new()),
                mempool: Arc::new(Mutex::new(HashMap::new())),
                blobs_bundle_pool: Arc::new(Mutex::new(HashMap::new())),
            },
        };
        info!("Started store engine");
        Ok(store)
    }

    pub fn get_account_info(
        &self,
        block_number: BlockNumber,
        address: Address,
    ) -> Result<Option<AccountInfo>, StoreError> {
        match self.get_canonical_block_hash(block_number)? {
            Some(block_hash) => self.get_account_info_by_hash(block_hash, address),
            None => Ok(None),
        }
    }

    pub fn get_account_info_by_hash(
        &self,
        block_hash: BlockHash,
        address: Address,
    ) -> Result<Option<AccountInfo>, StoreError> {
        let Some(state_trie) = self.state_trie(block_hash)? else {
            return Ok(None);
        };
        let hashed_address = hash_address(&address);
        let Some(encoded_state) = state_trie.get(&hashed_address)? else {
            return Ok(None);
        };
        let account_state = AccountState::decode(&encoded_state)?;
        Ok(Some(AccountInfo {
            code_hash: account_state.code_hash,
            balance: account_state.balance,
            nonce: account_state.nonce,
        }))
    }

    pub fn add_block_header(
        &self,
        block_hash: BlockHash,
        block_header: BlockHeader,
    ) -> Result<(), StoreError> {
        self.engine.add_block_header(block_hash, block_header)
    }

    pub fn get_block_header(
        &self,
        block_number: BlockNumber,
    ) -> Result<Option<BlockHeader>, StoreError> {
        self.engine.get_block_header(block_number)
    }

    pub fn get_block_header_by_hash(
        &self,
        block_hash: BlockHash,
    ) -> Result<Option<BlockHeader>, StoreError> {
        self.engine.get_block_header_by_hash(block_hash)
    }

    pub fn get_block_body_by_hash(
        &self,
        block_hash: BlockHash,
    ) -> Result<Option<BlockBody>, StoreError> {
        self.engine.get_block_body_by_hash(block_hash)
    }

    pub fn add_block_body(
        &self,
        block_hash: BlockHash,
        block_body: BlockBody,
    ) -> Result<(), StoreError> {
        self.engine.add_block_body(block_hash, block_body)
    }

    pub fn get_block_body(
        &self,
        block_number: BlockNumber,
    ) -> Result<Option<BlockBody>, StoreError> {
        self.engine.get_block_body(block_number)
    }

    pub fn add_pending_block(&self, block: Block) -> Result<(), StoreError> {
        info!(
            "Adding block to pending: {}",
            block.header.compute_block_hash()
        );
        self.engine.add_pending_block(block)
    }

    pub fn get_pending_block(&self, block_hash: BlockHash) -> Result<Option<Block>, StoreError> {
        info!("get pending: {}", block_hash);
        self.engine.get_pending_block(block_hash)
    }

    pub fn add_block_number(
        &self,
        block_hash: BlockHash,
        block_number: BlockNumber,
    ) -> Result<(), StoreError> {
        self.engine
            .clone()
            .add_block_number(block_hash, block_number)
    }

    pub fn get_block_number(
        &self,
        block_hash: BlockHash,
    ) -> Result<Option<BlockNumber>, StoreError> {
        self.engine.get_block_number(block_hash)
    }

    pub fn add_block_total_difficulty(
        &self,
        block_hash: BlockHash,
        block_difficulty: U256,
    ) -> Result<(), StoreError> {
        self.engine
            .add_block_total_difficulty(block_hash, block_difficulty)
    }

    pub fn get_block_total_difficulty(
        &self,
        block_hash: BlockHash,
    ) -> Result<Option<U256>, StoreError> {
        self.engine.get_block_total_difficulty(block_hash)
    }

    pub fn add_transaction_location(
        &self,
        transaction_hash: H256,
        block_number: BlockNumber,
        block_hash: BlockHash,
        index: Index,
    ) -> Result<(), StoreError> {
        self.engine
            .add_transaction_location(transaction_hash, block_number, block_hash, index)
    }

    pub fn get_transaction_location(
        &self,
        transaction_hash: H256,
    ) -> Result<Option<(BlockNumber, BlockHash, Index)>, StoreError> {
        self.engine.get_transaction_location(transaction_hash)
    }

    /// Add transaction to the pool
    pub fn add_transaction_to_pool(
        &self,
        hash: H256,
        transaction: MempoolTransaction,
    ) -> Result<(), StoreError> {
        let mut mempool = self
            .mempool
            .lock()
            .map_err(|error| StoreError::Custom(error.to_string()))?;
        mempool.insert(hash, transaction);

        Ok(())
    }

    /// Add a blobs bundle to the pool by its blob transaction hash
    pub fn add_blobs_bundle_to_pool(
        &self,
        tx_hash: H256,
        blobs_bundle: BlobsBundle,
    ) -> Result<(), StoreError> {
        self.blobs_bundle_pool
            .lock()
            .map_err(|error| StoreError::Custom(error.to_string()))?
            .insert(tx_hash, blobs_bundle);
        Ok(())
    }

    /// Get a blobs bundle to the pool given its blob transaction hash
    pub fn get_blobs_bundle_from_pool(
        &self,
        tx_hash: H256,
    ) -> Result<Option<BlobsBundle>, StoreError> {
        Ok(self
            .blobs_bundle_pool
            .lock()
            .map_err(|error| StoreError::Custom(error.to_string()))?
            .get(&tx_hash)
            .cloned())
    }

    /// Remove a transaction from the pool
    pub fn remove_transaction_from_pool(&self, hash: &H256) -> Result<(), StoreError> {
        let mut mempool = self
            .mempool
            .lock()
            .map_err(|error| StoreError::Custom(error.to_string()))?;
        if let Some(tx) = mempool.get(hash) {
            if matches!(tx.tx_type(), TxType::EIP4844) {
                self.blobs_bundle_pool
                    .lock()
                    .map_err(|error| StoreError::Custom(error.to_string()))?
                    .remove(&tx.compute_hash());
            }

            mempool.remove(hash);
        };

        Ok(())
    }

    /// Applies the filter and returns a set of suitable transactions from the mempool.
    /// These transactions will be grouped by sender and sorted by nonce
    pub fn filter_pool_transactions(
        &self,
        filter: &dyn Fn(&Transaction) -> bool,
    ) -> Result<HashMap<Address, Vec<MempoolTransaction>>, StoreError> {
        let mut txs_by_sender: HashMap<Address, Vec<MempoolTransaction>> = HashMap::new();
        let mempool = self
            .mempool
            .lock()
            .map_err(|error| StoreError::Custom(error.to_string()))?;

        for (_, tx) in mempool.iter() {
            if filter(tx) {
                txs_by_sender
                    .entry(tx.sender())
                    .or_default()
                    .push(tx.clone())
            }
        }

        txs_by_sender.iter_mut().for_each(|(_, txs)| txs.sort());
        Ok(txs_by_sender)
    }

    fn add_account_code(&self, code_hash: H256, code: Bytes) -> Result<(), StoreError> {
        self.engine.add_account_code(code_hash, code)
    }

    pub fn get_account_code(&self, code_hash: H256) -> Result<Option<Bytes>, StoreError> {
        self.engine.get_account_code(code_hash)
    }

    pub fn get_code_by_account_address(
        &self,
        block_number: BlockNumber,
        address: Address,
    ) -> Result<Option<Bytes>, StoreError> {
        let Some(block_hash) = self.engine.get_canonical_block_hash(block_number)? else {
            return Ok(None);
        };
        let Some(state_trie) = self.state_trie(block_hash)? else {
            return Ok(None);
        };
        let hashed_address = hash_address(&address);
        let Some(encoded_state) = state_trie.get(&hashed_address)? else {
            return Ok(None);
        };
        let account_state = AccountState::decode(&encoded_state)?;
        self.get_account_code(account_state.code_hash)
    }
    pub fn get_nonce_by_account_address(
        &self,
        block_number: BlockNumber,
        address: Address,
    ) -> Result<Option<u64>, StoreError> {
        let Some(block_hash) = self.engine.get_canonical_block_hash(block_number)? else {
            return Ok(None);
        };
        let Some(state_trie) = self.state_trie(block_hash)? else {
            return Ok(None);
        };
        let hashed_address = hash_address(&address);
        let Some(encoded_state) = state_trie.get(&hashed_address)? else {
            return Ok(None);
        };
        let account_state = AccountState::decode(&encoded_state)?;
        Ok(Some(account_state.nonce))
    }

    /// Applies account updates based on the block's latest storage state
    /// and returns the new state root after the updates have been applied.
    pub fn apply_account_updates(
        &self,
        block_hash: BlockHash,
        account_updates: &[AccountUpdate],
    ) -> Result<Option<H256>, StoreError> {
        let Some(mut state_trie) = self.state_trie(block_hash)? else {
            return Ok(None);
        };
        for update in account_updates.iter() {
            let hashed_address = hash_address(&update.address);
            if update.removed {
                // Remove account from trie
                state_trie.remove(hashed_address)?;
            } else {
                // Add or update AccountState in the trie
                // Fetch current state or create a new state to be inserted
                let mut account_state = match state_trie.get(&hashed_address)? {
                    Some(encoded_state) => AccountState::decode(&encoded_state)?,
                    None => AccountState::default(),
                };
                if let Some(info) = &update.info {
                    account_state.nonce = info.nonce;
                    account_state.balance = info.balance;
                    account_state.code_hash = info.code_hash;
                    // Store updated code in DB
                    if let Some(code) = &update.code {
                        self.add_account_code(info.code_hash, code.clone())?;
                    }
                }
                // Store the added storage in the account's storage trie and compute its new root
                if !update.added_storage.is_empty() {
                    let mut storage_trie = self.engine.open_storage_trie(
                        H256::from_slice(&hashed_address),
                        account_state.storage_root,
                    );
                    for (storage_key, storage_value) in &update.added_storage {
                        let hashed_key = hash_key(storage_key);
                        if storage_value.is_zero() {
                            storage_trie.remove(hashed_key)?;
                        } else {
                            storage_trie.insert(hashed_key, storage_value.encode_to_vec())?;
                        }
                    }
                    account_state.storage_root = storage_trie.hash()?;
                }
                state_trie.insert(hashed_address, account_state.encode_to_vec())?;
            }
        }
        Ok(Some(state_trie.hash()?))
    }

    /// Adds all genesis accounts and returns the genesis block's state_root
    pub fn setup_genesis_state_trie(
        &self,
        genesis_accounts: HashMap<Address, GenesisAccount>,
    ) -> Result<H256, StoreError> {
        let mut genesis_state_trie = self.engine.open_state_trie(*EMPTY_TRIE_HASH);
        for (address, account) in genesis_accounts {
            let hashed_address = hash_address(&address);
            // Store account code (as this won't be stored in the trie)
            let code_hash = code_hash(&account.code);
            self.add_account_code(code_hash, account.code)?;
            // Store the account's storage in a clean storage trie and compute its root
            let mut storage_trie = self
                .engine
                .open_storage_trie(H256::from_slice(&hashed_address), *EMPTY_TRIE_HASH);
            for (storage_key, storage_value) in account.storage {
                if !storage_value.is_zero() {
                    let hashed_key = hash_key(&storage_key);
                    storage_trie.insert(hashed_key, storage_value.encode_to_vec())?;
                }
            }
            let storage_root = storage_trie.hash()?;
            // Add account to trie
            let account_state = AccountState {
                nonce: account.nonce,
                balance: account.balance,
                storage_root,
                code_hash,
            };
            genesis_state_trie.insert(hashed_address, account_state.encode_to_vec())?;
        }
        Ok(genesis_state_trie.hash()?)
    }

    pub fn add_receipt(
        &self,
        block_hash: BlockHash,
        index: Index,
        receipt: Receipt,
    ) -> Result<(), StoreError> {
        self.engine.add_receipt(block_hash, index, receipt)
    }

    pub fn get_receipt(
        &self,
        block_number: BlockNumber,
        index: Index,
    ) -> Result<Option<Receipt>, StoreError> {
        self.engine.get_receipt(block_number, index)
    }

    pub fn add_block(&self, block: Block) -> Result<(), StoreError> {
        // TODO Maybe add both in a single tx?
        let header = block.header;
        let number = header.number;
        let latest_total_difficulty = self.get_latest_total_difficulty()?;
        let block_total_difficulty =
            latest_total_difficulty.unwrap_or(U256::zero()) + header.difficulty;
        let hash = header.compute_block_hash();
        self.add_transaction_locations(&block.body.transactions, number, hash)?;
        self.add_block_body(hash, block.body)?;
        self.add_block_header(hash, header)?;
        self.add_block_number(hash, number)?;
        self.add_block_total_difficulty(hash, block_total_difficulty)?;
        self.update_latest_total_difficulty(block_total_difficulty)
    }

    fn add_transaction_locations(
        &self,
        transactions: &[Transaction],
        block_number: BlockNumber,
        block_hash: BlockHash,
    ) -> Result<(), StoreError> {
        for (index, transaction) in transactions.iter().enumerate() {
            self.add_transaction_location(
                transaction.compute_hash(),
                block_number,
                block_hash,
                index as Index,
            )?;
        }
        Ok(())
    }

    pub fn add_initial_state(&self, genesis: Genesis) -> Result<(), StoreError> {
        info!("Storing initial state from genesis");

        // Obtain genesis block
        let genesis_block = genesis.get_block();
        let genesis_block_number = genesis_block.header.number;

        let genesis_hash = genesis_block.hash();

        if let Some(header) = self.get_block_header(genesis_block_number)? {
            if header.compute_block_hash() == genesis_hash {
                info!("Received genesis file matching a previously stored one, nothing to do");
                return Ok(());
            } else {
                panic!("tried to run genesis twice with different blocks");
            }
        }
        // Store genesis accounts
        // TODO: Should we use this root instead of computing it before the block hash check?
        let genesis_state_root = self.setup_genesis_state_trie(genesis.alloc)?;
        debug_assert_eq!(genesis_state_root, genesis_block.header.state_root);

        // Store genesis block
        info!(
            "Storing genesis block with number {} and hash {}",
            genesis_block_number, genesis_hash
        );

        self.add_block(genesis_block)?;
        self.update_earliest_block_number(genesis_block_number)?;
        self.update_latest_block_number(genesis_block_number)?;
        self.set_canonical_block(genesis_block_number, genesis_hash)?;

        // Set chain config
        self.set_chain_config(&genesis.config)
    }

    pub fn get_transaction_by_hash(
        &self,
        transaction_hash: H256,
    ) -> Result<Option<Transaction>, StoreError> {
        self.engine.get_transaction_by_hash(transaction_hash)
    }

    pub fn get_transaction_by_location(
        &self,
        block_hash: BlockHash,
        index: u64,
    ) -> Result<Option<Transaction>, StoreError> {
        self.engine.get_transaction_by_location(block_hash, index)
    }

    pub fn get_block_by_hash(&self, block_hash: H256) -> Result<Option<Block>, StoreError> {
        self.engine.get_block_by_hash(block_hash)
    }

    pub fn get_storage_at(
        &self,
        block_number: BlockNumber,
        address: Address,
        storage_key: H256,
    ) -> Result<Option<U256>, StoreError> {
        match self.get_canonical_block_hash(block_number)? {
            Some(block_hash) => self.get_storage_at_hash(block_hash, address, storage_key),
            None => Ok(None),
        }
    }

    pub fn get_storage_at_hash(
        &self,
        block_hash: BlockHash,
        address: Address,
        storage_key: H256,
    ) -> Result<Option<U256>, StoreError> {
        let Some(storage_trie) = self.storage_trie(block_hash, address)? else {
            return Ok(None);
        };
        let hashed_key = hash_key(&storage_key);
        storage_trie
            .get(&hashed_key)?
            .map(|rlp| U256::decode(&rlp).map_err(StoreError::RLPDecode))
            .transpose()
    }

    pub fn set_chain_config(&self, chain_config: &ChainConfig) -> Result<(), StoreError> {
        self.engine.set_chain_config(chain_config)
    }

    pub fn get_chain_config(&self) -> Result<ChainConfig, StoreError> {
        self.engine.get_chain_config()
    }

    pub fn update_earliest_block_number(
        &self,
        block_number: BlockNumber,
    ) -> Result<(), StoreError> {
        self.engine.update_earliest_block_number(block_number)
    }

    // TODO(#790): This should not return an option.
    pub fn get_earliest_block_number(&self) -> Result<Option<BlockNumber>, StoreError> {
        self.engine.get_earliest_block_number()
    }

    pub fn update_finalized_block_number(
        &self,
        block_number: BlockNumber,
    ) -> Result<(), StoreError> {
        self.engine.update_finalized_block_number(block_number)
    }

    pub fn get_finalized_block_number(&self) -> Result<Option<BlockNumber>, StoreError> {
        self.engine.get_finalized_block_number()
    }

    pub fn update_safe_block_number(&self, block_number: BlockNumber) -> Result<(), StoreError> {
        self.engine.update_safe_block_number(block_number)
    }

    pub fn get_safe_block_number(&self) -> Result<Option<BlockNumber>, StoreError> {
        self.engine.get_safe_block_number()
    }

    pub fn update_latest_block_number(&self, block_number: BlockNumber) -> Result<(), StoreError> {
        self.engine.update_latest_block_number(block_number)
    }

    // TODO(#790): This should not return an option.
    pub fn get_latest_block_number(&self) -> Result<Option<BlockNumber>, StoreError> {
        self.engine.get_latest_block_number()
    }

    pub fn update_latest_total_difficulty(&self, block_difficulty: U256) -> Result<(), StoreError> {
        self.engine.update_latest_total_difficulty(block_difficulty)
    }

    pub fn get_latest_total_difficulty(&self) -> Result<Option<U256>, StoreError> {
        self.engine.get_latest_total_difficulty()
    }

    pub fn update_pending_block_number(&self, block_number: BlockNumber) -> Result<(), StoreError> {
        self.engine.update_pending_block_number(block_number)
    }

    pub fn get_pending_block_number(&self) -> Result<Option<BlockNumber>, StoreError> {
        self.engine.get_pending_block_number()
    }

    pub fn set_canonical_block(
        &self,
        number: BlockNumber,
        hash: BlockHash,
    ) -> Result<(), StoreError> {
        self.engine.set_canonical_block(number, hash)
    }

    pub fn get_canonical_block_hash(
        &self,
        block_number: BlockNumber,
    ) -> Result<Option<BlockHash>, StoreError> {
        self.engine.get_canonical_block_hash(block_number)
    }

    /// Marks a block number as not having any canonical blocks associated with it.
    /// Used for reorgs.
    /// Note: Should we also remove all others up to the head here?
    pub fn unset_canonical_block(&self, number: BlockNumber) -> Result<(), StoreError> {
        self.engine.unset_canonical_block(number)
    }

    // Obtain the storage trie for the given block
    pub fn state_trie(&self, block_hash: BlockHash) -> Result<Option<Trie>, StoreError> {
        let Some(header) = self.get_block_header_by_hash(block_hash)? else {
            return Ok(None);
        };
        Ok(Some(self.engine.open_state_trie(header.state_root)))
    }

    // Obtain the storage trie for the given account on the given block
    pub fn storage_trie(
        &self,
        block_hash: BlockHash,
        address: Address,
    ) -> Result<Option<Trie>, StoreError> {
        // Fetch Account from state_trie
        let Some(state_trie) = self.state_trie(block_hash)? else {
            return Ok(None);
        };
        let hashed_address = hash_address(&address);
        let Some(encoded_account) = state_trie.get(&hashed_address)? else {
            return Ok(None);
        };
        let account = AccountState::decode(&encoded_account)?;
        // Open storage_trie
        let storage_root = account.storage_root;
        Ok(Some(self.engine.open_storage_trie(
            H256::from_slice(&hashed_address),
            storage_root,
        )))
    }

    pub fn get_account_state(
        &self,
        block_number: BlockNumber,
        address: Address,
    ) -> Result<Option<AccountState>, StoreError> {
        let Some(block_hash) = self.engine.get_canonical_block_hash(block_number)? else {
            return Ok(None);
        };
        let Some(state_trie) = self.state_trie(block_hash)? else {
            return Ok(None);
        };
        let hashed_address = hash_address(&address);
        let Some(encoded_state) = state_trie.get(&hashed_address)? else {
            return Ok(None);
        };
        Ok(Some(AccountState::decode(&encoded_state)?))
    }

    pub fn get_account_state_by_hash(
        &self,
        block_hash: BlockHash,
        address: Address,
    ) -> Result<Option<AccountState>, StoreError> {
        let Some(state_trie) = self.state_trie(block_hash)? else {
            return Ok(None);
        };
        let hashed_address = hash_address(&address);
        let Some(encoded_state) = state_trie.get(&hashed_address)? else {
            return Ok(None);
        };
        Ok(Some(AccountState::decode(&encoded_state)?))
    }

    pub fn get_account_proof(
        &self,
        block_number: BlockNumber,
        address: &Address,
    ) -> Result<Option<Vec<Vec<u8>>>, StoreError> {
        let Some(block_hash) = self.engine.get_canonical_block_hash(block_number)? else {
            return Ok(None);
        };
        let Some(state_trie) = self.state_trie(block_hash)? else {
            return Ok(None);
        };
        Ok(Some(state_trie.get_proof(&hash_address(address))).transpose()?)
    }

    /// Constructs a merkle proof for the given storage_key in a storage_trie with a known root
    pub fn get_storage_proof(
        &self,
        address: Address,
        storage_root: H256,
        storage_key: &H256,
    ) -> Result<Vec<Vec<u8>>, StoreError> {
        let trie = self
            .engine
            .open_storage_trie(hash_address_fixed(&address), storage_root);
        Ok(trie.get_proof(&hash_key(storage_key))?)
    }

    // Returns an iterator across all accounts in the state trie given by the state_root
    // Does not check that the state_root is valid
    pub fn iter_accounts(&self, state_root: H256) -> impl Iterator<Item = (H256, AccountState)> {
        self.engine
            .open_state_trie(state_root)
            .into_iter()
            .content()
            .map_while(|(path, value)| {
                Some((H256::from_slice(&path), AccountState::decode(&value).ok()?))
            })
    }

    // Returns an iterator across all accounts in the state trie given by the state_root
    // Does not check that the state_root is valid
    pub fn iter_storage(
        &self,
        state_root: H256,
        hashed_address: H256,
    ) -> Result<Option<impl Iterator<Item = (H256, U256)>>, StoreError> {
        let state_trie = self.engine.open_state_trie(state_root);
        let Some(account_rlp) = state_trie.get(&hashed_address.as_bytes().to_vec())? else {
            return Ok(None);
        };
        let storage_root = AccountState::decode(&account_rlp)?.storage_root;
        Ok(Some(
            self.engine
                .open_storage_trie(hashed_address, storage_root)
                .into_iter()
                .content()
                .map_while(|(path, value)| {
                    Some((H256::from_slice(&path), U256::decode(&value).ok()?))
                }),
        ))
    }

    pub fn get_account_range_proof(
        &self,
        state_root: H256,
        starting_hash: H256,
        last_hash: Option<H256>,
    ) -> Result<Vec<Vec<u8>>, StoreError> {
        let state_trie = self.engine.open_state_trie(state_root);
        let mut proof = state_trie.get_proof(&starting_hash.as_bytes().to_vec())?;
        if let Some(last_hash) = last_hash {
            proof.extend_from_slice(&state_trie.get_proof(&last_hash.as_bytes().to_vec())?);
        }
        Ok(proof)
    }

    pub fn get_storage_range_proof(
        &self,
        state_root: H256,
        hashed_address: H256,
        starting_hash: H256,
        last_hash: Option<H256>,
    ) -> Result<Option<Vec<Vec<u8>>>, StoreError> {
        let state_trie = self.engine.open_state_trie(state_root);
        let Some(account_rlp) = state_trie.get(&hashed_address.as_bytes().to_vec())? else {
            return Ok(None);
        };
        let storage_root = AccountState::decode(&account_rlp)?.storage_root;
        let storage_trie = self.engine.open_storage_trie(hashed_address, storage_root);
        let mut proof = storage_trie.get_proof(&starting_hash.as_bytes().to_vec())?;
        if let Some(last_hash) = last_hash {
            proof.extend_from_slice(&storage_trie.get_proof(&last_hash.as_bytes().to_vec())?);
        }
        Ok(Some(proof))
    }

    /// Receives the root of the state trie and a list of paths where the first path will correspond to a path in the state trie
    /// (aka a hashed account address) and the following paths will be paths in the account's storage trie (aka hashed storage keys)
    /// If only one hash (account) is received, then the state trie node containing the account will be returned.
    /// If more than one hash is received, then the storage trie nodes where each storage key is stored will be returned
    /// For more information check out snap capability message [`GetTrieNodes`](https://github.com/ethereum/devp2p/blob/master/caps/snap.md#gettrienodes-0x06)
    /// The paths can be either full paths (hash) or partial paths (compact-encoded nibbles), if a partial path is given for the account this method will not return storage nodes for it
    pub fn get_trie_nodes(
        &self,
        state_root: H256,
        paths: Vec<Vec<u8>>,
        byte_limit: u64,
    ) -> Result<Vec<Vec<u8>>, StoreError> {
        let Some(account_path) = paths.first() else {
            return Ok(vec![]);
        };
        let state_trie = self.engine.open_state_trie(state_root);
        // State Trie Nodes Request
        if paths.len() == 1 {
            // Fetch state trie node
            let node = state_trie.get_node(account_path)?;
            return Ok(vec![node]);
        }
        // Storage Trie Nodes Request
        let Some(account_state) = state_trie
            .get(account_path)?
            .map(|ref rlp| AccountState::decode(rlp))
            .transpose()?
        else {
            return Ok(vec![]);
        };
        // We can't access the storage trie without the account's address hash
        let Ok(hashed_address) = account_path.clone().try_into().map(H256) else {
            return Ok(vec![]);
        };
        let storage_trie = self
            .engine
            .open_storage_trie(hashed_address, account_state.storage_root);
        // Fetch storage trie nodes
        let mut nodes = vec![];
        let mut bytes_used = 0;
        for path in paths.iter().skip(1) {
            if bytes_used >= byte_limit {
                break;
            }
            let node = storage_trie.get_node(path)?;
            bytes_used += node.len() as u64;
            nodes.push(node);
        }
        Ok(nodes)
    }

    pub fn add_payload(&self, payload_id: u64, block: Block) -> Result<(), StoreError> {
        self.engine.add_payload(payload_id, block)
    }

    pub fn get_payload(&self, payload_id: u64) -> Result<Option<Block>, StoreError> {
        self.engine.get_payload(payload_id)
    }

    /// Creates a new state trie with an empty state root, for testing purposes only
    pub fn new_state_trie_for_test(&self) -> Trie {
        self.engine.open_state_trie(*EMPTY_TRIE_HASH)
    }
}

pub fn hash_address(address: &Address) -> Vec<u8> {
    Keccak256::new_with_prefix(address.to_fixed_bytes())
        .finalize()
        .to_vec()
}
fn hash_address_fixed(address: &Address) -> H256 {
    H256(
        Keccak256::new_with_prefix(address.to_fixed_bytes())
            .finalize()
            .into(),
    )
}

pub fn hash_key(key: &H256) -> Vec<u8> {
    Keccak256::new_with_prefix(key.to_fixed_bytes())
        .finalize()
        .to_vec()
}

#[cfg(test)]
mod tests {
    use std::{fs, panic, str::FromStr};

    use bytes::Bytes;
    use ethereum_types::{H256, U256};
    use ethrex_core::{
        types::{Transaction, TxType, BYTES_PER_BLOB},
        Bloom,
    };
    use ethrex_rlp::decode::RLPDecode;

    use super::*;

    #[test]
    fn test_in_memory_store() {
        test_store_suite(EngineType::InMemory);
    }

    #[cfg(feature = "libmdbx")]
    #[test]
    fn test_libmdbx_store() {
        test_store_suite(EngineType::Libmdbx);
    }

    // Creates an empty store, runs the test and then removes the store (if needed)
    fn run_test(test_func: &dyn Fn(Store), engine_type: EngineType) {
        // Remove preexistent DBs in case of a failed previous test
        if !matches!(engine_type, EngineType::InMemory) {
            remove_test_dbs("store-test-db");
        };
        // Build a new store
        let store = Store::new("store-test-db", engine_type).expect("Failed to create test db");
        // Run the test
        test_func(store);
        // Remove store (if needed)
        if !matches!(engine_type, EngineType::InMemory) {
            remove_test_dbs("store-test-db");
        };
    }

    fn test_store_suite(engine_type: EngineType) {
        run_test(&test_store_block, engine_type);
        run_test(&test_store_block_number, engine_type);
        run_test(&test_store_transaction_location, engine_type);
        run_test(&test_store_transaction_location_not_canonical, engine_type);
        run_test(&test_store_block_receipt, engine_type);
        run_test(&test_store_account_code, engine_type);
        run_test(&test_store_block_tags, engine_type);
        run_test(&test_chain_config_storage, engine_type);
        run_test(&test_genesis_block, engine_type);
        run_test(&test_filter_mempool_transactions, engine_type);
        run_test(&blobs_bundle_loadtest, engine_type);
    }

    fn test_genesis_block(store: Store) {
        const GENESIS_KURTOSIS: &str = include_str!("../../../test_data/genesis-kurtosis.json");
        const GENESIS_HIVE: &str = include_str!("../../../test_data/genesis-hive.json");
        assert_ne!(GENESIS_KURTOSIS, GENESIS_HIVE);
        let genesis_kurtosis: Genesis =
            serde_json::from_str(GENESIS_KURTOSIS).expect("deserialize genesis-kurtosis.json");
        let genesis_hive: Genesis =
            serde_json::from_str(GENESIS_HIVE).expect("deserialize genesis-hive.json");
        store
            .add_initial_state(genesis_kurtosis.clone())
            .expect("first genesis");
        store
            .add_initial_state(genesis_kurtosis)
            .expect("second genesis with same block");
        panic::catch_unwind(move || {
            let _ = store.add_initial_state(genesis_hive);
        })
        .expect_err("genesis with a different block should panic");
    }

    fn remove_test_dbs(path: &str) {
        // Removes all test databases from filesystem
        if std::path::Path::new(path).exists() {
            fs::remove_dir_all(path).expect("Failed to clean test db dir");
        }
    }

    fn test_store_block(store: Store) {
        let (block_header, block_body) = create_block_for_testing();
        let block_number = 6;
        let hash = block_header.compute_block_hash();

        store.add_block_header(hash, block_header.clone()).unwrap();
        store.add_block_body(hash, block_body.clone()).unwrap();
        store.set_canonical_block(block_number, hash).unwrap();

        let stored_header = store.get_block_header(block_number).unwrap().unwrap();
        let stored_body = store.get_block_body(block_number).unwrap().unwrap();

        assert_eq!(stored_header, block_header);
        assert_eq!(stored_body, block_body);
    }

    fn create_block_for_testing() -> (BlockHeader, BlockBody) {
        let block_header = BlockHeader {
            parent_hash: H256::from_str(
                "0x1ac1bf1eef97dc6b03daba5af3b89881b7ae4bc1600dc434f450a9ec34d44999",
            )
            .unwrap(),
            ommers_hash: H256::from_str(
                "0x1dcc4de8dec75d7aab85b567b6ccd41ad312451b948a7413f0a142fd40d49347",
            )
            .unwrap(),
            coinbase: Address::from_str("0x2adc25665018aa1fe0e6bc666dac8fc2697ff9ba").unwrap(),
            state_root: H256::from_str(
                "0x9de6f95cb4ff4ef22a73705d6ba38c4b927c7bca9887ef5d24a734bb863218d9",
            )
            .unwrap(),
            transactions_root: H256::from_str(
                "0x578602b2b7e3a3291c3eefca3a08bc13c0d194f9845a39b6f3bcf843d9fed79d",
            )
            .unwrap(),
            receipts_root: H256::from_str(
                "0x035d56bac3f47246c5eed0e6642ca40dc262f9144b582f058bc23ded72aa72fa",
            )
            .unwrap(),
            logs_bloom: Bloom::from([0; 256]),
            difficulty: U256::zero(),
            number: 1,
            gas_limit: 0x016345785d8a0000,
            gas_used: 0xa8de,
            timestamp: 0x03e8,
            extra_data: Bytes::new(),
            prev_randao: H256::zero(),
            nonce: 0x0000000000000000,
            base_fee_per_gas: Some(0x07),
            withdrawals_root: Some(
                H256::from_str(
                    "0x56e81f171bcc55a6ff8345e692c0f86e5b48e01b996cadc001622fb5e363b421",
                )
                .unwrap(),
            ),
            blob_gas_used: Some(0x00),
            excess_blob_gas: Some(0x00),
            parent_beacon_block_root: Some(H256::zero()),
        };
        let block_body = BlockBody {
            transactions: vec![Transaction::decode(&hex::decode("b86f02f86c8330182480114e82f618946177843db3138ae69679a54b95cf345ed759450d870aa87bee53800080c080a0151ccc02146b9b11adf516e6787b59acae3e76544fdcd75e77e67c6b598ce65da064c5dd5aae2fbb535830ebbdad0234975cd7ece3562013b63ea18cc0df6c97d4").unwrap()).unwrap(),
            Transaction::decode(&hex::decode("f86d80843baa0c4082f618946177843db3138ae69679a54b95cf345ed759450d870aa87bee538000808360306ba0151ccc02146b9b11adf516e6787b59acae3e76544fdcd75e77e67c6b598ce65da064c5dd5aae2fbb535830ebbdad0234975cd7ece3562013b63ea18cc0df6c97d4").unwrap()).unwrap()],
            ommers: Default::default(),
            withdrawals: Default::default(),
        };
        (block_header, block_body)
    }

    fn test_store_block_number(store: Store) {
        let block_hash = H256::random();
        let block_number = 6;

        store.add_block_number(block_hash, block_number).unwrap();

        let stored_number = store.get_block_number(block_hash).unwrap().unwrap();

        assert_eq!(stored_number, block_number);
    }

    fn test_store_transaction_location(store: Store) {
        let transaction_hash = H256::random();
        let block_hash = H256::random();
        let block_number = 6;
        let index = 3;

        store
            .add_transaction_location(transaction_hash, block_number, block_hash, index)
            .unwrap();

        store.set_canonical_block(block_number, block_hash).unwrap();

        let stored_location = store
            .get_transaction_location(transaction_hash)
            .unwrap()
            .unwrap();

        assert_eq!(stored_location, (block_number, block_hash, index));
    }

    fn test_store_transaction_location_not_canonical(store: Store) {
        let transaction_hash = H256::random();
        let block_hash = H256::random();
        let block_number = 6;
        let index = 3;

        store
            .add_transaction_location(transaction_hash, block_number, block_hash, index)
            .unwrap();

        store
            .set_canonical_block(block_number, H256::random())
            .unwrap();

        assert_eq!(
            store.get_transaction_location(transaction_hash).unwrap(),
            None
        )
    }

    fn test_store_block_receipt(store: Store) {
        let receipt = Receipt {
            tx_type: TxType::EIP2930,
            succeeded: true,
            cumulative_gas_used: 1747,
            bloom: Bloom::random(),
            logs: vec![],
        };
        let block_number = 6;
        let index = 4;
        let block_hash = H256::random();

        store
            .add_receipt(block_hash, index, receipt.clone())
            .unwrap();

        store.set_canonical_block(block_number, block_hash).unwrap();

        let stored_receipt = store.get_receipt(block_number, index).unwrap().unwrap();

        assert_eq!(stored_receipt, receipt);
    }

    fn test_store_account_code(store: Store) {
        let code_hash = H256::random();
        let code = Bytes::from("kiwi");

        store.add_account_code(code_hash, code.clone()).unwrap();

        let stored_code = store.get_account_code(code_hash).unwrap().unwrap();

        assert_eq!(stored_code, code);
    }

    fn test_store_block_tags(store: Store) {
        let earliest_block_number = 0;
        let finalized_block_number = 7;
        let safe_block_number = 6;
        let latest_block_number = 8;
        let pending_block_number = 9;

        store
            .update_earliest_block_number(earliest_block_number)
            .unwrap();
        store
            .update_finalized_block_number(finalized_block_number)
            .unwrap();
        store.update_safe_block_number(safe_block_number).unwrap();
        store
            .update_latest_block_number(latest_block_number)
            .unwrap();
        store
            .update_pending_block_number(pending_block_number)
            .unwrap();

        let stored_earliest_block_number = store.get_earliest_block_number().unwrap().unwrap();
        let stored_finalized_block_number = store.get_finalized_block_number().unwrap().unwrap();
        let stored_safe_block_number = store.get_safe_block_number().unwrap().unwrap();
        let stored_latest_block_number = store.get_latest_block_number().unwrap().unwrap();
        let stored_pending_block_number = store.get_pending_block_number().unwrap().unwrap();

        assert_eq!(earliest_block_number, stored_earliest_block_number);
        assert_eq!(finalized_block_number, stored_finalized_block_number);
        assert_eq!(safe_block_number, stored_safe_block_number);
        assert_eq!(latest_block_number, stored_latest_block_number);
        assert_eq!(pending_block_number, stored_pending_block_number);
    }

    fn test_chain_config_storage(store: Store) {
        let chain_config = example_chain_config();
        store.set_chain_config(&chain_config).unwrap();
        let retrieved_chain_config = store.get_chain_config().unwrap();
        assert_eq!(chain_config, retrieved_chain_config);
    }

    fn example_chain_config() -> ChainConfig {
        ChainConfig {
            chain_id: 3151908_u64,
            homestead_block: Some(0),
            eip150_block: Some(0),
            eip155_block: Some(0),
            eip158_block: Some(0),
            byzantium_block: Some(0),
            constantinople_block: Some(0),
            petersburg_block: Some(0),
            istanbul_block: Some(0),
            berlin_block: Some(0),
            london_block: Some(0),
            merge_netsplit_block: Some(0),
            shanghai_time: Some(0),
            cancun_time: Some(0),
            prague_time: Some(1718232101),
            terminal_total_difficulty: Some(58750000000000000000000),
            terminal_total_difficulty_passed: true,
            ..Default::default()
        }
    }

    use hex_literal::hex;

    fn test_filter_mempool_transactions(store: Store) {
        let plain_tx = MempoolTransaction::new(Transaction::decode_canonical(&hex!("f86d80843baa0c4082f618946177843db3138ae69679a54b95cf345ed759450d870aa87bee538000808360306ba0151ccc02146b9b11adf516e6787b59acae3e76544fdcd75e77e67c6b598ce65da064c5dd5aae2fbb535830ebbdad0234975cd7ece3562013b63ea18cc0df6c97d4")).unwrap());
        let blob_tx = MempoolTransaction::new(Transaction::decode_canonical(&hex!("03f88f0780843b9aca008506fc23ac00830186a09400000000000000000000000000000000000001008080c001e1a0010657f37554c781402a22917dee2f75def7ab966d7b770905398eba3c44401401a0840650aa8f74d2b07f40067dc33b715078d73422f01da17abdbd11e02bbdfda9a04b2260f6022bf53eadb337b3e59514936f7317d872defb891a708ee279bdca90")).unwrap());
        let plain_tx_hash = plain_tx.compute_hash();
        let blob_tx_hash = blob_tx.compute_hash();
        let filter =
            |tx: &Transaction| -> bool { matches!(tx, Transaction::EIP4844Transaction(_)) };
        store
            .add_transaction_to_pool(blob_tx_hash, blob_tx.clone())
            .unwrap();
        store
            .add_transaction_to_pool(plain_tx_hash, plain_tx)
            .unwrap();
        let txs = store.filter_pool_transactions(&filter).unwrap();
        assert_eq!(txs, HashMap::from([(blob_tx.sender(), vec![blob_tx])]));
    }

    fn blobs_bundle_loadtest(store: Store) {
        // Write a bundle of 6 blobs 10 times
        // If this test fails please adjust the max_size in the DB config
        for i in 0..300 {
            let blobs = [[i as u8; BYTES_PER_BLOB]; 6];
            let commitments = [[i as u8; 48]; 6];
            let proofs = [[i as u8; 48]; 6];
            let bundle = BlobsBundle {
                blobs: blobs.to_vec(),
                commitments: commitments.to_vec(),
                proofs: proofs.to_vec(),
            };
            store
                .add_blobs_bundle_to_pool(H256::random(), bundle)
                .unwrap();
        }
    }
}<|MERGE_RESOLUTION|>--- conflicted
+++ resolved
@@ -40,11 +40,7 @@
     Libmdbx,
 }
 
-<<<<<<< HEAD
-#[derive(Default, Debug, Clone)]
-=======
 #[derive(Default, Debug, Clone, Serialize, Deserialize)]
->>>>>>> 304cafc2
 pub struct AccountUpdate {
     pub address: Address,
     pub removed: bool,
