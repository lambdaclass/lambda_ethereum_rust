use bytes::Bytes;
use ethereum_rust_core::types::{
    BlockBody, BlockHash, BlockHeader, BlockNumber, ChainConfig, Index, Receipt, Transaction,
};
use ethereum_types::{Address, H256, U256};
use std::fmt::Debug;

use crate::{error::StoreError, trie::Trie};

pub trait StoreEngine: Debug + Send {
    /// Add block header
    fn add_block_header(
        &mut self,
        block_number: BlockNumber,
        block_header: BlockHeader,
    ) -> Result<(), StoreError>;

    /// Obtain block header
    fn get_block_header(
        &self,
        block_number: BlockNumber,
    ) -> Result<Option<BlockHeader>, StoreError>;

    /// Add block body
    fn add_block_body(
        &mut self,
        block_number: BlockNumber,
        block_body: BlockBody,
    ) -> Result<(), StoreError>;

    /// Obtain block body
    fn get_block_body(&self, block_number: BlockNumber) -> Result<Option<BlockBody>, StoreError>;

    /// Add block body
    fn add_block_number(
        &mut self,
        block_hash: BlockHash,
        block_number: BlockNumber,
    ) -> Result<(), StoreError>;

    /// Obtain block number
    fn get_block_number(&self, block_hash: BlockHash) -> Result<Option<BlockNumber>, StoreError>;

    /// Store transaction location (block number and index of the transaction within the block)
    fn add_transaction_location(
        &mut self,
        transaction_hash: H256,
        block_number: BlockNumber,
        index: Index,
    ) -> Result<(), StoreError>;

    /// Obtain transaction location (block number and index)
    fn get_transaction_location(
        &self,
        transaction_hash: H256,
    ) -> Result<Option<(BlockNumber, Index)>, StoreError>;

    /// Add receipt
    fn add_receipt(
        &mut self,
        block_number: BlockNumber,
        index: Index,
        receipt: Receipt,
    ) -> Result<(), StoreError>;

    /// Obtain receipt
    fn get_receipt(
        &self,
        block_number: BlockNumber,
        index: Index,
    ) -> Result<Option<Receipt>, StoreError>;

    /// Add account code
    fn add_account_code(&mut self, code_hash: H256, code: Bytes) -> Result<(), StoreError>;

    /// Obtain account code via code hash
    fn get_account_code(&self, code_hash: H256) -> Result<Option<Bytes>, StoreError>;

    fn get_transaction_by_hash(
        &self,
        transaction_hash: H256,
    ) -> Result<Option<Transaction>, StoreError> {
        let (block_number, index) = match self.get_transaction_location(transaction_hash)? {
            Some(locations) => locations,
            None => return Ok(None),
        };
        let block_body = match self.get_block_body(block_number)? {
            Some(body) => body,
            None => return Ok(None),
        };
        Ok(index
            .try_into()
            .ok()
            .and_then(|index: usize| block_body.transactions.get(index).cloned()))
    }

    // Add storage value
    fn add_storage_at(
        &mut self,
        address: Address,
        storage_key: H256,
        storage_value: U256,
    ) -> Result<(), StoreError>;

    // Obtain storage value
    fn get_storage_at(
        &self,
        address: Address,
        storage_key: H256,
    ) -> Result<Option<U256>, StoreError>;

    // Add storage value
    fn remove_account_storage(&mut self, address: Address) -> Result<(), StoreError>;

    // Get full account storage
    fn account_storage_iter(
        &mut self,
        address: Address,
    ) -> Result<Box<dyn Iterator<Item = (H256, U256)>>, StoreError>;

    /// Stores the chain configuration values, should only be called once after reading the genesis file
    /// Ignores previously stored values if present
    fn set_chain_config(&mut self, chain_config: &ChainConfig) -> Result<(), StoreError>;

    /// Returns the stored chain configuration
    fn get_chain_config(&self) -> Result<ChainConfig, StoreError>;

    // Update earliest block number
    fn update_earliest_block_number(&mut self, block_number: BlockNumber)
        -> Result<(), StoreError>;

    // Obtain earliest block number
    fn get_earliest_block_number(&self) -> Result<Option<BlockNumber>, StoreError>;

    // Update finalized block number
    fn update_finalized_block_number(
        &mut self,
        block_number: BlockNumber,
    ) -> Result<(), StoreError>;

    // Obtain finalized block number
    fn get_finalized_block_number(&self) -> Result<Option<BlockNumber>, StoreError>;

    // Update safe block number
    fn update_safe_block_number(&mut self, block_number: BlockNumber) -> Result<(), StoreError>;

    // Obtain safe block number
    fn get_safe_block_number(&self) -> Result<Option<BlockNumber>, StoreError>;

    // Update latest block number
    fn update_latest_block_number(&mut self, block_number: BlockNumber) -> Result<(), StoreError>;

    // Obtain latest block number
    fn get_latest_block_number(&self) -> Result<Option<BlockNumber>, StoreError>;

    // Update pending block number
    fn update_pending_block_number(&mut self, block_number: BlockNumber) -> Result<(), StoreError>;

    // Obtain pending block number
    fn get_pending_block_number(&self) -> Result<Option<BlockNumber>, StoreError>;

    // Obtain the world state trie for the given block
<<<<<<< HEAD
    fn world_state(&self, block_number: BlockNumber) -> Result<Option<Trie>, StoreError>;

    // Obtain a world state from an empty root
    // This method should be used when creating the genesis world state
    fn new_world_state(&self) -> Result<Trie, StoreError>;
=======
    #[allow(unused)] // TODO: remove
    fn state_trie(&self, block_number: BlockNumber) -> Result<Option<Trie>, StoreError>;
>>>>>>> 9c46a07c
}<|MERGE_RESOLUTION|>--- conflicted
+++ resolved
@@ -160,14 +160,9 @@
     fn get_pending_block_number(&self) -> Result<Option<BlockNumber>, StoreError>;
 
     // Obtain the world state trie for the given block
-<<<<<<< HEAD
-    fn world_state(&self, block_number: BlockNumber) -> Result<Option<Trie>, StoreError>;
+    fn state_trie(&self, block_number: BlockNumber) -> Result<Option<Trie>, StoreError>;
 
     // Obtain a world state from an empty root
     // This method should be used when creating the genesis world state
-    fn new_world_state(&self) -> Result<Trie, StoreError>;
-=======
-    #[allow(unused)] // TODO: remove
-    fn state_trie(&self, block_number: BlockNumber) -> Result<Option<Trie>, StoreError>;
->>>>>>> 9c46a07c
+    fn new_state_trie(&self) -> Result<Trie, StoreError>;
 }