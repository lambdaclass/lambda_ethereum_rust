--- conflicted
+++ resolved
@@ -188,22 +188,9 @@
         &mut self,
         address: Address,
         storage_key: H256,
-<<<<<<< HEAD
         storage_value: U256,
-    ) -> std::result::Result<(), StoreError> {
-        // Write storage to mdbx
-        let txn = self
-            .db
-            .begin_readwrite()
-            .map_err(StoreError::LibmdbxError)?;
-        txn.upsert::<AccountStorages>(address.into(), (storage_key.into(), storage_value.into()))
-            .map_err(StoreError::LibmdbxError)?;
-        txn.commit().map_err(StoreError::LibmdbxError)
-=======
-        storage_value: H256,
     ) -> Result<(), StoreError> {
         self.write::<AccountStorages>(address.into(), (storage_key.into(), storage_value.into()))
->>>>>>> d373053e
     }
 
     fn get_storage_at(
@@ -358,11 +345,12 @@
     }
 }
 
-<<<<<<< HEAD
 impl From<AccountStorageValueBytes> for U256 {
     fn from(value: AccountStorageValueBytes) -> Self {
         U256::from_big_endian(&value.0)
-=======
+    }
+}
+
 /// Represents the key for each unique value of the chain data stored in the db
 // (TODO: Remove this comment once full) Will store chain-specific data such as chain id and latest finalized/pending/safe block number
 pub enum ChainDataIndex {
@@ -374,7 +362,6 @@
 
     fn encode(self) -> Self::Encoded {
         (self as u32).encode()
->>>>>>> d373053e
     }
 }
 
