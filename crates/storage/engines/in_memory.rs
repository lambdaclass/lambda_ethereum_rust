--- conflicted
+++ resolved
@@ -185,19 +185,6 @@
         &self,
         filter: &dyn Fn(&Transaction) -> bool,
     ) -> Result<HashMap<Address, Vec<Transaction>>, StoreError> {
-<<<<<<< HEAD
-        let mut txs: HashMap<Address, Vec<Transaction>> = HashMap::new();
-        for (_, tx) in self.inner().transaction_pool.iter() {
-            if filter(tx) {
-                txs.entry(tx.sender()).or_default().push(tx.clone())
-            }
-        }
-        // As we store txs in hashmaps they won't be sorted by nonce
-        for (_, txs) in txs.iter_mut() {
-            txs.sort_by_key(|tx| tx.nonce());
-        }
-        Ok(txs)
-=======
         let mut txs_by_sender: HashMap<Address, Vec<Transaction>> = HashMap::new();
         for (_, tx) in self.inner().transaction_pool.iter() {
             if filter(tx) {
@@ -212,7 +199,6 @@
             txs.sort_by_key(|tx| tx.nonce());
         }
         Ok(txs_by_sender)
->>>>>>> fc517901
     }
 
     fn add_receipt(
@@ -337,6 +323,24 @@
         Ok(self.inner().chain_data.pending_block_number)
     }
 
+    fn state_trie(&self, block_hash: BlockHash) -> Result<Option<Trie>, StoreError> {
+        let Some(state_root) = self
+            .get_block_header_by_hash(block_hash)?
+            .map(|h| h.state_root)
+        else {
+            return Ok(None);
+        };
+        let db = Box::new(InMemoryTrieDB::new(self.inner().state_trie_nodes.clone()));
+        let trie = Trie::open(db, state_root);
+        Ok(Some(trie))
+    }
+
+    fn new_state_trie(&self) -> Result<Trie, StoreError> {
+        let db = Box::new(InMemoryTrieDB::new(self.inner().state_trie_nodes.clone()));
+        let trie = Trie::new(db);
+        Ok(trie)
+    }
+
     fn open_storage_trie(&self, address: Address, storage_root: H256) -> Trie {
         let mut store = self.inner();
         let trie_backend = store.storage_trie_nodes.entry(address).or_default();
