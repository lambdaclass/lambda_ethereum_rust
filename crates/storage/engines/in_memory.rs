use crate::error::StoreError;
use bytes::Bytes;
use ethereum_rust_core::types::{
    BlockBody, BlockHash, BlockHeader, BlockNumber, ChainConfig, Index, Receipt, Transaction,
};
use ethereum_rust_trie::{InMemoryTrieDB, Trie};
use ethereum_types::{Address, H256};
use std::{
    collections::HashMap,
    fmt::Debug,
    sync::{Arc, Mutex, MutexGuard},
};

use super::api::StoreEngine;

pub type NodeMap = Arc<Mutex<HashMap<Vec<u8>, Vec<u8>>>>;

#[derive(Default, Clone)]
pub struct Store(Arc<Mutex<StoreInner>>);

#[derive(Default, Debug)]
struct StoreInner {
    chain_data: ChainData,
    block_numbers: HashMap<BlockHash, BlockNumber>,
    canonical_hashes: HashMap<BlockNumber, BlockHash>,
    bodies: HashMap<BlockHash, BlockBody>,
    headers: HashMap<BlockHash, BlockHeader>,
    // Maps code hashes to code
    account_codes: HashMap<H256, Bytes>,
    // Maps transaction hashes to their blocks (height+hash) and index within the blocks.
    transaction_locations: HashMap<H256, Vec<(BlockNumber, BlockHash, Index)>>,
    // Stores pooled transactions by their hashes
    transaction_pool: HashMap<H256, Transaction>,
    receipts: HashMap<BlockHash, HashMap<Index, Receipt>>,
    state_trie_nodes: NodeMap,
    storage_trie_nodes: HashMap<Address, NodeMap>,
}

#[derive(Default, Debug)]
struct ChainData {
    chain_config: Option<ChainConfig>,
    earliest_block_number: Option<BlockNumber>,
    finalized_block_number: Option<BlockNumber>,
    safe_block_number: Option<BlockNumber>,
    latest_block_number: Option<BlockNumber>,
    pending_block_number: Option<BlockNumber>,
}

impl Store {
    pub fn new() -> Self {
        Self::default()
    }
    fn inner(&self) -> MutexGuard<'_, StoreInner> {
        self.0.lock().unwrap()
    }
}

impl StoreEngine for Store {
    fn get_block_header(&self, block_number: u64) -> Result<Option<BlockHeader>, StoreError> {
        let store = self.inner();
        if let Some(hash) = store.canonical_hashes.get(&block_number) {
            Ok(store.headers.get(hash).cloned())
        } else {
            Ok(None)
        }
    }

    fn get_block_body(&self, block_number: u64) -> Result<Option<BlockBody>, StoreError> {
        let store = self.inner();
        if let Some(hash) = store.canonical_hashes.get(&block_number) {
            Ok(store.bodies.get(hash).cloned())
        } else {
            Ok(None)
        }
    }

    fn add_block_header(
        &self,
        block_hash: BlockHash,
        block_header: BlockHeader,
    ) -> Result<(), StoreError> {
        self.inner().headers.insert(block_hash, block_header);
        Ok(())
    }

    fn add_block_body(
        &self,
        block_hash: BlockHash,
        block_body: BlockBody,
    ) -> Result<(), StoreError> {
        self.inner().bodies.insert(block_hash, block_body);
        Ok(())
    }

    fn add_block_number(
        &self,
        block_hash: BlockHash,
        block_number: BlockNumber,
    ) -> Result<(), StoreError> {
        self.inner().block_numbers.insert(block_hash, block_number);
        Ok(())
    }

    fn get_block_number(&self, block_hash: BlockHash) -> Result<Option<BlockNumber>, StoreError> {
        Ok(self.inner().block_numbers.get(&block_hash).copied())
    }

    fn add_transaction_location(
        &self,
        transaction_hash: H256,
        block_number: BlockNumber,
        block_hash: BlockHash,
        index: Index,
    ) -> Result<(), StoreError> {
        self.inner()
            .transaction_locations
            .entry(transaction_hash)
            .or_default()
            .push((block_number, block_hash, index));
        Ok(())
    }

    fn get_transaction_location(
        &self,
        transaction_hash: H256,
    ) -> Result<Option<(BlockNumber, BlockHash, Index)>, StoreError> {
        let store = self.inner();
        Ok(store
            .transaction_locations
            .get(&transaction_hash)
            .and_then(|v| {
                v.iter()
                    .find(|(number, hash, _index)| store.canonical_hashes.get(number) == Some(hash))
                    .copied()
            }))
    }

    fn add_transaction_to_pool(
        &self,
        hash: H256,
        transaction: Transaction,
    ) -> Result<(), StoreError> {
        self.inner().transaction_pool.insert(hash, transaction);
        Ok(())
    }

    fn get_transaction_from_pool(&self, hash: H256) -> Result<Option<Transaction>, StoreError> {
        Ok(self.inner().transaction_pool.get(&hash).cloned())
    }

    fn add_receipt(
        &self,
        block_hash: BlockHash,
        index: Index,
        receipt: Receipt,
    ) -> Result<(), StoreError> {
        let mut store = self.inner();
        let entry = store.receipts.entry(block_hash).or_default();
        entry.insert(index, receipt);
        Ok(())
    }

    fn get_receipt(
        &self,
        block_number: BlockNumber,
        index: Index,
    ) -> Result<Option<Receipt>, StoreError> {
        let store = self.inner();
        if let Some(hash) = store.canonical_hashes.get(&block_number) {
            Ok(store
                .receipts
                .get(hash)
                .and_then(|entry| entry.get(&index))
                .cloned())
        } else {
            Ok(None)
        }
    }

    fn add_account_code(&self, code_hash: H256, code: Bytes) -> Result<(), StoreError> {
        self.inner().account_codes.insert(code_hash, code);
        Ok(())
    }

    fn get_account_code(&self, code_hash: H256) -> Result<Option<Bytes>, StoreError> {
        Ok(self.inner().account_codes.get(&code_hash).cloned())
    }

    fn set_chain_config(&self, chain_config: &ChainConfig) -> Result<(), StoreError> {
        // Store cancun timestamp
        self.inner().chain_data.chain_config = Some(*chain_config);
        Ok(())
    }

    fn get_chain_config(&self) -> Result<ChainConfig, StoreError> {
        Ok(self.inner().chain_data.chain_config.unwrap())
    }

    fn update_earliest_block_number(&self, block_number: BlockNumber) -> Result<(), StoreError> {
        self.inner()
            .chain_data
            .earliest_block_number
            .replace(block_number);
        Ok(())
    }

    fn get_earliest_block_number(&self) -> Result<Option<BlockNumber>, StoreError> {
        Ok(self.inner().chain_data.earliest_block_number)
    }

    fn update_finalized_block_number(&self, block_number: BlockNumber) -> Result<(), StoreError> {
        self.inner()
            .chain_data
            .finalized_block_number
            .replace(block_number);
        Ok(())
    }

    fn get_finalized_block_number(&self) -> Result<Option<BlockNumber>, StoreError> {
        Ok(self.inner().chain_data.finalized_block_number)
    }

    fn update_safe_block_number(&self, block_number: BlockNumber) -> Result<(), StoreError> {
        self.inner()
            .chain_data
            .safe_block_number
            .replace(block_number);
        Ok(())
    }

    fn get_safe_block_number(&self) -> Result<Option<BlockNumber>, StoreError> {
        Ok(self.inner().chain_data.safe_block_number)
    }

    fn update_latest_block_number(&self, block_number: BlockNumber) -> Result<(), StoreError> {
        self.inner()
            .chain_data
            .latest_block_number
            .replace(block_number);
        Ok(())
    }

    fn get_latest_block_number(&self) -> Result<Option<BlockNumber>, StoreError> {
        Ok(self.inner().chain_data.latest_block_number)
    }

    fn update_pending_block_number(&self, block_number: BlockNumber) -> Result<(), StoreError> {
        self.inner()
            .chain_data
            .pending_block_number
            .replace(block_number);
        Ok(())
    }

    fn get_pending_block_number(&self) -> Result<Option<BlockNumber>, StoreError> {
        Ok(self.inner().chain_data.pending_block_number)
    }

    fn state_trie(&self, block_number: BlockNumber) -> Result<Option<Trie>, StoreError> {
        let Some(state_root) = self.get_block_header(block_number)?.map(|h| h.state_root) else {
            return Ok(None);
        };
<<<<<<< HEAD
        let db = Box::new(InMemoryTrieDB::new(self.state_trie_nodes.clone()));
=======
        let db = Box::new(crate::trie::InMemoryTrieDB::new(
            self.inner().state_trie_nodes.clone(),
        ));
>>>>>>> 640a41a7
        let trie = Trie::open(db, state_root);
        Ok(Some(trie))
    }

    fn new_state_trie(&self) -> Result<Trie, StoreError> {
<<<<<<< HEAD
        let db = Box::new(InMemoryTrieDB::new(self.state_trie_nodes.clone()));
=======
        let db = Box::new(crate::trie::InMemoryTrieDB::new(
            self.inner().state_trie_nodes.clone(),
        ));
>>>>>>> 640a41a7
        let trie = Trie::new(db);
        Ok(trie)
    }

<<<<<<< HEAD
    fn open_storage_trie(&mut self, address: Address, storage_root: H256) -> Trie {
        let trie_backend = self.storage_trie_nodes.entry(address).or_default();
        let db = Box::new(InMemoryTrieDB::new(trie_backend.clone()));
=======
    fn open_storage_trie(&self, address: Address, storage_root: H256) -> Trie {
        let mut store = self.inner();
        let trie_backend = store.storage_trie_nodes.entry(address).or_default();
        let db = Box::new(crate::trie::InMemoryTrieDB::new(trie_backend.clone()));
>>>>>>> 640a41a7
        Trie::open(db, storage_root)
    }

    fn get_block_body_by_hash(
        &self,
        block_hash: BlockHash,
    ) -> Result<Option<BlockBody>, StoreError> {
        Ok(self.inner().bodies.get(&block_hash).cloned())
    }

    fn get_block_header_by_hash(
        &self,
        block_hash: BlockHash,
    ) -> Result<Option<BlockHeader>, StoreError> {
        Ok(self.inner().headers.get(&block_hash).cloned())
    }

    fn set_canonical_block(&self, number: BlockNumber, hash: BlockHash) -> Result<(), StoreError> {
        self.inner().canonical_hashes.insert(number, hash);
        Ok(())
    }
}

impl Debug for Store {
    fn fmt(&self, f: &mut std::fmt::Formatter<'_>) -> std::fmt::Result {
        f.debug_struct("In Memory Store").finish()
    }
}<|MERGE_RESOLUTION|>--- conflicted
+++ resolved
@@ -260,39 +260,21 @@
         let Some(state_root) = self.get_block_header(block_number)?.map(|h| h.state_root) else {
             return Ok(None);
         };
-<<<<<<< HEAD
-        let db = Box::new(InMemoryTrieDB::new(self.state_trie_nodes.clone()));
-=======
-        let db = Box::new(crate::trie::InMemoryTrieDB::new(
-            self.inner().state_trie_nodes.clone(),
-        ));
->>>>>>> 640a41a7
+        let db = Box::new(InMemoryTrieDB::new(self.inner().state_trie_nodes.clone()));
         let trie = Trie::open(db, state_root);
         Ok(Some(trie))
     }
 
     fn new_state_trie(&self) -> Result<Trie, StoreError> {
-<<<<<<< HEAD
-        let db = Box::new(InMemoryTrieDB::new(self.state_trie_nodes.clone()));
-=======
-        let db = Box::new(crate::trie::InMemoryTrieDB::new(
-            self.inner().state_trie_nodes.clone(),
-        ));
->>>>>>> 640a41a7
+        let db = Box::new(InMemoryTrieDB::new(self.inner().state_trie_nodes.clone()));
         let trie = Trie::new(db);
         Ok(trie)
     }
 
-<<<<<<< HEAD
-    fn open_storage_trie(&mut self, address: Address, storage_root: H256) -> Trie {
-        let trie_backend = self.storage_trie_nodes.entry(address).or_default();
-        let db = Box::new(InMemoryTrieDB::new(trie_backend.clone()));
-=======
     fn open_storage_trie(&self, address: Address, storage_root: H256) -> Trie {
         let mut store = self.inner();
         let trie_backend = store.storage_trie_nodes.entry(address).or_default();
-        let db = Box::new(crate::trie::InMemoryTrieDB::new(trie_backend.clone()));
->>>>>>> 640a41a7
+        let db = Box::new(InMemoryTrieDB::new(trie_backend.clone()));
         Trie::open(db, storage_root)
     }
 
