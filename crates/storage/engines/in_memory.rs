--- conflicted
+++ resolved
@@ -1,12 +1,7 @@
 use crate::{error::StoreError, trie::Trie};
 use bytes::Bytes;
 use ethereum_rust_core::types::{
-<<<<<<< HEAD
-    AccountInfo, BlockBody, BlockHash, BlockHeader, BlockNumber, ChainConfig, Index, Receipt,
-    Transaction,
-=======
-    BlockBody, BlockHash, BlockHeader, BlockNumber, ChainConfig, Index, Receipt,
->>>>>>> de558483
+    BlockBody, BlockHash, BlockHeader, BlockNumber, ChainConfig, Index, Receipt, Transaction,
 };
 use ethereum_types::{Address, H256, U256};
 use std::{
