--- conflicted
+++ resolved
@@ -3,11 +3,7 @@
 use bytes::Bytes;
 use ethereum_rust_core::{
     rlp::{decode::RLPDecode, encode::RLPEncode},
-<<<<<<< HEAD
-    types::{AccountInfo, BlockBody, BlockHash, BlockHeader, Receipt, Transaction},
-=======
-    types::{BlockBody, BlockHash, BlockHeader, Receipt},
->>>>>>> de558483
+    types::{BlockBody, BlockHash, BlockHeader, Receipt, Transaction},
     Address, H256,
 };
 #[cfg(feature = "libmdbx")]
