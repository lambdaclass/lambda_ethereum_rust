--- conflicted
+++ resolved
@@ -15,18 +15,14 @@
 thiserror.workspace = true
 patricia-merkle-tree.workspace = true
 sha3.workspace = true
-<<<<<<< HEAD
 hex.workspace = true
+serde = { version = "1.0.203", features = ["derive"] }
+serde_json = "1.0.117"
+libmdbx = { workspace = true, optional = true }
 
 # trie deps
 smallvec = {version = "1.10.0", features = ["const_generics", "union"]}
 digest = "0.10.6"
-=======
-serde = { version = "1.0.203", features = ["derive"] }
-serde_json = "1.0.117"
->>>>>>> fac9aa78
-
-libmdbx = { workspace = true, optional = true }
 
 [features]
 default = ["in_memory", "libmdbx"]
