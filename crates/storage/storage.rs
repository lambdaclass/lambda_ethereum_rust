#[cfg(feature = "in_memory")]
use self::engines::in_memory::Store as InMemoryStore;
#[cfg(feature = "libmdbx")]
use self::engines::libmdbx::Store as LibmdbxStore;
use self::error::StoreError;
use bytes::Bytes;
use engines::api::StoreEngine;
use ethereum_rust_core::types::{
    code_hash, AccountInfo, AccountState, Block, BlockBody, BlockHash, BlockHeader, BlockNumber,
    ChainConfig, Genesis, GenesisAccount, Index, Receipt, Transaction, EMPTY_TRIE_HASH,
};
use ethereum_rust_rlp::decode::RLPDecode;
use ethereum_rust_rlp::encode::RLPEncode;
use ethereum_rust_trie::Trie;
use ethereum_types::{Address, H256, U256};
use sha3::{Digest as _, Keccak256};
use std::collections::HashMap;
use std::fmt::Debug;
use std::sync::Arc;
use tracing::info;

mod engines;
pub mod error;
mod rlp;

#[derive(Debug, Clone)]
pub struct Store {
    // TODO: Check if we can remove this mutex and move it to the in_memory::Store struct
    engine: Arc<dyn StoreEngine>,
}

#[allow(dead_code)]
#[derive(Debug, Clone, Copy)]
pub enum EngineType {
    #[cfg(feature = "in_memory")]
    InMemory,
    #[cfg(feature = "libmdbx")]
    Libmdbx,
}

#[derive(Default, Debug)]
pub struct AccountUpdate {
    pub address: Address,
    pub removed: bool,
    pub info: Option<AccountInfo>,
    pub code: Option<Bytes>,
    pub added_storage: HashMap<H256, U256>,
    // Matches TODO in code
    // removed_storage_keys: Vec<H256>,
}

impl AccountUpdate {
    /// Creates new empty update for the given account
    pub fn new(address: Address) -> AccountUpdate {
        AccountUpdate {
            address,
            ..Default::default()
        }
    }

    /// Creates new update representing an account removal
    pub fn removed(address: Address) -> AccountUpdate {
        AccountUpdate {
            address,
            removed: true,
            ..Default::default()
        }
    }
}

impl Store {
    pub fn new(path: &str, engine_type: EngineType) -> Result<Self, StoreError> {
        info!("Starting storage engine ({engine_type:?})");
        let store = match engine_type {
            #[cfg(feature = "libmdbx")]
            EngineType::Libmdbx => Self {
                engine: Arc::new(LibmdbxStore::new(path)?),
            },
            #[cfg(feature = "in_memory")]
            EngineType::InMemory => Self {
                engine: Arc::new(InMemoryStore::new()),
            },
        };
        info!("Started store engine");
        Ok(store)
    }

    pub fn get_account_info(
        &self,
        block_number: BlockNumber,
        address: Address,
    ) -> Result<Option<AccountInfo>, StoreError> {
        let Some(state_trie) = self.engine.state_trie(block_number)? else {
            return Ok(None);
        };
        let hashed_address = hash_address(&address);
        let Some(encoded_state) = state_trie.get(&hashed_address)? else {
            return Ok(None);
        };
        let account_state = AccountState::decode(&encoded_state)?;
        Ok(Some(AccountInfo {
            code_hash: account_state.code_hash,
            balance: account_state.balance,
            nonce: account_state.nonce,
        }))
    }

    pub fn add_block_header(
        &self,
        block_hash: BlockHash,
        block_header: BlockHeader,
    ) -> Result<(), StoreError> {
        self.engine
            .clone()
            .add_block_header(block_hash, block_header)
    }

    pub fn get_block_header(
        &self,
        block_number: BlockNumber,
    ) -> Result<Option<BlockHeader>, StoreError> {
        self.engine.clone().get_block_header(block_number)
    }

    pub fn add_block_body(
        &self,
        block_hash: BlockHash,
        block_body: BlockBody,
    ) -> Result<(), StoreError> {
        self.engine.clone().add_block_body(block_hash, block_body)
    }

    pub fn get_block_body(
        &self,
        block_number: BlockNumber,
    ) -> Result<Option<BlockBody>, StoreError> {
        self.engine.clone().get_block_body(block_number)
    }

    pub fn add_block_number(
        &self,
        block_hash: BlockHash,
        block_number: BlockNumber,
    ) -> Result<(), StoreError> {
        self.engine
            .clone()
            .add_block_number(block_hash, block_number)
    }

    pub fn get_block_number(
        &self,
        block_hash: BlockHash,
    ) -> Result<Option<BlockNumber>, StoreError> {
        self.engine.clone().get_block_number(block_hash)
    }

    pub fn add_transaction_location(
        &self,
        transaction_hash: H256,
        block_number: BlockNumber,
        block_hash: BlockHash,
        index: Index,
    ) -> Result<(), StoreError> {
        self.engine
            .add_transaction_location(transaction_hash, block_number, block_hash, index)
    }

    pub fn get_transaction_location(
        &self,
        transaction_hash: H256,
    ) -> Result<Option<(BlockNumber, BlockHash, Index)>, StoreError> {
        self.engine.get_transaction_location(transaction_hash)
    }

    pub fn add_transaction_to_pool(
        &self,
        hash: H256,
        transaction: Transaction,
    ) -> Result<(), StoreError> {
        self.engine.add_transaction_to_pool(hash, transaction)
    }

    pub fn get_transaction_from_pool(&self, hash: H256) -> Result<Option<Transaction>, StoreError> {
        self.engine.get_transaction_from_pool(hash)
    }

    fn add_account_code(&self, code_hash: H256, code: Bytes) -> Result<(), StoreError> {
        self.engine.clone().add_account_code(code_hash, code)
    }

    pub fn get_account_code(&self, code_hash: H256) -> Result<Option<Bytes>, StoreError> {
        self.engine.clone().get_account_code(code_hash)
    }

    pub fn get_code_by_account_address(
        &self,
        block_number: BlockNumber,
        address: Address,
    ) -> Result<Option<Bytes>, StoreError> {
        let Some(state_trie) = self.engine.state_trie(block_number)? else {
            return Ok(None);
        };
        let hashed_address = hash_address(&address);
        let Some(encoded_state) = state_trie.get(&hashed_address)? else {
            return Ok(None);
        };
        let account_state = AccountState::decode(&encoded_state)?;
        self.get_account_code(account_state.code_hash)
    }
    pub fn get_nonce_by_account_address(
        &self,
        block_number: BlockNumber,
        address: Address,
    ) -> Result<Option<u64>, StoreError> {
        let Some(state_trie) = self.engine.state_trie(block_number)? else {
            return Ok(None);
        };
        let hashed_address = hash_address(&address);
        let Some(encoded_state) = state_trie.get(&hashed_address)? else {
            return Ok(None);
        };
        let account_state = AccountState::decode(&encoded_state)?;
        Ok(Some(account_state.nonce))
    }

    /// Applies account updates based on the block's latest storage state
    /// and returns the new state root after the updates have been aplied
    pub fn apply_account_updates(
        &self,
        block_number: BlockNumber,
        account_updates: &[AccountUpdate],
    ) -> Result<Option<H256>, StoreError> {
        let Some(mut state_trie) = self.engine.state_trie(block_number)? else {
            return Ok(None);
        };
        for update in account_updates.iter() {
            let hashed_address = hash_address(&update.address);
            if update.removed {
                // Remove account from trie
                state_trie.remove(hashed_address)?;
            } else {
                // Add or update AccountState in the trie
                // Fetch current state or create a new state to be inserted
                let mut account_state = match state_trie.get(&hashed_address)? {
                    Some(encoded_state) => AccountState::decode(&encoded_state)?,
                    None => AccountState::default(),
                };
                if let Some(info) = &update.info {
                    account_state.nonce = info.nonce;
                    account_state.balance = info.balance;
                    account_state.code_hash = info.code_hash;
                    // Store updated code in DB
                    if let Some(code) = &update.code {
                        self.add_account_code(info.code_hash, code.clone())?;
                    }
                }
                // Store the added storage in the account's storage trie and compute its new root
                if !update.added_storage.is_empty() {
                    let mut storage_trie = self
                        .engine
                        .open_storage_trie(update.address, account_state.storage_root);
                    for (storage_key, storage_value) in &update.added_storage {
                        let hashed_key = hash_key(storage_key);
                        if storage_value.is_zero() {
                            storage_trie.remove(hashed_key)?;
                        } else {
                            storage_trie.insert(hashed_key, storage_value.encode_to_vec())?;
                        }
                    }
                    account_state.storage_root = storage_trie.hash()?;
                }
                state_trie.insert(hashed_address, account_state.encode_to_vec())?;
            }
        }
        Ok(Some(state_trie.hash()?))
    }

    /// Adds all genesis accounts and returns the genesis block's state_root
    pub fn setup_genesis_state_trie(
        &self,
        genesis_accounts: HashMap<Address, GenesisAccount>,
    ) -> Result<H256, StoreError> {
        let mut genesis_state_trie = self.engine.new_state_trie()?;
        for (address, account) in genesis_accounts {
            // Store account code (as this won't be stored in the trie)
            let code_hash = code_hash(&account.code);
            self.add_account_code(code_hash, account.code)?;
            // Store the account's storage in a clean storage trie and compute its root
            let mut storage_trie = self.engine.open_storage_trie(address, *EMPTY_TRIE_HASH);
            for (storage_key, storage_value) in account.storage {
                if !storage_value.is_zero() {
                    let hashed_key = hash_key(&storage_key);
                    storage_trie.insert(hashed_key, storage_value.encode_to_vec())?;
                }
            }
            let storage_root = storage_trie.hash()?;
            // Add account to trie
            let account_state = AccountState {
                nonce: account.nonce,
                balance: account.balance,
                storage_root,
                code_hash,
            };
            let hashed_address = hash_address(&address);
            genesis_state_trie.insert(hashed_address, account_state.encode_to_vec())?;
        }
        Ok(genesis_state_trie.hash()?)
    }

    pub fn add_receipt(
        &self,
        block_hash: BlockHash,
        index: Index,
        receipt: Receipt,
    ) -> Result<(), StoreError> {
        self.engine.clone().add_receipt(block_hash, index, receipt)
    }

    pub fn get_receipt(
        &self,
        block_number: BlockNumber,
        index: Index,
    ) -> Result<Option<Receipt>, StoreError> {
        self.engine.clone().get_receipt(block_number, index)
    }

    pub fn add_block(&self, block: Block) -> Result<(), StoreError> {
        // TODO Maybe add both in a single tx?
        let header = block.header;
        let number = header.number;
        let hash = header.compute_block_hash();
        self.add_transaction_locations(&block.body.transactions, number, hash)?;
        self.add_block_body(hash, block.body)?;
        self.add_block_header(hash, header)?;
        self.add_block_number(hash, number)?;
        self.update_latest_block_number(number)
    }

    fn add_transaction_locations(
        &self,
        transactions: &[Transaction],
        block_number: BlockNumber,
        block_hash: BlockHash,
    ) -> Result<(), StoreError> {
        for (index, transaction) in transactions.iter().enumerate() {
            self.add_transaction_location(
                transaction.compute_hash(),
                block_number,
                block_hash,
                index as Index,
            )?;
        }
        Ok(())
    }

    pub fn add_initial_state(&self, genesis: Genesis) -> Result<(), StoreError> {
        info!("Storing initial state from genesis");

        // Obtain genesis block
        let genesis_block = genesis.get_block();
        let genesis_block_number = genesis_block.header.number;

        let genesis_hash = genesis_block.header.compute_block_hash();

        if let Some(header) = self.get_block_header(genesis_block_number)? {
            if header.compute_block_hash() == genesis_hash {
                info!("Received genesis file matching a previously stored one, nothing to do");
                return Ok(());
            } else {
                panic!("tried to run genesis twice with different blocks");
            }
        }
        // Store genesis accounts
        // TODO: Should we use this root instead of computing it before the block hash check?
        let genesis_state_root = self.setup_genesis_state_trie(genesis.alloc)?;
        debug_assert_eq!(genesis_state_root, genesis_block.header.state_root);

        // Store genesis block
        self.update_earliest_block_number(genesis_block_number)?;
        self.add_block(genesis_block)?;
        self.set_canonical_block(genesis_block_number, genesis_hash)?;

        // Set chain config
        self.set_chain_config(&genesis.config)
    }

    pub fn get_transaction_by_hash(
        &self,
        transaction_hash: H256,
    ) -> Result<Option<Transaction>, StoreError> {
        self.engine.get_transaction_by_hash(transaction_hash)
    }

    pub fn get_transaction_by_location(
        &self,
        block_hash: BlockHash,
        index: u64,
    ) -> Result<Option<Transaction>, StoreError> {
        self.engine.get_transaction_by_location(block_hash, index)
    }

    pub fn get_block_by_hash(&self, block_hash: H256) -> Result<Option<Block>, StoreError> {
        self.engine.get_block_by_hash(block_hash)
    }

    pub fn get_storage_at(
        &self,
        block_number: BlockNumber,
        address: Address,
        storage_key: H256,
    ) -> Result<Option<U256>, StoreError> {
        let Some(storage_trie) = self.storage_trie(block_number, address)? else {
            return Ok(None);
        };
        let hashed_key = hash_key(&storage_key);
        storage_trie
            .get(&hashed_key)?
            .map(|rlp| U256::decode(&rlp).map_err(StoreError::RLPDecode))
            .transpose()
    }

    pub fn set_chain_config(&self, chain_config: &ChainConfig) -> Result<(), StoreError> {
        self.engine.set_chain_config(chain_config)
    }

    pub fn get_chain_config(&self) -> Result<ChainConfig, StoreError> {
        self.engine.get_chain_config()
    }

    pub fn update_earliest_block_number(
        &self,
        block_number: BlockNumber,
    ) -> Result<(), StoreError> {
        self.engine.update_earliest_block_number(block_number)
    }

    pub fn get_earliest_block_number(&self) -> Result<Option<BlockNumber>, StoreError> {
        self.engine.get_earliest_block_number()
    }

    pub fn update_finalized_block_number(
        &self,
        block_number: BlockNumber,
    ) -> Result<(), StoreError> {
        self.engine.update_finalized_block_number(block_number)
    }

    pub fn get_finalized_block_number(&self) -> Result<Option<BlockNumber>, StoreError> {
        self.engine.get_finalized_block_number()
    }

    pub fn update_safe_block_number(&self, block_number: BlockNumber) -> Result<(), StoreError> {
        self.engine.update_safe_block_number(block_number)
    }

    pub fn get_safe_block_number(&self) -> Result<Option<BlockNumber>, StoreError> {
        self.engine.get_safe_block_number()
    }

    pub fn update_latest_block_number(&self, block_number: BlockNumber) -> Result<(), StoreError> {
        self.engine.update_latest_block_number(block_number)
    }

    pub fn get_latest_block_number(&self) -> Result<Option<BlockNumber>, StoreError> {
        self.engine.get_latest_block_number()
    }

    pub fn update_pending_block_number(&self, block_number: BlockNumber) -> Result<(), StoreError> {
        self.engine.update_pending_block_number(block_number)
    }

    pub fn get_pending_block_number(&self) -> Result<Option<BlockNumber>, StoreError> {
        self.engine.get_pending_block_number()
    }
    pub fn set_canonical_block(
        &self,
        number: BlockNumber,
        hash: BlockHash,
    ) -> Result<(), StoreError> {
        self.engine.set_canonical_block(number, hash)
    }

    // Obtain the storage trie for the given account on the given block
    fn storage_trie(
        &self,
        block_number: BlockNumber,
        address: Address,
    ) -> Result<Option<Trie>, StoreError> {
        // Fetch Account from state_trie
        let Some(state_trie) = self.engine.state_trie(block_number)? else {
            return Ok(None);
        };
        let hashed_address = hash_address(&address);
        let Some(encoded_account) = state_trie.get(&hashed_address)? else {
            return Ok(None);
        };
        let account = AccountState::decode(&encoded_account)?;
        // Open storage_trie
        let storage_root = account.storage_root;
        Ok(Some(self.engine.open_storage_trie(address, storage_root)))
    }

    pub fn get_account_state(
        &self,
        block_number: BlockNumber,
        address: Address,
    ) -> Result<Option<AccountState>, StoreError> {
        let Some(state_trie) = self.engine.state_trie(block_number)? else {
            return Ok(None);
        };
        let hashed_address = hash_address(&address);
        let Some(encoded_state) = state_trie.get(&hashed_address)? else {
            return Ok(None);
        };
        Ok(Some(AccountState::decode(&encoded_state)?))
    }

    pub fn get_account_proof(
        &self,
        block_number: BlockNumber,
        address: &Address,
    ) -> Result<Option<Vec<Vec<u8>>>, StoreError> {
        let Some(state_trie) = self.engine.state_trie(block_number)? else {
            return Ok(None);
        };
        Ok(Some(state_trie.get_proof(&hash_address(address))).transpose()?)
    }

    /// Constructs a merkle proof for the given storage_key in a storage_trie with a known root
    pub fn get_storage_proof(
        &self,
        address: Address,
        storage_root: H256,
        storage_key: &H256,
    ) -> Result<Vec<Vec<u8>>, StoreError> {
<<<<<<< HEAD
        let trie = self
            .engine
            .lock()
            .unwrap()
            .open_storage_trie(address, storage_root);
        Ok(trie.get_proof(&hash_key(storage_key))?)
=======
        let trie = self.engine.open_storage_trie(address, storage_root);
        trie.get_proof(&hash_key(storage_key))
>>>>>>> 640a41a7
    }
}

fn hash_address(address: &Address) -> Vec<u8> {
    Keccak256::new_with_prefix(address.to_fixed_bytes())
        .finalize()
        .to_vec()
}

fn hash_key(key: &H256) -> Vec<u8> {
    Keccak256::new_with_prefix(key.to_fixed_bytes())
        .finalize()
        .to_vec()
}

#[cfg(test)]
mod tests {
    use std::{fs, panic, str::FromStr};

    use bytes::Bytes;
    use ethereum_rust_core::{
        types::{Transaction, TxType},
        Bloom,
    };
    use ethereum_rust_rlp::decode::RLPDecode;
    use ethereum_types::{H256, U256};

    use super::*;

    #[cfg(feature = "in_memory")]
    #[test]
    fn test_in_memory_store() {
        test_store_suite(EngineType::InMemory);
    }

    #[cfg(feature = "libmdbx")]
    #[test]
    fn test_libmdbx_store() {
        test_store_suite(EngineType::Libmdbx);
    }

    // Creates an empty store, runs the test and then removes the store (if needed)
    fn run_test(test_func: &dyn Fn(Store), engine_type: EngineType) {
        // Remove preexistent DBs in case of a failed previous test
        if matches!(engine_type, EngineType::Libmdbx) {
            remove_test_dbs("store-test-db");
        };
        // Build a new store
        let store = Store::new("store-test-db", engine_type).expect("Failed to create test db");
        // Run the test
        test_func(store);
        // Remove store (if needed)
        if matches!(engine_type, EngineType::Libmdbx) {
            remove_test_dbs("store-test-db");
        };
    }

    fn test_store_suite(engine_type: EngineType) {
        run_test(&test_store_block, engine_type);
        run_test(&test_store_block_number, engine_type);
        run_test(&test_store_transaction_location, engine_type);
        run_test(&test_store_transaction_location_not_canonical, engine_type);
        run_test(&test_store_block_receipt, engine_type);
        run_test(&test_store_account_code, engine_type);
        run_test(&test_store_block_tags, engine_type);
        run_test(&test_chain_config_storage, engine_type);
        run_test(&test_genesis_block, engine_type);
    }

    fn test_genesis_block(store: Store) {
        const GENESIS_KURTOSIS: &str = include_str!("../../test_data/genesis-kurtosis.json");
        const GENESIS_HIVE: &str = include_str!("../../test_data/genesis-hive.json");
        assert_ne!(GENESIS_KURTOSIS, GENESIS_HIVE);
        let genesis_kurtosis: Genesis =
            serde_json::from_str(GENESIS_KURTOSIS).expect("deserialize genesis-kurtosis.json");
        let genesis_hive: Genesis =
            serde_json::from_str(GENESIS_HIVE).expect("deserialize genesis-hive.json");
        store
            .add_initial_state(genesis_kurtosis.clone())
            .expect("first genesis");
        store
            .add_initial_state(genesis_kurtosis)
            .expect("second genesis with same block");
        panic::catch_unwind(move || {
            let _ = store.add_initial_state(genesis_hive);
        })
        .expect_err("genesis with a different block should panic");
    }

    fn remove_test_dbs(path: &str) {
        // Removes all test databases from filesystem
        if std::path::Path::new(path).exists() {
            fs::remove_dir_all(path).expect("Failed to clean test db dir");
        }
    }

    fn test_store_block(store: Store) {
        let (block_header, block_body) = create_block_for_testing();
        let block_number = 6;
        let hash = block_header.compute_block_hash();

        store.add_block_header(hash, block_header.clone()).unwrap();
        store.add_block_body(hash, block_body.clone()).unwrap();
        store.set_canonical_block(block_number, hash).unwrap();

        let stored_header = store.get_block_header(block_number).unwrap().unwrap();
        let stored_body = store.get_block_body(block_number).unwrap().unwrap();

        assert_eq!(stored_header, block_header);
        assert_eq!(stored_body, block_body);
    }

    fn create_block_for_testing() -> (BlockHeader, BlockBody) {
        let block_header = BlockHeader {
            parent_hash: H256::from_str(
                "0x1ac1bf1eef97dc6b03daba5af3b89881b7ae4bc1600dc434f450a9ec34d44999",
            )
            .unwrap(),
            ommers_hash: H256::from_str(
                "0x1dcc4de8dec75d7aab85b567b6ccd41ad312451b948a7413f0a142fd40d49347",
            )
            .unwrap(),
            coinbase: Address::from_str("0x2adc25665018aa1fe0e6bc666dac8fc2697ff9ba").unwrap(),
            state_root: H256::from_str(
                "0x9de6f95cb4ff4ef22a73705d6ba38c4b927c7bca9887ef5d24a734bb863218d9",
            )
            .unwrap(),
            transactions_root: H256::from_str(
                "0x578602b2b7e3a3291c3eefca3a08bc13c0d194f9845a39b6f3bcf843d9fed79d",
            )
            .unwrap(),
            receipts_root: H256::from_str(
                "0x035d56bac3f47246c5eed0e6642ca40dc262f9144b582f058bc23ded72aa72fa",
            )
            .unwrap(),
            logs_bloom: Bloom::from([0; 256]),
            difficulty: U256::zero(),
            number: 1,
            gas_limit: 0x016345785d8a0000,
            gas_used: 0xa8de,
            timestamp: 0x03e8,
            extra_data: Bytes::new(),
            prev_randao: H256::zero(),
            nonce: 0x0000000000000000,
            base_fee_per_gas: Some(0x07),
            withdrawals_root: Some(
                H256::from_str(
                    "0x56e81f171bcc55a6ff8345e692c0f86e5b48e01b996cadc001622fb5e363b421",
                )
                .unwrap(),
            ),
            blob_gas_used: Some(0x00),
            excess_blob_gas: Some(0x00),
            parent_beacon_block_root: Some(H256::zero()),
        };
        let block_body = BlockBody {
            transactions: vec![Transaction::decode(&hex::decode("b86f02f86c8330182480114e82f618946177843db3138ae69679a54b95cf345ed759450d870aa87bee53800080c080a0151ccc02146b9b11adf516e6787b59acae3e76544fdcd75e77e67c6b598ce65da064c5dd5aae2fbb535830ebbdad0234975cd7ece3562013b63ea18cc0df6c97d4").unwrap()).unwrap(),
            Transaction::decode(&hex::decode("f86d80843baa0c4082f618946177843db3138ae69679a54b95cf345ed759450d870aa87bee538000808360306ba0151ccc02146b9b11adf516e6787b59acae3e76544fdcd75e77e67c6b598ce65da064c5dd5aae2fbb535830ebbdad0234975cd7ece3562013b63ea18cc0df6c97d4").unwrap()).unwrap()],
            ommers: Default::default(),
            withdrawals: Default::default(),
        };
        (block_header, block_body)
    }

    fn test_store_block_number(store: Store) {
        let block_hash = H256::random();
        let block_number = 6;

        store.add_block_number(block_hash, block_number).unwrap();

        let stored_number = store.get_block_number(block_hash).unwrap().unwrap();

        assert_eq!(stored_number, block_number);
    }

    fn test_store_transaction_location(store: Store) {
        let transaction_hash = H256::random();
        let block_hash = H256::random();
        let block_number = 6;
        let index = 3;

        store
            .add_transaction_location(transaction_hash, block_number, block_hash, index)
            .unwrap();

        store.set_canonical_block(block_number, block_hash).unwrap();

        let stored_location = store
            .get_transaction_location(transaction_hash)
            .unwrap()
            .unwrap();

        assert_eq!(stored_location, (block_number, block_hash, index));
    }

    fn test_store_transaction_location_not_canonical(store: Store) {
        let transaction_hash = H256::random();
        let block_hash = H256::random();
        let block_number = 6;
        let index = 3;

        store
            .add_transaction_location(transaction_hash, block_number, block_hash, index)
            .unwrap();

        store
            .set_canonical_block(block_number, H256::random())
            .unwrap();

        assert_eq!(
            store.get_transaction_location(transaction_hash).unwrap(),
            None
        )
    }

    fn test_store_block_receipt(store: Store) {
        let receipt = Receipt {
            tx_type: TxType::EIP2930,
            succeeded: true,
            cumulative_gas_used: 1747,
            bloom: Bloom::random(),
            logs: vec![],
        };
        let block_number = 6;
        let index = 4;
        let block_hash = H256::random();

        store
            .add_receipt(block_hash, index, receipt.clone())
            .unwrap();

        store.set_canonical_block(block_number, block_hash).unwrap();

        let stored_receipt = store.get_receipt(block_number, index).unwrap().unwrap();

        assert_eq!(stored_receipt, receipt);
    }

    fn test_store_account_code(store: Store) {
        let code_hash = H256::random();
        let code = Bytes::from("kiwi");

        store.add_account_code(code_hash, code.clone()).unwrap();

        let stored_code = store.get_account_code(code_hash).unwrap().unwrap();

        assert_eq!(stored_code, code);
    }

    fn test_store_block_tags(store: Store) {
        let earliest_block_number = 0;
        let finalized_block_number = 7;
        let safe_block_number = 6;
        let latest_block_number = 8;
        let pending_block_number = 9;

        store
            .update_earliest_block_number(earliest_block_number)
            .unwrap();
        store
            .update_finalized_block_number(finalized_block_number)
            .unwrap();
        store.update_safe_block_number(safe_block_number).unwrap();
        store
            .update_latest_block_number(latest_block_number)
            .unwrap();
        store
            .update_pending_block_number(pending_block_number)
            .unwrap();

        let stored_earliest_block_number = store.get_earliest_block_number().unwrap().unwrap();
        let stored_finalized_block_number = store.get_finalized_block_number().unwrap().unwrap();
        let stored_safe_block_number = store.get_safe_block_number().unwrap().unwrap();
        let stored_latest_block_number = store.get_latest_block_number().unwrap().unwrap();
        let stored_pending_block_number = store.get_pending_block_number().unwrap().unwrap();

        assert_eq!(earliest_block_number, stored_earliest_block_number);
        assert_eq!(finalized_block_number, stored_finalized_block_number);
        assert_eq!(safe_block_number, stored_safe_block_number);
        assert_eq!(latest_block_number, stored_latest_block_number);
        assert_eq!(pending_block_number, stored_pending_block_number);
    }

    fn test_chain_config_storage(store: Store) {
        let chain_config = example_chain_config();
        store.set_chain_config(&chain_config).unwrap();
        let retrieved_chain_config = store.get_chain_config().unwrap();
        assert_eq!(chain_config, retrieved_chain_config);
    }

    fn example_chain_config() -> ChainConfig {
        ChainConfig {
            chain_id: 3151908_u64,
            homestead_block: Some(0),
            eip150_block: Some(0),
            eip155_block: Some(0),
            eip158_block: Some(0),
            byzantium_block: Some(0),
            constantinople_block: Some(0),
            petersburg_block: Some(0),
            istanbul_block: Some(0),
            berlin_block: Some(0),
            london_block: Some(0),
            merge_netsplit_block: Some(0),
            shanghai_time: Some(0),
            cancun_time: Some(0),
            prague_time: Some(1718232101),
            terminal_total_difficulty: Some(58750000000000000000000),
            terminal_total_difficulty_passed: true,
            ..Default::default()
        }
    }
}<|MERGE_RESOLUTION|>--- conflicted
+++ resolved
@@ -533,17 +533,8 @@
         storage_root: H256,
         storage_key: &H256,
     ) -> Result<Vec<Vec<u8>>, StoreError> {
-<<<<<<< HEAD
-        let trie = self
-            .engine
-            .lock()
-            .unwrap()
-            .open_storage_trie(address, storage_root);
+        let trie = self.engine.open_storage_trie(address, storage_root);
         Ok(trie.get_proof(&hash_key(storage_key))?)
-=======
-        let trie = self.engine.open_storage_trie(address, storage_root);
-        trie.get_proof(&hash_key(storage_key))
->>>>>>> 640a41a7
     }
 }
 
