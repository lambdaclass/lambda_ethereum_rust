--- conflicted
+++ resolved
@@ -15,11 +15,8 @@
 use self::sled::Store as SledStore;
 use bytes::Bytes;
 use ethereum_rust_core::types::{
-<<<<<<< HEAD
     Account, AccountInfo, BlockBody, BlockHash, BlockHeader, BlockNumber, Index, Receipt,
-=======
-    AccountInfo, BlockBody, BlockHash, BlockHeader, BlockNumber, Index, Receipt, Transaction,
->>>>>>> efa69c3f
+    Transaction,
 };
 use ethereum_types::{Address, H256};
 use std::fmt::Debug;
