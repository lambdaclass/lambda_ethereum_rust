use super::{Key, StoreEngine, Value};
use crate::error::StoreError;
use crate::rlp::{
    AccountCodeHashRLP, AccountCodeRLP, AccountInfoRLP, AccountStorageKeyRLP,
    AccountStorageValueRLP, AddressRLP, BlockBodyRLP, BlockHashRLP, BlockHeaderRLP, ReceiptRLP,
    TransactionHashRLP,
};
use anyhow::Result;
use bytes::Bytes;
<<<<<<< HEAD
use ethereum_rust_core::types::{AccountInfo, BlockBody, BlockHash, BlockHeader};
use ethereum_rust_core::types::{BlockNumber, Index};
=======
use ethereum_rust_core::types::{
    AccountInfo, BlockBody, BlockHash, BlockHeader, BlockNumber, Index, Receipt,
};
>>>>>>> f2673b96
use ethereum_types::{Address, H256};
use libmdbx::{
    dupsort,
    orm::{table, Database},
    table_info,
};
use std::fmt::{Debug, Formatter};
use std::path::Path;

pub struct Store {
    db: Database,
}

impl Store {
    pub fn new(path: &str) -> Result<Self, StoreError> {
        Ok(Self {
            db: init_db(Some(path)),
        })
    }
}

impl StoreEngine for Store {
    fn add_account_info(
        &mut self,
        address: Address,
        account_info: AccountInfo,
    ) -> Result<(), StoreError> {
        // Write account to mdbx
        let txn = self
            .db
            .begin_readwrite()
            .map_err(StoreError::LibmdbxError)?;
        txn.upsert::<AccountInfos>(address.into(), account_info.into())
            .map_err(StoreError::LibmdbxError)?;
        txn.commit().map_err(StoreError::LibmdbxError)
    }

    fn get_account_info(&self, address: Address) -> Result<Option<AccountInfo>, StoreError> {
        // Read account from mdbx
        let txn = self.db.begin_read().map_err(StoreError::LibmdbxError)?;
        Ok(txn
            .get::<AccountInfos>(address.into())
            .map_err(StoreError::LibmdbxError)?
            .map(|a| a.to()))
    }

    fn add_block_header(
        &mut self,
        block_number: BlockNumber,
        block_header: BlockHeader,
    ) -> std::result::Result<(), StoreError> {
        // Write block header to mdbx
        let txn = self
            .db
            .begin_readwrite()
            .map_err(StoreError::LibmdbxError)?;
        txn.upsert::<Headers>(block_number, block_header.into())
            .map_err(StoreError::LibmdbxError)?;
        txn.commit().map_err(StoreError::LibmdbxError)
    }

    fn get_block_header(
        &self,
        block_number: BlockNumber,
    ) -> std::result::Result<Option<BlockHeader>, StoreError> {
        // Read block header from mdbx
        let txn = self.db.begin_read().map_err(StoreError::LibmdbxError)?;
        Ok(txn
            .get::<Headers>(block_number)
            .map_err(StoreError::LibmdbxError)?
            .map(|h| h.to()))
    }

    fn add_block_body(
        &mut self,
        block_number: BlockNumber,
        block_body: BlockBody,
    ) -> std::result::Result<(), StoreError> {
        // Write block body to mdbx
        let txn = self
            .db
            .begin_readwrite()
            .map_err(StoreError::LibmdbxError)?;
        txn.upsert::<Bodies>(block_number, block_body.into())
            .map_err(StoreError::LibmdbxError)?;
        txn.commit().map_err(StoreError::LibmdbxError)
    }

    fn get_block_body(
        &self,
        block_number: BlockNumber,
    ) -> std::result::Result<Option<BlockBody>, StoreError> {
        // Read block body from mdbx
        let txn = self.db.begin_read().map_err(StoreError::LibmdbxError)?;
        Ok(txn
            .get::<Bodies>(block_number)
            .map_err(StoreError::LibmdbxError)?
            .map(|b| b.to()))
    }

    fn add_block_number(
        &mut self,
        block_hash: BlockHash,
        block_number: BlockNumber,
    ) -> std::result::Result<(), StoreError> {
        // Write block number to mdbx
        let txn = self
            .db
            .begin_readwrite()
            .map_err(StoreError::LibmdbxError)?;
        txn.upsert::<BlockNumbers>(block_hash.into(), block_number)
            .map_err(StoreError::LibmdbxError)?;
        txn.commit().map_err(StoreError::LibmdbxError)
    }

    fn get_block_number(
        &self,
        block_hash: BlockHash,
    ) -> std::result::Result<Option<BlockNumber>, StoreError> {
        // Read block number from mdbx
        let txn = self.db.begin_read().map_err(StoreError::LibmdbxError)?;
        txn.get::<BlockNumbers>(block_hash.into())
            .map_err(StoreError::LibmdbxError)
    }

    fn set_value(&mut self, _key: Key, _value: Value) -> Result<(), StoreError> {
        todo!()
    }

    fn get_value(&self, _key: Key) -> Result<Option<Value>, StoreError> {
        todo!()
    }

    fn add_account_code(&mut self, code_hash: H256, code: Bytes) -> Result<(), StoreError> {
        // Write account code to mdbx
        let txn = self
            .db
            .begin_readwrite()
            .map_err(StoreError::LibmdbxError)?;
        txn.upsert::<AccountCodes>(code_hash.into(), code.into())
            .map_err(StoreError::LibmdbxError)?;
        txn.commit().map_err(StoreError::LibmdbxError)
    }

    fn get_account_code(&self, code_hash: H256) -> Result<Option<Bytes>, StoreError> {
        // Read account code from mdbx
        let txn = self.db.begin_read().map_err(StoreError::LibmdbxError)?;
        Ok(txn
            .get::<AccountCodes>(code_hash.into())
            .map_err(StoreError::LibmdbxError)?
            .map(|b| b.to()))
    }

<<<<<<< HEAD
    fn add_storage_at(
        &mut self,
        address: Address,
        storage_key: H256,
        storage_value: H256,
    ) -> std::result::Result<(), StoreError> {
        // Write storage to mdbx
=======
    fn add_receipt(
        &mut self,
        block_number: BlockNumber,
        index: Index,
        receipt: Receipt,
    ) -> Result<(), StoreError> {
        // Write block number to mdbx
>>>>>>> f2673b96
        let txn = self
            .db
            .begin_readwrite()
            .map_err(StoreError::LibmdbxError)?;
<<<<<<< HEAD
        txn.upsert::<AccountStorages>(address.into(), (storage_key.into(), storage_value.into()))
=======
        txn.upsert::<Receipts>((block_number, index), receipt.into())
>>>>>>> f2673b96
            .map_err(StoreError::LibmdbxError)?;
        txn.commit().map_err(StoreError::LibmdbxError)
    }

<<<<<<< HEAD
    fn get_storage_at(
        &self,
        address: Address,
        storage_key: H256,
    ) -> std::result::Result<Option<H256>, StoreError> {
        // Read storage from mdbx
        let txn = self.db.begin_read().map_err(StoreError::LibmdbxError)?;
        let mut cursor = txn
            .cursor::<AccountStorages>()
            .map_err(StoreError::LibmdbxError)?;
        Ok(cursor
            .seek_value(address.into(), storage_key.into())
            .map_err(StoreError::LibmdbxError)?
            .map(|s| s.1.into()))
=======
    fn get_receipt(
        &self,
        block_number: BlockNumber,
        index: Index,
    ) -> Result<Option<Receipt>, StoreError> {
        // Read block number from mdbx
        let txn = self.db.begin_read().map_err(StoreError::LibmdbxError)?;
        Ok(txn
            .get::<Receipts>((block_number, index))
            .map_err(StoreError::LibmdbxError)?
            .map(|r| r.to()))
    }

    fn add_transaction_location(
        &mut self,
        transaction_hash: H256,
        block_number: BlockNumber,
        index: Index,
    ) -> Result<(), StoreError> {
        // Write block number to mdbx
        let txn = self
            .db
            .begin_readwrite()
            .map_err(StoreError::LibmdbxError)?;
        txn.upsert::<TransactionLocations>(transaction_hash.into(), (block_number, index))
            .map_err(StoreError::LibmdbxError)?;
        txn.commit().map_err(StoreError::LibmdbxError)
    }

    fn get_transaction_location(
        &self,
        transaction_hash: H256,
    ) -> Result<Option<(BlockNumber, Index)>, StoreError> {
        // Read tx location from mdbx
        let txn = self.db.begin_read().map_err(StoreError::LibmdbxError)?;
        txn.get::<TransactionLocations>(transaction_hash.into())
            .map_err(StoreError::LibmdbxError)
>>>>>>> f2673b96
    }
}

impl Debug for Store {
    fn fmt(&self, f: &mut Formatter<'_>) -> std::fmt::Result {
        f.debug_struct("Libmdbx Store").finish()
    }
}

// Define tables

table!(
    /// Block hash to number table.
    ( BlockNumbers ) BlockHashRLP => BlockNumber
);

table!(
    /// Block headers table.
    ( Headers ) BlockNumber => BlockHeaderRLP
);
table!(
    /// Block bodies table.
    ( Bodies ) BlockNumber => BlockBodyRLP
);
table!(
    /// Account infos table.
    ( AccountInfos ) AddressRLP => AccountInfoRLP
);
dupsort!(
    /// Account storages table.
    ( AccountStorages ) AddressRLP => (AccountStorageKeyRLP, AccountStorageValueRLP) [AccountStorageKeyRLP]
);
table!(
    /// Account codes table.
    ( AccountCodes ) AccountCodeHashRLP => AccountCodeRLP
);
dupsort!(
    /// Receipts table.
    ( Receipts ) (BlockNumber, Index)[Index] => ReceiptRLP
);

table!(
    /// Transaction locations table.
    ( TransactionLocations ) TransactionHashRLP => (BlockNumber, Index)
);

/// Initializes a new database with the provided path. If the path is `None`, the database
/// will be temporary.
pub fn init_db(path: Option<impl AsRef<Path>>) -> Database {
    let tables = [
        table_info!(BlockNumbers),
        table_info!(Headers),
        table_info!(Bodies),
        table_info!(AccountInfos),
        table_info!(AccountStorages),
        table_info!(AccountCodes),
        table_info!(Receipts),
        table_info!(TransactionLocations),
    ]
    .into_iter()
    .collect();
    let path = path.map(|p| p.as_ref().to_path_buf());
    Database::create(path, &tables).unwrap()
}

#[cfg(test)]
mod tests {
    use libmdbx::{
        dupsort,
        orm::{table, Database, Decodable, Encodable},
        table_info,
    };

    #[test]
    fn mdbx_smoke_test() {
        // Declare tables used for the smoke test
        table!(
            /// Example table.
            ( Example ) String => String
        );

        // Assemble database chart
        let tables = [table_info!(Example)].into_iter().collect();

        let key = "Hello".to_string();
        let value = "World!".to_string();

        let db = Database::create(None, &tables).unwrap();

        // Write values
        {
            let txn = db.begin_readwrite().unwrap();
            txn.upsert::<Example>(key.clone(), value.clone()).unwrap();
            txn.commit().unwrap();
        }
        // Read written values
        let read_value = {
            let txn = db.begin_read().unwrap();
            txn.get::<Example>(key).unwrap()
        };
        assert_eq!(read_value, Some(value));
    }

    #[test]
    fn mdbx_structs_smoke_test() {
        #[derive(Clone, Copy, Debug, PartialEq, Eq)]
        pub struct ExampleKey([u8; 32]);

        impl Encodable for ExampleKey {
            type Encoded = [u8; 32];

            fn encode(self) -> Self::Encoded {
                Encodable::encode(self.0)
            }
        }

        #[derive(Clone, Copy, Debug, PartialEq, Eq)]
        pub struct ExampleValue {
            x: u64,
            y: [u8; 32],
        }

        impl Encodable for ExampleValue {
            type Encoded = [u8; 40];

            fn encode(self) -> Self::Encoded {
                let mut encoded = [0u8; 40];
                encoded[..8].copy_from_slice(&self.x.to_ne_bytes());
                encoded[8..].copy_from_slice(&self.y);
                encoded
            }
        }

        impl Decodable for ExampleValue {
            fn decode(b: &[u8]) -> anyhow::Result<Self> {
                let x = u64::from_ne_bytes(b[..8].try_into()?);
                let y = b[8..].try_into()?;
                Ok(Self { x, y })
            }
        }

        // Declare tables used for the smoke test
        table!(
            /// Example table.
            ( StructsExample ) ExampleKey => ExampleValue
        );

        // Assemble database chart
        let tables = [table_info!(StructsExample)].into_iter().collect();
        let key = ExampleKey([151; 32]);
        let value = ExampleValue { x: 42, y: [42; 32] };

        let db = Database::create(None, &tables).unwrap();

        // Write values
        {
            let txn = db.begin_readwrite().unwrap();
            txn.upsert::<StructsExample>(key, value).unwrap();
            txn.commit().unwrap();
        }
        // Read written values
        let read_value = {
            let txn = db.begin_read().unwrap();
            txn.get::<StructsExample>(key).unwrap()
        };
        assert_eq!(read_value, Some(value));
    }

    #[test]
    fn mdbx_dupsort_smoke_test() {
        #[derive(Clone, Copy, Debug, PartialEq, Eq)]
        pub struct ExampleKey(u8);

        impl Encodable for ExampleKey {
            type Encoded = [u8; 1];

            fn encode(self) -> Self::Encoded {
                [self.0]
            }
        }
        impl Decodable for ExampleKey {
            fn decode(b: &[u8]) -> anyhow::Result<Self> {
                if b.len() != 1 {
                    anyhow::bail!("Invalid length");
                }
                Ok(Self(b[0]))
            }
        }

        #[derive(Clone, Copy, Debug, PartialEq, Eq)]
        pub struct ExampleValue {
            x: u64,
            y: [u8; 32],
        }

        impl Encodable for ExampleValue {
            type Encoded = [u8; 40];

            fn encode(self) -> Self::Encoded {
                let mut encoded = [0u8; 40];
                encoded[..8].copy_from_slice(&self.x.to_ne_bytes());
                encoded[8..].copy_from_slice(&self.y);
                encoded
            }
        }

        impl Decodable for ExampleValue {
            fn decode(b: &[u8]) -> anyhow::Result<Self> {
                let x = u64::from_ne_bytes(b[..8].try_into()?);
                let y = b[8..].try_into()?;
                Ok(Self { x, y })
            }
        }

        // Declare tables used for the smoke test
        dupsort!(
            /// Example table.
            ( DupsortExample ) ExampleKey => (ExampleKey, ExampleValue) [ExampleKey]
        );

        // Assemble database chart
        let tables = [table_info!(DupsortExample)].into_iter().collect();
        let key = ExampleKey(151);
        let subkey1 = ExampleKey(16);
        let subkey2 = ExampleKey(42);
        let value = ExampleValue { x: 42, y: [42; 32] };

        let db = Database::create(None, &tables).unwrap();

        // Write values
        {
            let txn = db.begin_readwrite().unwrap();
            txn.upsert::<DupsortExample>(key, (subkey1, value)).unwrap();
            txn.upsert::<DupsortExample>(key, (subkey2, value)).unwrap();
            txn.commit().unwrap();
        }
        // Read written values
        {
            let txn = db.begin_read().unwrap();
            let mut cursor = txn.cursor::<DupsortExample>().unwrap();
            let value1 = cursor.seek_exact(key).unwrap().unwrap();
            assert_eq!(value1, (key, (subkey1, value)));
            let value2 = cursor.seek_value(key, subkey2).unwrap().unwrap();
            assert_eq!(value2, (subkey2, value));
        };
    }
}<|MERGE_RESOLUTION|>--- conflicted
+++ resolved
@@ -7,14 +7,9 @@
 };
 use anyhow::Result;
 use bytes::Bytes;
-<<<<<<< HEAD
-use ethereum_rust_core::types::{AccountInfo, BlockBody, BlockHash, BlockHeader};
-use ethereum_rust_core::types::{BlockNumber, Index};
-=======
 use ethereum_rust_core::types::{
     AccountInfo, BlockBody, BlockHash, BlockHeader, BlockNumber, Index, Receipt,
 };
->>>>>>> f2673b96
 use ethereum_types::{Address, H256};
 use libmdbx::{
     dupsort,
@@ -168,7 +163,61 @@
             .map(|b| b.to()))
     }
 
-<<<<<<< HEAD
+    fn add_receipt(
+        &mut self,
+        block_number: BlockNumber,
+        index: Index,
+        receipt: Receipt,
+    ) -> Result<(), StoreError> {
+        // Write block number to mdbx
+        let txn = self
+            .db
+            .begin_readwrite()
+            .map_err(StoreError::LibmdbxError)?;
+        txn.upsert::<Receipts>((block_number, index), receipt.into())
+            .map_err(StoreError::LibmdbxError)?;
+        txn.commit().map_err(StoreError::LibmdbxError)
+    }
+
+    fn get_receipt(
+        &self,
+        block_number: BlockNumber,
+        index: Index,
+    ) -> Result<Option<Receipt>, StoreError> {
+        // Read block number from mdbx
+        let txn = self.db.begin_read().map_err(StoreError::LibmdbxError)?;
+        Ok(txn
+            .get::<Receipts>((block_number, index))
+            .map_err(StoreError::LibmdbxError)?
+            .map(|r| r.to()))
+    }
+
+    fn add_transaction_location(
+        &mut self,
+        transaction_hash: H256,
+        block_number: BlockNumber,
+        index: Index,
+    ) -> Result<(), StoreError> {
+        // Write block number to mdbx
+        let txn = self
+            .db
+            .begin_readwrite()
+            .map_err(StoreError::LibmdbxError)?;
+        txn.upsert::<TransactionLocations>(transaction_hash.into(), (block_number, index))
+            .map_err(StoreError::LibmdbxError)?;
+        txn.commit().map_err(StoreError::LibmdbxError)
+    }
+
+    fn get_transaction_location(
+        &self,
+        transaction_hash: H256,
+    ) -> Result<Option<(BlockNumber, Index)>, StoreError> {
+        // Read tx location from mdbx
+        let txn = self.db.begin_read().map_err(StoreError::LibmdbxError)?;
+        txn.get::<TransactionLocations>(transaction_hash.into())
+            .map_err(StoreError::LibmdbxError)
+    }
+
     fn add_storage_at(
         &mut self,
         address: Address,
@@ -176,29 +225,15 @@
         storage_value: H256,
     ) -> std::result::Result<(), StoreError> {
         // Write storage to mdbx
-=======
-    fn add_receipt(
-        &mut self,
-        block_number: BlockNumber,
-        index: Index,
-        receipt: Receipt,
-    ) -> Result<(), StoreError> {
-        // Write block number to mdbx
->>>>>>> f2673b96
-        let txn = self
-            .db
-            .begin_readwrite()
-            .map_err(StoreError::LibmdbxError)?;
-<<<<<<< HEAD
+        let txn = self
+            .db
+            .begin_readwrite()
+            .map_err(StoreError::LibmdbxError)?;
         txn.upsert::<AccountStorages>(address.into(), (storage_key.into(), storage_value.into()))
-=======
-        txn.upsert::<Receipts>((block_number, index), receipt.into())
->>>>>>> f2673b96
-            .map_err(StoreError::LibmdbxError)?;
-        txn.commit().map_err(StoreError::LibmdbxError)
-    }
-
-<<<<<<< HEAD
+            .map_err(StoreError::LibmdbxError)?;
+        txn.commit().map_err(StoreError::LibmdbxError)
+    }
+
     fn get_storage_at(
         &self,
         address: Address,
@@ -213,45 +248,6 @@
             .seek_value(address.into(), storage_key.into())
             .map_err(StoreError::LibmdbxError)?
             .map(|s| s.1.into()))
-=======
-    fn get_receipt(
-        &self,
-        block_number: BlockNumber,
-        index: Index,
-    ) -> Result<Option<Receipt>, StoreError> {
-        // Read block number from mdbx
-        let txn = self.db.begin_read().map_err(StoreError::LibmdbxError)?;
-        Ok(txn
-            .get::<Receipts>((block_number, index))
-            .map_err(StoreError::LibmdbxError)?
-            .map(|r| r.to()))
-    }
-
-    fn add_transaction_location(
-        &mut self,
-        transaction_hash: H256,
-        block_number: BlockNumber,
-        index: Index,
-    ) -> Result<(), StoreError> {
-        // Write block number to mdbx
-        let txn = self
-            .db
-            .begin_readwrite()
-            .map_err(StoreError::LibmdbxError)?;
-        txn.upsert::<TransactionLocations>(transaction_hash.into(), (block_number, index))
-            .map_err(StoreError::LibmdbxError)?;
-        txn.commit().map_err(StoreError::LibmdbxError)
-    }
-
-    fn get_transaction_location(
-        &self,
-        transaction_hash: H256,
-    ) -> Result<Option<(BlockNumber, Index)>, StoreError> {
-        // Read tx location from mdbx
-        let txn = self.db.begin_read().map_err(StoreError::LibmdbxError)?;
-        txn.get::<TransactionLocations>(transaction_hash.into())
-            .map_err(StoreError::LibmdbxError)
->>>>>>> f2673b96
     }
 }
 
