use super::{Key, StoreEngine, Value};
use crate::error::StoreError;
use crate::rlp::{
    AccountCodeHashRLP, AccountCodeRLP, AccountInfoRLP, AccountStorageKeyRLP,
    AccountStorageValueRLP, AddressRLP, BlockBodyRLP, BlockHashRLP, BlockHeaderRLP, ReceiptRLP,
};
use anyhow::Result;
use ethereum_rust_core::types::{AccountInfo, BlockBody, BlockHash, BlockHeader};
use ethereum_rust_core::types::{BlockNumber, Index};
use ethereum_types::Address;
use libmdbx::{
    dupsort,
    orm::{table, Database},
    table_info,
};
use std::fmt::{Debug, Formatter};
use std::path::Path;

pub struct Store {
    db: Database,
}

impl Store {
    pub fn new(path: &str) -> Result<Self, StoreError> {
        Ok(Self {
            db: init_db(Some(path)),
        })
    }
}

impl StoreEngine for Store {
    fn add_account_info(
        &mut self,
        address: Address,
        account_info: AccountInfo,
    ) -> Result<(), StoreError> {
        // Write account to mdbx
<<<<<<< HEAD
        let txn = self.db.begin_readwrite()?;
        txn.upsert::<AccountInfos>(address.into(), account_info.into())?;
        Ok(txn.commit()?)
=======
        let txn = self
            .db
            .begin_readwrite()
            .map_err(StoreError::LibmdbxError)?;
        txn.upsert::<AccountInfos>(address.into(), account_info.into())
            .map_err(StoreError::LibmdbxError)?;
        txn.commit().map_err(StoreError::LibmdbxError)
>>>>>>> c75d2b47
    }

    fn get_account_info(&self, address: Address) -> Result<Option<AccountInfo>, StoreError> {
        // Read account from mdbx
<<<<<<< HEAD
        let txn = self.db.begin_read()?;
        Ok(txn.get::<AccountInfos>(address.into())?.map(|a| a.to()))
=======
        let txn = self.db.begin_read().map_err(StoreError::LibmdbxError)?;
        Ok(txn
            .get::<AccountInfos>(address.into())
            .map_err(StoreError::LibmdbxError)?
            .map(|a| a.to()))
>>>>>>> c75d2b47
    }

    fn add_block_header(
        &mut self,
        block_number: BlockNumber,
        block_header: BlockHeader,
    ) -> std::result::Result<(), StoreError> {
        // Write block header to mdbx
<<<<<<< HEAD
        let txn = self.db.begin_readwrite()?;
        txn.upsert::<Headers>(block_number, block_header.into())?;
        Ok(txn.commit()?)
=======
        let txn = self
            .db
            .begin_readwrite()
            .map_err(StoreError::LibmdbxError)?;
        txn.upsert::<Headers>(block_number, block_header.into())
            .map_err(StoreError::LibmdbxError)?;
        txn.commit().map_err(StoreError::LibmdbxError)
>>>>>>> c75d2b47
    }

    fn get_block_header(
        &self,
        block_number: BlockNumber,
    ) -> std::result::Result<Option<BlockHeader>, StoreError> {
        // Read block header from mdbx
<<<<<<< HEAD
        let txn = self.db.begin_read()?;
        Ok(txn.get::<Headers>(block_number)?.map(|h| h.to()))
=======
        let txn = self.db.begin_read().map_err(StoreError::LibmdbxError)?;
        Ok(txn
            .get::<Headers>(block_number)
            .map_err(StoreError::LibmdbxError)?
            .map(|h| h.to()))
>>>>>>> c75d2b47
    }

    fn add_block_body(
        &mut self,
        block_number: BlockNumber,
        block_body: BlockBody,
    ) -> std::result::Result<(), StoreError> {
        // Write block body to mdbx
<<<<<<< HEAD
        let txn = self.db.begin_readwrite()?;
        txn.upsert::<Bodies>(block_number, block_body.into())?;
        Ok(txn.commit()?)
=======
        let txn = self
            .db
            .begin_readwrite()
            .map_err(StoreError::LibmdbxError)?;
        txn.upsert::<Bodies>(block_number, block_body.into())
            .map_err(StoreError::LibmdbxError)?;
        txn.commit().map_err(StoreError::LibmdbxError)
>>>>>>> c75d2b47
    }

    fn get_block_body(
        &self,
        block_number: BlockNumber,
    ) -> std::result::Result<Option<BlockBody>, StoreError> {
        // Read block body from mdbx
<<<<<<< HEAD
        let txn = self.db.begin_read()?;
        Ok(txn.get::<Bodies>(block_number)?.map(|b| b.to()))
=======
        let txn = self.db.begin_read().map_err(StoreError::LibmdbxError)?;
        Ok(txn
            .get::<Bodies>(block_number)
            .map_err(StoreError::LibmdbxError)?
            .map(|b| b.to()))
>>>>>>> c75d2b47
    }

    fn add_block_number(
        &mut self,
        block_hash: BlockHash,
        block_number: BlockNumber,
    ) -> std::result::Result<(), StoreError> {
        // Write block number to mdbx
<<<<<<< HEAD
        let txn = self.db.begin_readwrite()?;
        txn.upsert::<BlockNumbers>(block_hash.into(), block_number)?;
        Ok(txn.commit()?)
=======
        let txn = self
            .db
            .begin_readwrite()
            .map_err(StoreError::LibmdbxError)?;
        txn.upsert::<BlockNumbers>(block_hash.into(), block_number)
            .map_err(StoreError::LibmdbxError)?;
        txn.commit().map_err(StoreError::LibmdbxError)
>>>>>>> c75d2b47
    }

    fn get_block_number(
        &self,
        block_hash: BlockHash,
    ) -> std::result::Result<Option<BlockNumber>, StoreError> {
        // Read block number from mdbx
<<<<<<< HEAD
        let txn = self.db.begin_read()?;
        Ok(txn.get::<BlockNumbers>(block_hash.into())?)
=======
        let txn = self.db.begin_read().map_err(StoreError::LibmdbxError)?;
        txn.get::<BlockNumbers>(block_hash.into())
            .map_err(StoreError::LibmdbxError)
>>>>>>> c75d2b47
    }

    fn set_value(&mut self, _key: Key, _value: Value) -> Result<(), StoreError> {
        todo!()
    }

    fn get_value(&self, _key: Key) -> Result<Option<Value>, StoreError> {
        todo!()
    }
}

impl Debug for Store {
    fn fmt(&self, f: &mut Formatter<'_>) -> std::fmt::Result {
        f.debug_struct("Libmdbx Store").finish()
    }
}

// Define tables

table!(
    /// Block hash to number table.
    ( BlockNumbers ) BlockHashRLP => BlockNumber
);

table!(
    /// Block headers table.
    ( Headers ) BlockNumber => BlockHeaderRLP
);
table!(
    /// Block bodies table.
    ( Bodies ) BlockNumber => BlockBodyRLP
);
table!(
    /// Account infos table.
    ( AccountInfos ) AddressRLP => AccountInfoRLP
);
dupsort!(
    /// Account storages table.
    ( AccountStorages ) AddressRLP => (AccountStorageKeyRLP, AccountStorageValueRLP) [AccountStorageKeyRLP]
);
table!(
    /// Account codes table.
    ( AccountCodes ) AccountCodeHashRLP => AccountCodeRLP
);
dupsort!(
    /// Receipts table.
    ( Receipts ) BlockNumber[Index] => ReceiptRLP
);

/// Initializes a new database with the provided path. If the path is `None`, the database
/// will be temporary.
pub fn init_db(path: Option<impl AsRef<Path>>) -> Database {
    let tables = [
        table_info!(BlockNumbers),
        table_info!(Headers),
        table_info!(Bodies),
        table_info!(AccountInfos),
        table_info!(AccountStorages),
        table_info!(AccountCodes),
        table_info!(Receipts),
    ]
    .into_iter()
    .collect();
    let path = path.map(|p| p.as_ref().to_path_buf());
    Database::create(path, &tables).unwrap()
}

#[cfg(test)]
mod tests {
    use libmdbx::{
        orm::{table, Database, Decodable, Encodable},
        table_info,
    };

    #[test]
    fn mdbx_smoke_test() {
        // Declare tables used for the smoke test
        table!(
            /// Example table.
            ( Example ) String => String
        );

        // Assemble database chart
        let tables = [table_info!(Example)].into_iter().collect();

        let key = "Hello".to_string();
        let value = "World!".to_string();

        let db = Database::create(None, &tables).unwrap();

        // Write values
        {
            let txn = db.begin_readwrite().unwrap();
            txn.upsert::<Example>(key.clone(), value.clone()).unwrap();
            txn.commit().unwrap();
        }
        // Read written values
        let read_value = {
            let txn = db.begin_read().unwrap();
            txn.get::<Example>(key).unwrap()
        };
        assert_eq!(read_value, Some(value));
    }

    #[test]
    fn mdbx_structs_smoke_test() {
        #[derive(Clone, Copy, Debug, PartialEq, Eq)]
        pub struct ExampleKey([u8; 32]);

        impl Encodable for ExampleKey {
            type Encoded = [u8; 32];

            fn encode(self) -> Self::Encoded {
                Encodable::encode(self.0)
            }
        }

        #[derive(Clone, Copy, Debug, PartialEq, Eq)]
        pub struct ExampleValue {
            x: u64,
            y: [u8; 32],
        }

        impl Encodable for ExampleValue {
            type Encoded = [u8; 40];

            fn encode(self) -> Self::Encoded {
                let mut encoded = [0u8; 40];
                encoded[..8].copy_from_slice(&self.x.to_ne_bytes());
                encoded[8..].copy_from_slice(&self.y);
                encoded
            }
        }

        impl Decodable for ExampleValue {
            fn decode(b: &[u8]) -> anyhow::Result<Self> {
                let x = u64::from_ne_bytes(b[..8].try_into()?);
                let y = b[8..].try_into()?;
                Ok(Self { x, y })
            }
        }

        // Declare tables used for the smoke test
        table!(
            /// Example table.
            ( StructsExample ) ExampleKey => ExampleValue
        );

        // Assemble database chart
        let tables = [table_info!(StructsExample)].into_iter().collect();
        let key = ExampleKey([151; 32]);
        let value = ExampleValue { x: 42, y: [42; 32] };

        let db = Database::create(None, &tables).unwrap();

        // Write values
        {
            let txn = db.begin_readwrite().unwrap();
            txn.upsert::<StructsExample>(key, value).unwrap();
            txn.commit().unwrap();
        }
        // Read written values
        let read_value = {
            let txn = db.begin_read().unwrap();
            txn.get::<StructsExample>(key).unwrap()
        };
        assert_eq!(read_value, Some(value));
    }
}<|MERGE_RESOLUTION|>--- conflicted
+++ resolved
@@ -35,11 +35,6 @@
         account_info: AccountInfo,
     ) -> Result<(), StoreError> {
         // Write account to mdbx
-<<<<<<< HEAD
-        let txn = self.db.begin_readwrite()?;
-        txn.upsert::<AccountInfos>(address.into(), account_info.into())?;
-        Ok(txn.commit()?)
-=======
         let txn = self
             .db
             .begin_readwrite()
@@ -47,21 +42,15 @@
         txn.upsert::<AccountInfos>(address.into(), account_info.into())
             .map_err(StoreError::LibmdbxError)?;
         txn.commit().map_err(StoreError::LibmdbxError)
->>>>>>> c75d2b47
     }
 
     fn get_account_info(&self, address: Address) -> Result<Option<AccountInfo>, StoreError> {
         // Read account from mdbx
-<<<<<<< HEAD
-        let txn = self.db.begin_read()?;
-        Ok(txn.get::<AccountInfos>(address.into())?.map(|a| a.to()))
-=======
         let txn = self.db.begin_read().map_err(StoreError::LibmdbxError)?;
         Ok(txn
             .get::<AccountInfos>(address.into())
             .map_err(StoreError::LibmdbxError)?
             .map(|a| a.to()))
->>>>>>> c75d2b47
     }
 
     fn add_block_header(
@@ -70,11 +59,6 @@
         block_header: BlockHeader,
     ) -> std::result::Result<(), StoreError> {
         // Write block header to mdbx
-<<<<<<< HEAD
-        let txn = self.db.begin_readwrite()?;
-        txn.upsert::<Headers>(block_number, block_header.into())?;
-        Ok(txn.commit()?)
-=======
         let txn = self
             .db
             .begin_readwrite()
@@ -82,7 +66,6 @@
         txn.upsert::<Headers>(block_number, block_header.into())
             .map_err(StoreError::LibmdbxError)?;
         txn.commit().map_err(StoreError::LibmdbxError)
->>>>>>> c75d2b47
     }
 
     fn get_block_header(
@@ -90,16 +73,11 @@
         block_number: BlockNumber,
     ) -> std::result::Result<Option<BlockHeader>, StoreError> {
         // Read block header from mdbx
-<<<<<<< HEAD
-        let txn = self.db.begin_read()?;
-        Ok(txn.get::<Headers>(block_number)?.map(|h| h.to()))
-=======
         let txn = self.db.begin_read().map_err(StoreError::LibmdbxError)?;
         Ok(txn
             .get::<Headers>(block_number)
             .map_err(StoreError::LibmdbxError)?
             .map(|h| h.to()))
->>>>>>> c75d2b47
     }
 
     fn add_block_body(
@@ -108,11 +86,6 @@
         block_body: BlockBody,
     ) -> std::result::Result<(), StoreError> {
         // Write block body to mdbx
-<<<<<<< HEAD
-        let txn = self.db.begin_readwrite()?;
-        txn.upsert::<Bodies>(block_number, block_body.into())?;
-        Ok(txn.commit()?)
-=======
         let txn = self
             .db
             .begin_readwrite()
@@ -120,7 +93,6 @@
         txn.upsert::<Bodies>(block_number, block_body.into())
             .map_err(StoreError::LibmdbxError)?;
         txn.commit().map_err(StoreError::LibmdbxError)
->>>>>>> c75d2b47
     }
 
     fn get_block_body(
@@ -128,16 +100,11 @@
         block_number: BlockNumber,
     ) -> std::result::Result<Option<BlockBody>, StoreError> {
         // Read block body from mdbx
-<<<<<<< HEAD
-        let txn = self.db.begin_read()?;
-        Ok(txn.get::<Bodies>(block_number)?.map(|b| b.to()))
-=======
         let txn = self.db.begin_read().map_err(StoreError::LibmdbxError)?;
         Ok(txn
             .get::<Bodies>(block_number)
             .map_err(StoreError::LibmdbxError)?
             .map(|b| b.to()))
->>>>>>> c75d2b47
     }
 
     fn add_block_number(
@@ -146,11 +113,6 @@
         block_number: BlockNumber,
     ) -> std::result::Result<(), StoreError> {
         // Write block number to mdbx
-<<<<<<< HEAD
-        let txn = self.db.begin_readwrite()?;
-        txn.upsert::<BlockNumbers>(block_hash.into(), block_number)?;
-        Ok(txn.commit()?)
-=======
         let txn = self
             .db
             .begin_readwrite()
@@ -158,7 +120,6 @@
         txn.upsert::<BlockNumbers>(block_hash.into(), block_number)
             .map_err(StoreError::LibmdbxError)?;
         txn.commit().map_err(StoreError::LibmdbxError)
->>>>>>> c75d2b47
     }
 
     fn get_block_number(
@@ -166,14 +127,9 @@
         block_hash: BlockHash,
     ) -> std::result::Result<Option<BlockNumber>, StoreError> {
         // Read block number from mdbx
-<<<<<<< HEAD
-        let txn = self.db.begin_read()?;
-        Ok(txn.get::<BlockNumbers>(block_hash.into())?)
-=======
         let txn = self.db.begin_read().map_err(StoreError::LibmdbxError)?;
         txn.get::<BlockNumbers>(block_hash.into())
             .map_err(StoreError::LibmdbxError)
->>>>>>> c75d2b47
     }
 
     fn set_value(&mut self, _key: Key, _value: Value) -> Result<(), StoreError> {
