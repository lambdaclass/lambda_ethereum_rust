use crate::error::StoreError;
use crate::trie::nibble::NibbleSlice;
use crate::trie::nibble::NibbleVec;
use crate::trie::node_hash::{NodeHash, NodeHasher, PathKind};
use crate::trie::state::TrieState;
use crate::trie::ValueRLP;

use super::{BranchNode, LeafNode, Node};

/// Extension Node of an an Ethereum Compatible Patricia Merkle Trie
/// Contains the node's prefix and a its child node hash, doesn't store any value
#[derive(Debug, Clone)]
pub struct ExtensionNode {
    pub prefix: NibbleVec,
    pub child: NodeHash,
}

impl ExtensionNode {
    /// Creates a new extension node given its child hash and prefix
    pub(crate) fn new(prefix: NibbleVec, child: NodeHash) -> Self {
        Self { prefix, child }
    }

    /// Retrieves a value from the subtrie originating from this node given its path
    pub fn get(
        &self,
        state: &TrieState,
        mut path: NibbleSlice,
    ) -> Result<Option<ValueRLP>, StoreError> {
        // If the path is prefixed by this node's prefix, delegate to its child.
        // Otherwise, no value is present.
        if path.skip_prefix(&self.prefix) {
            let child_node = state
                .get_node(self.child.clone())?
                .expect("inconsistent internal tree structure");

            child_node.get(state, path)
        } else {
            Ok(None)
        }
    }

    /// Inserts a value into the subtrie originating from this node and returns the new root of the subtrie
    pub fn insert(
        mut self,
        state: &mut TrieState,
        mut path: NibbleSlice,
        value: ValueRLP,
    ) -> Result<Node, StoreError> {
        /* Possible flow paths (there are duplicates between different prefix lengths):
            Extension { prefix, child } -> Extension { prefix , child' } (insert into child)
            Extension { prefixL+C+prefixR, child } -> Extension { prefixL, Branch { [ Extension { prefixR, child }, ..], Path, Value} } (if path fully traversed)
            Extension { prefixL+C+prefixR, child } -> Extension { prefixL, Branch { [ Extension { prefixR, child }, Leaf { Path, Value }..] None, None} } (if path not fully traversed)
            Extension { prefixL+C+None, child } -> Extension { prefixL, Branch { [child, ... ], Path, Value} } (if path fully traversed)
            Extension { prefixL+C+None, child } -> Extension { prefixL, Branch { [child, ... ], Leaf { Path, Value }, ... }, None, None } (if path not fully traversed)
            Extension { None+C+prefixR } -> Branch { [ Extension { prefixR, child } , ..], Path, Value} (if path fully traversed)
            Extension { None+C+prefixR } -> Branch { [ Extension { prefixR, child } , Leaf { Path, Value } , ... ], None, None} (if path not fully traversed)
        */

        if path.skip_prefix(&self.prefix) {
            // Insert into child node
            let child_node = state
                .get_node(self.child)?
                .expect("inconsistent internal tree structure");
            let child_node = child_node.insert(state, path.clone(), value.clone())?;
            // Child node will never be a leaf, so the path_offset is not used
            self.child = child_node.insert_self(0, state)?;

            Ok(self.into())
        } else {
            let offset = path.clone().count_prefix_vec(&self.prefix);
            path.offset_add(offset);
            // Offset used when computing the hash of the new child
            let child_offset = path.offset() + 1;
            // Split prefix into left_prefix and right_prefix
            let (left_prefix, choice, right_prefix) = self.prefix.split_extract_at(offset);

            let left_prefix = (!left_prefix.is_empty()).then_some(left_prefix);
            let right_prefix = (!right_prefix.is_empty()).then_some(right_prefix);

            // Create right prefix node:
            // If there is a right prefix the node will be Extension { prefixR, Self.child }
            // If there is no right prefix the node will be Self.child
            let right_prefix_node = if let Some(right_prefix) = right_prefix {
                let extension_node = ExtensionNode::new(right_prefix, self.child);
                extension_node.insert_self(state)?
            } else {
                self.child
            };

            // Create a branch node:
            // If the path hasn't been traversed: Branch { [ RPrefixNode, Leaf { Path, Value }, ... ], None, None }
            // If the path has been fully traversed: Branch { [ RPrefixNode, ... ], Path, Value }
            let mut choices = BranchNode::EMPTY_CHOICES;
            choices[choice as usize] = right_prefix_node;
            let branch_node = if let Some(c) = path.next() {
                let new_leaf = LeafNode::new(path.data(), value);
<<<<<<< HEAD
                choices[c as usize] = Node::from(new_leaf).insert_self(child_offset, state)?;
=======
                choices[c as usize] = new_leaf.insert_self(child_offset, db)?;
>>>>>>> b81b4a40
                BranchNode::new(Box::new(choices))
            } else {
                BranchNode::new_with_value(Box::new(choices), path.data(), value)
            };

            // Create a final node, then return it:
            // If there is a left_prefix: Extension { left_prefix , Branch }
            // If there is no left_prefix: Branch
            match left_prefix {
                Some(left_prefix) => {
                    let branch_hash = branch_node.insert_self(state)?;
                    Ok(ExtensionNode::new(left_prefix, branch_hash).into())
                }
                None => Ok(branch_node.into()),
            }
        }
    }

    pub fn remove(
        mut self,
        state: &mut TrieState,
        mut path: NibbleSlice,
    ) -> Result<(Option<Node>, Option<ValueRLP>), StoreError> {
        /* Possible flow paths:
            Extension { prefix, child } -> Extension { prefix, child } (no removal)
            Extension { prefix, child } -> None (If child.remove = None)
            Extension { prefix, child } -> Extension { prefix, ChildBranch } (if child.remove = Branch)
            Extension { prefix, child } -> ChildExtension { SelfPrefix+ChildPrefix, ChildExtensionChild } (if child.remove = Extension)
            Extension { prefix, child } -> ChildLeaf (if child.remove = Leaf)
        */

        // Check if the value is part of the child subtrie according to the prefix
        if path.skip_prefix(&self.prefix) {
            let child_node = state
                .get_node(self.child)?
                .expect("inconsistent internal tree structure");
            // Remove value from child subtrie
            let (child_node, old_value) = child_node.remove(state, path.clone())?;
            // Restructure node based on removal
            let node = match child_node {
                // If there is no subtrie remove the node
                None => None,
                Some(node) => Some(match node {
                    // If it is a branch node set it as self's child
<<<<<<< HEAD
                    branch_node @ Node::Branch(_) => {
                        self.child = branch_node.insert_self(path.offset(), state)?;
=======
                    Node::Branch(branch_node) => {
                        self.child = branch_node.insert_self(db)?;
>>>>>>> b81b4a40
                        self.into()
                    }
                    // If it is an extension replace self with it after updating its prefix
                    Node::Extension(mut extension_node) => {
                        self.prefix.extend(&extension_node.prefix);
                        extension_node.prefix = self.prefix;
                        extension_node.into()
                    }
                    // If it is a leaf node replace self with it
                    Node::Leaf(leaf_node) => leaf_node.into(),
                }),
            };

            Ok((node, old_value))
        } else {
            Ok((Some(self.into()), None))
        }
    }

    pub fn compute_hash(&self) -> NodeHash {
        let child_hash = &self.child;
        let prefix_len = NodeHasher::path_len(self.prefix.len());
        let child_len = match child_hash {
            NodeHash::Inline(ref x) => x.len(),
            NodeHash::Hashed(x) => NodeHasher::bytes_len(32, x[0]),
        };

        let mut hasher = NodeHasher::new();
        hasher.write_list_header(prefix_len + child_len);
        hasher.write_path_vec(&self.prefix, PathKind::Extension);
        match child_hash {
            NodeHash::Inline(x) => hasher.write_raw(x),
            NodeHash::Hashed(x) => hasher.write_bytes(&x.0),
        }
        hasher.finalize()
    }

    /// Inserts the node into the state and returns its hash
    pub fn insert_self(self, state: &mut TrieState) -> Result<NodeHash, StoreError> {
        let hash = self.compute_hash();
        state.insert_node(self.into(), hash.clone());
        Ok(hash)
    }
}

#[cfg(test)]
mod test {
    use super::*;
    use crate::{
        pmt_node,
        trie::{nibble::Nibble, Trie},
    };

    #[test]
    fn new() {
        let node = ExtensionNode::new(NibbleVec::new(), Default::default());

        assert_eq!(node.prefix.len(), 0);
        assert_eq!(node.child, Default::default());
    }

    #[test]
    fn get_some() {
        let mut trie = Trie::new_temp();
        let node = pmt_node! { @(trie)
            extension { [0], branch {
                0 => leaf { vec![0x00] => vec![0x12, 0x34, 0x56, 0x78] },
                1 => leaf { vec![0x01] => vec![0x34, 0x56, 0x78, 0x9A] },
            } }
        };

        assert_eq!(
            node.get(&trie.state, NibbleSlice::new(&[0x00])).unwrap(),
            Some(vec![0x12, 0x34, 0x56, 0x78]),
        );
        assert_eq!(
            node.get(&trie.state, NibbleSlice::new(&[0x01])).unwrap(),
            Some(vec![0x34, 0x56, 0x78, 0x9A]),
        );
    }

    #[test]
    fn get_none() {
        let mut trie = Trie::new_temp();
        let node = pmt_node! { @(trie)
            extension { [0], branch {
                0 => leaf { vec![0x00] => vec![0x12, 0x34, 0x56, 0x78] },
                1 => leaf { vec![0x01] => vec![0x34, 0x56, 0x78, 0x9A] },
            } }
        };

        assert_eq!(
            node.get(&trie.state, NibbleSlice::new(&[0x02])).unwrap(),
            None,
        );
    }

    #[test]
    fn insert_passthrough() {
        let mut trie = Trie::new_temp();
        let node = pmt_node! { @(trie)
            extension { [0], branch {
                0 => leaf { vec![0x00] => vec![0x12, 0x34, 0x56, 0x78] },
                1 => leaf { vec![0x01] => vec![0x34, 0x56, 0x78, 0x9A] },
            } }
        };

        let node = node
            .insert(&mut trie.state, NibbleSlice::new(&[0x02]), vec![])
            .unwrap();
        let node = match node {
            Node::Extension(x) => x,
            _ => panic!("expected an extension node"),
        };
        assert!(node.prefix.iter().eq([Nibble::V0].into_iter()));
    }

    #[test]
    fn insert_branch() {
        let mut trie = Trie::new_temp();
        let node = pmt_node! { @(trie)
            extension { [0], branch {
                0 => leaf { vec![0x00] => vec![0x12, 0x34, 0x56, 0x78] },
                1 => leaf { vec![0x01] => vec![0x34, 0x56, 0x78, 0x9A] },
            } }
        };

        let node = node
            .insert(&mut trie.state, NibbleSlice::new(&[0x10]), vec![0x20])
            .unwrap();
        let node = match node {
            Node::Branch(x) => x,
            _ => panic!("expected a branch node"),
        };
        assert_eq!(
            node.get(&trie.state, NibbleSlice::new(&[0x10])).unwrap(),
            Some(vec![0x20])
        );
    }

    #[test]
    fn insert_branch_extension() {
        let mut trie = Trie::new_temp();
        let node = pmt_node! { @(trie)
            extension { [0, 0], branch {
                0 => leaf { vec![0x00, 0x00] => vec![0x12, 0x34, 0x56, 0x78] },
                1 => leaf { vec![0x00, 0x10] => vec![0x34, 0x56, 0x78, 0x9A] },
            } }
        };

        let node = node
            .insert(&mut trie.state, NibbleSlice::new(&[0x10]), vec![0x20])
            .unwrap();
        let node = match node {
            Node::Branch(x) => x,
            _ => panic!("expected a branch node"),
        };
        assert_eq!(
            node.get(&trie.state, NibbleSlice::new(&[0x10])).unwrap(),
            Some(vec![0x20])
        );
    }

    #[test]
    fn insert_extension_branch() {
        let mut trie = Trie::new_temp();
        let node = pmt_node! { @(trie)
            extension { [0, 0], branch {
                0 => leaf { vec![0x00, 0x00] => vec![0x12, 0x34, 0x56, 0x78] },
                1 => leaf { vec![0x00, 0x10] => vec![0x34, 0x56, 0x78, 0x9A] },
            } }
        };

        let path = NibbleSlice::new(&[0x01]);
        let value = vec![0x02];

        let node = node
            .insert(&mut trie.state, path.clone(), value.clone())
            .unwrap();

        assert!(matches!(node, Node::Extension(_)));
        assert_eq!(node.get(&trie.state, path).unwrap(), Some(value));
    }

    #[test]
    fn insert_extension_branch_extension() {
        let mut trie = Trie::new_temp();
        let node = pmt_node! { @(trie)
            extension { [0, 0], branch {
                0 => leaf { vec![0x00, 0x00] => vec![0x12, 0x34, 0x56, 0x78] },
                1 => leaf { vec![0x00, 0x10] => vec![0x34, 0x56, 0x78, 0x9A] },
            } }
        };

        let path = NibbleSlice::new(&[0x01]);
        let value = vec![0x04];

        let node = node
            .insert(&mut trie.state, path.clone(), value.clone())
            .unwrap();

        assert!(matches!(node, Node::Extension(_)));
        assert_eq!(node.get(&trie.state, path).unwrap(), Some(value));
    }

    #[test]
    fn remove_none() {
        let mut trie = Trie::new_temp();
        let node = pmt_node! { @(trie)
            extension { [0], branch {
                0 => leaf { vec![0x00] => vec![0x00] },
                1 => leaf { vec![0x01] => vec![0x01] },
            } }
        };

        let (node, value) = node
            .remove(&mut trie.state, NibbleSlice::new(&[0x02]))
            .unwrap();

        assert!(matches!(node, Some(Node::Extension(_))));
        assert_eq!(value, None);
    }

    #[test]
    fn remove_into_leaf() {
        let mut trie = Trie::new_temp();
        let node = pmt_node! { @(trie)
            extension { [0], branch {
                0 => leaf { vec![0x00] => vec![0x00] },
                1 => leaf { vec![0x01] => vec![0x01] },
            } }
        };

        let (node, value) = node
            .remove(&mut trie.state, NibbleSlice::new(&[0x01]))
            .unwrap();

        assert!(matches!(node, Some(Node::Leaf(_))));
        assert_eq!(value, Some(vec![0x01]));
    }

    #[test]
    fn remove_into_extension() {
        let mut trie = Trie::new_temp();
        let node = pmt_node! { @(trie)
            extension { [0], branch {
                0 => leaf { vec![0x00] => vec![0x00] },
                1 => extension { [0], branch {
                    0 => leaf { vec![0x01, 0x00] => vec![0x01, 0x00] },
                    1 => leaf { vec![0x01, 0x01] => vec![0x01, 0x01] },
                } },
            } }
        };

        let (node, value) = node
            .remove(&mut trie.state, NibbleSlice::new(&[0x00]))
            .unwrap();

        assert!(matches!(node, Some(Node::Extension(_))));
        assert_eq!(value, Some(vec![0x00]));
    }

    #[test]
    fn compute_hash() {
        /*
        Extension {
            [0x00, 0x00]
            Branch { [
                Leaf { [0x00, 0x00], [0x12, 0x34] }
                Leaf { [0x00, 0x10], [0x56, 0x78] }
            }
        }
        */
        let leaf_node_a = LeafNode::new(vec![0x00, 0x00], vec![0x12, 0x34]);
        let leaf_node_b = LeafNode::new(vec![0x00, 0x10], vec![0x56, 0x78]);
        let mut choices = BranchNode::EMPTY_CHOICES;
        choices[0] = leaf_node_a.compute_hash(3);
        choices[1] = leaf_node_b.compute_hash(3);
        let branch_node = BranchNode::new(Box::new(choices));
        let node = ExtensionNode::new(
            NibbleVec::from_nibbles([Nibble::V0, Nibble::V0].into_iter(), false),
            branch_node.compute_hash(),
        );

        assert_eq!(
            node.compute_hash().as_ref(),
            &[
                0xDD, 0x82, 0x00, 0x00, 0xD9, 0xC4, 0x30, 0x82, 0x12, 0x34, 0xC4, 0x30, 0x82, 0x56,
                0x78, 0x80, 0x80, 0x80, 0x80, 0x80, 0x80, 0x80, 0x80, 0x80, 0x80, 0x80, 0x80, 0x80,
                0x80, 0x80,
            ],
        );
    }

    #[test]
    fn compute_hash_long() {
        /*
        Extension {
            [0x00, 0x00]
            Branch { [
                Leaf { [0x00, 0x00], [0x12, 0x34, 0x56, 0x78, 0x9A] }
                Leaf { [0x00, 0x10], [0x34, 0x56, 0x78, 0x9A, 0xBC] }
            }
        }
        */
        let leaf_node_a = LeafNode::new(vec![0x00, 0x00], vec![0x12, 0x34, 0x56, 0x78, 0x9A]);
        let leaf_node_b = LeafNode::new(vec![0x00, 0x10], vec![0x34, 0x56, 0x78, 0x9A, 0xBC]);
        let mut choices = BranchNode::EMPTY_CHOICES;
        choices[0] = leaf_node_a.compute_hash(3);
        choices[1] = leaf_node_b.compute_hash(3);
        let branch_node = BranchNode::new(Box::new(choices));
        let node = ExtensionNode::new(
            NibbleVec::from_nibbles([Nibble::V0, Nibble::V0].into_iter(), false),
            branch_node.compute_hash(),
        );

        assert_eq!(
            node.compute_hash().as_ref(),
            &[
                0xFA, 0xBA, 0x42, 0x79, 0xB3, 0x9B, 0xCD, 0xEB, 0x7C, 0x53, 0x0F, 0xD7, 0x6E, 0x5A,
                0xA3, 0x48, 0xD3, 0x30, 0x76, 0x26, 0x14, 0x84, 0x55, 0xA0, 0xAE, 0xFE, 0x0F, 0x52,
                0x89, 0x5F, 0x36, 0x06,
            ],
        );
    }
}<|MERGE_RESOLUTION|>--- conflicted
+++ resolved
@@ -95,11 +95,7 @@
             choices[choice as usize] = right_prefix_node;
             let branch_node = if let Some(c) = path.next() {
                 let new_leaf = LeafNode::new(path.data(), value);
-<<<<<<< HEAD
-                choices[c as usize] = Node::from(new_leaf).insert_self(child_offset, state)?;
-=======
-                choices[c as usize] = new_leaf.insert_self(child_offset, db)?;
->>>>>>> b81b4a40
+                choices[c as usize] = new_leaf.insert_self(child_offset, state)?;
                 BranchNode::new(Box::new(choices))
             } else {
                 BranchNode::new_with_value(Box::new(choices), path.data(), value)
@@ -144,13 +140,8 @@
                 None => None,
                 Some(node) => Some(match node {
                     // If it is a branch node set it as self's child
-<<<<<<< HEAD
-                    branch_node @ Node::Branch(_) => {
-                        self.child = branch_node.insert_self(path.offset(), state)?;
-=======
                     Node::Branch(branch_node) => {
-                        self.child = branch_node.insert_self(db)?;
->>>>>>> b81b4a40
+                        self.child = branch_node.insert_self(state)?;
                         self.into()
                     }
                     // If it is an extension replace self with it after updating its prefix
