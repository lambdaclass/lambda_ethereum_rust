use std::cmp;

<<<<<<< HEAD
use ethereum_rust_rlp::{
=======
use ethrex_rlp::{
>>>>>>> 08f817d3
    decode::RLPDecode,
    encode::RLPEncode,
    error::RLPDecodeError,
    structs::{Decoder, Encoder},
};

/// Struct representing a list of nibbles (half-bytes)
#[derive(Debug, Clone, Default, PartialEq)]
pub struct Nibbles {
    data: Vec<u8>,
}

impl Nibbles {
    /// Create `Nibbles` from  hex-encoded nibbles
    pub fn from_hex(hex: Vec<u8>) -> Self {
        Self { data: hex }
    }

    /// Splits incoming bytes into nibbles and appends the leaf flag (a 16 nibble at the end)
    pub fn from_bytes(bytes: &[u8]) -> Self {
        Self::from_raw(bytes, true)
    }

    /// Splits incoming bytes into nibbles and appends the leaf flag (a 16 nibble at the end) if is_leaf is true
    pub fn from_raw(bytes: &[u8], is_leaf: bool) -> Self {
        let mut data: Vec<u8> = bytes
            .iter()
            .flat_map(|byte| [(byte >> 4 & 0x0F), byte & 0x0F])
            .collect();
        if is_leaf {
            data.push(16);
        }

        Self { data }
    }

    /// Returns the amount of nibbles
    pub fn len(&self) -> usize {
        self.data.len()
    }

    /// Returns true if there are no nibbles
    pub fn is_empty(&self) -> bool {
        self.data.is_empty()
    }

    /// If `prefix` is a prefix of self, move the offset after
    /// the prefix and return true, otherwise return false.
    pub fn skip_prefix(&mut self, prefix: &Nibbles) -> bool {
        if self.len() >= prefix.len() && &self.data[..prefix.len()] == prefix.as_ref() {
            self.data = self.data[prefix.len()..].to_vec();
            true
        } else {
            false
        }
    }

    pub fn compare_prefix(&self, prefix: &Nibbles) -> cmp::Ordering {
        if self.len() > prefix.len() {
            self.data[..prefix.len()].cmp(&prefix.data)
        } else {
            self.data.cmp(&prefix.data)
        }
    }

    /// Compares self to another and returns the shared nibble count (amount of nibbles that are equal, from the start)
    pub fn count_prefix(&self, other: &Nibbles) -> usize {
        self.as_ref()
            .iter()
            .zip(other.as_ref().iter())
            .take_while(|(a, b)| a == b)
            .count()
    }

    /// Removes and returns the first nibble
    pub fn next(&mut self) -> Option<u8> {
        (!self.is_empty()).then(|| self.data.remove(0))
    }

    /// Removes and returns the first nibble if it is a suitable choice index (aka < 16)
    pub fn next_choice(&mut self) -> Option<usize> {
        self.next().filter(|choice| *choice < 16).map(usize::from)
    }

    /// Returns the nibbles after the given offset
    pub fn offset(&self, offset: usize) -> Nibbles {
        self.slice(offset, self.len())
    }

    /// Returns the nibbles beween the start and end indexes
    pub fn slice(&self, start: usize, end: usize) -> Nibbles {
        Nibbles::from_hex(self.data[start..end].to_vec())
    }

    /// Extends the nibbles with another list of nibbles
    pub fn extend(&mut self, other: &Nibbles) {
        self.data.extend_from_slice(other.as_ref());
    }

    /// Return the nibble at the given index, will panic if the index is out of range
    pub fn at(&self, i: usize) -> usize {
        self.data[i] as usize
    }

    /// Inserts a nibble at the start
    pub fn prepend(&mut self, nibble: u8) {
        self.data.insert(0, nibble);
    }

    /// Inserts a nibble at the end
    pub fn append(&mut self, nibble: u8) {
        self.data.push(nibble);
    }

    /// Taken from https://github.com/citahub/cita_trie/blob/master/src/nibbles.rs#L56
    /// Encodes the nibbles in compact form
    pub fn encode_compact(&self) -> Vec<u8> {
        let mut compact = vec![];
        let is_leaf = self.is_leaf();
        let mut hex = if is_leaf {
            &self.data[0..self.data.len() - 1]
        } else {
            &self.data[0..]
        };
        // node type    path length    |    prefix    hexchar
        // --------------------------------------------------
        // extension    even           |    0000      0x0
        // extension    odd            |    0001      0x1
        // leaf         even           |    0010      0x2
        // leaf         odd            |    0011      0x3
        let v = if hex.len() % 2 == 1 {
            let v = 0x10 + hex[0];
            hex = &hex[1..];
            v
        } else {
            0x00
        };

        compact.push(v + if is_leaf { 0x20 } else { 0x00 });
        for i in 0..(hex.len() / 2) {
            compact.push((hex[i * 2] * 16) + (hex[i * 2 + 1]));
        }

        compact
    }

    /// Encodes the nibbles in compact form
    pub fn decode_compact(compact: &[u8]) -> Self {
        Self::from_hex(compact_to_hex(compact))
    }

    /// Returns true if the nibbles contain the leaf flag (16) at the end
    pub fn is_leaf(&self) -> bool {
        if self.is_empty() {
            false
        } else {
            self.data[self.data.len() - 1] == 16
        }
    }

    /// Combines the nibbles into bytes, trimming the leaf flag if necessary
    pub fn to_bytes(&self) -> Vec<u8> {
        // Trim leaf flag
        let data = if !self.is_empty() && self.is_leaf() {
            &self.data[..self.len() - 1]
        } else {
            &self.data[..]
        };
        // Combine nibbles into bytes
        data.chunks(2)
            .map(|chunk| match chunk.len() {
                1 => chunk[0] << 4,
                _ => chunk[0] << 4 | chunk[1],
            })
            .collect::<Vec<_>>()
    }
}

impl AsRef<[u8]> for Nibbles {
    fn as_ref(&self) -> &[u8] {
        &self.data
    }
}

impl RLPEncode for Nibbles {
    fn encode(&self, buf: &mut dyn bytes::BufMut) {
        Encoder::new(buf).encode_field(&self.data).finish();
    }
}

impl RLPDecode for Nibbles {
    fn decode_unfinished(rlp: &[u8]) -> Result<(Self, &[u8]), RLPDecodeError> {
        let decoder = Decoder::new(rlp)?;
        let (data, decoder) = decoder.decode_field("data")?;
        Ok((Self { data }, decoder.finish()?))
    }
}

// Code taken from https://github.com/ethereum/go-ethereum/blob/a1093d98eb3260f2abf340903c2d968b2b891c11/trie/encoding.go#L82
fn compact_to_hex(compact: &[u8]) -> Vec<u8> {
    if compact.is_empty() {
        return vec![];
    }
    let mut base = keybytes_to_hex(compact);
    // delete terminator flag
    if base[0] < 2 {
        base = base[..base.len() - 1].to_vec();
    }
    // apply odd flag
    let chop = 2 - (base[0] & 1) as usize;
    base[chop..].to_vec()
}

// Code taken from https://github.com/ethereum/go-ethereum/blob/a1093d98eb3260f2abf340903c2d968b2b891c11/trie/encoding.go#L96
fn keybytes_to_hex(keybytes: &[u8]) -> Vec<u8> {
    let l = keybytes.len() * 2 + 1;
    let mut nibbles = vec![0; l];
    for (i, b) in keybytes.iter().enumerate() {
        nibbles[i * 2] = b / 16;
        nibbles[i * 2 + 1] = b % 16;
    }
    nibbles[l - 1] = 16;
    nibbles
}

#[cfg(test)]
mod test {
    use super::*;

    #[test]
    fn skip_prefix_true() {
        let mut a = Nibbles::from_hex(vec![1, 2, 3, 4, 5]);
        let b = Nibbles::from_hex(vec![1, 2, 3]);
        assert!(a.skip_prefix(&b));
        assert_eq!(a.as_ref(), &[4, 5])
    }

    #[test]
    fn skip_prefix_true_same_length() {
        let mut a = Nibbles::from_hex(vec![1, 2, 3, 4, 5]);
        let b = Nibbles::from_hex(vec![1, 2, 3, 4, 5]);
        assert!(a.skip_prefix(&b));
        assert!(a.is_empty());
    }

    #[test]
    fn skip_prefix_longer_prefix() {
        let mut a = Nibbles::from_hex(vec![1, 2, 3]);
        let b = Nibbles::from_hex(vec![1, 2, 3, 4, 5]);
        assert!(!a.skip_prefix(&b));
        assert_eq!(a.as_ref(), &[1, 2, 3])
    }

    #[test]
    fn skip_prefix_false() {
        let mut a = Nibbles::from_hex(vec![1, 2, 3, 4, 5]);
        let b = Nibbles::from_hex(vec![1, 2, 4]);
        assert!(!a.skip_prefix(&b));
        assert_eq!(a.as_ref(), &[1, 2, 3, 4, 5])
    }

    #[test]
    fn count_prefix_all() {
        let a = Nibbles::from_hex(vec![1, 2, 3, 4, 5]);
        let b = Nibbles::from_hex(vec![1, 2, 3, 4, 5]);
        assert_eq!(a.count_prefix(&b), a.len());
    }

    #[test]
    fn count_prefix_partial() {
        let a = Nibbles::from_hex(vec![1, 2, 3, 4, 5]);
        let b = Nibbles::from_hex(vec![1, 2, 3]);
        assert_eq!(a.count_prefix(&b), b.len());
    }

    #[test]
    fn count_prefix_none() {
        let a = Nibbles::from_hex(vec![1, 2, 3, 4, 5]);
        let b = Nibbles::from_hex(vec![2, 3, 4, 5, 6]);
        assert_eq!(a.count_prefix(&b), 0);
    }
}<|MERGE_RESOLUTION|>--- conflicted
+++ resolved
@@ -1,10 +1,6 @@
 use std::cmp;
 
-<<<<<<< HEAD
-use ethereum_rust_rlp::{
-=======
 use ethrex_rlp::{
->>>>>>> 08f817d3
     decode::RLPDecode,
     encode::RLPEncode,
     error::RLPDecodeError,
