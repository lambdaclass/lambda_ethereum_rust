pub mod in_memory;
#[cfg(feature = "libmdbx")]
pub mod libmdbx;
#[cfg(feature = "libmdbx")]
pub mod libmdbx_dupsort;
<<<<<<< HEAD
=======
#[cfg(feature = "redb")]
pub mod redb;
#[cfg(feature = "redb")]
pub mod redb_multitable;
mod utils;
>>>>>>> 975444d4

use crate::error::TrieError;

pub trait TrieDB {
    fn get(&self, key: Vec<u8>) -> Result<Option<Vec<u8>>, TrieError>;
    fn put(&self, key: Vec<u8>, value: Vec<u8>) -> Result<(), TrieError>;
}<|MERGE_RESOLUTION|>--- conflicted
+++ resolved
@@ -3,14 +3,11 @@
 pub mod libmdbx;
 #[cfg(feature = "libmdbx")]
 pub mod libmdbx_dupsort;
-<<<<<<< HEAD
-=======
 #[cfg(feature = "redb")]
 pub mod redb;
 #[cfg(feature = "redb")]
 pub mod redb_multitable;
 mod utils;
->>>>>>> 975444d4
 
 use crate::error::TrieError;
 
