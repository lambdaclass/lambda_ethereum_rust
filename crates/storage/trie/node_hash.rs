--- conflicted
+++ resolved
@@ -122,10 +122,6 @@
 }
 
 #[cfg(feature = "libmdbx")]
-<<<<<<< HEAD
-
-=======
->>>>>>> ed65d52d
 impl Decodable for NodeHash {
     fn decode(b: &[u8]) -> anyhow::Result<Self> {
         Ok(match b.len() {
