[package]
name = "ethrex-core"
version = "0.1.0"
edition = "2021"

# See more keys and their definitions at https://doc.rust-lang.org/cargo/reference/manifest.html

[dependencies]
ethrex-rlp.workspace = true
ethrex-trie = { path = "../storage/trie", default-features = false }

tinyvec = "1.6.0"
ethereum-types.workspace = true
serde.workspace = true
serde_json.workspace = true
thiserror.workspace = true
k256.workspace = true
# TODO(#1102): Move to Lambdaworks in the future
c-kzg = { version = "^1.0.3", optional = true }
keccak-hash = "0.10.0"
sha3.workspace = true
secp256k1.workspace = true
once_cell = "1.20.2"
crc32fast.workspace = true
bytes.workspace = true
hex.workspace = true
lazy_static.workspace = true

[dev-dependencies]
hex-literal.workspace = true

[features]
default = ["libmdbx", "c-kzg"]
<<<<<<< HEAD
libmdbx = ["ethereum_rust-trie/libmdbx"]
=======
libmdbx = ["ethrex-trie/libmdbx"]
>>>>>>> aefb1307
c-kzg = ["dep:c-kzg"]

[lib]
path = "./core.rs"<|MERGE_RESOLUTION|>--- conflicted
+++ resolved
@@ -31,11 +31,7 @@
 
 [features]
 default = ["libmdbx", "c-kzg"]
-<<<<<<< HEAD
-libmdbx = ["ethereum_rust-trie/libmdbx"]
-=======
 libmdbx = ["ethrex-trie/libmdbx"]
->>>>>>> aefb1307
 c-kzg = ["dep:c-kzg"]
 
 [lib]
