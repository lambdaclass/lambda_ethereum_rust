[package]
name = "ethrex-core"
version = "0.1.0"
edition = "2021"

# See more keys and their definitions at https://doc.rust-lang.org/cargo/reference/manifest.html

[dependencies]
ethrex-rlp.workspace = true
ethrex-trie = { path = "../storage/trie", default-features = false }

tinyvec = "1.6.0"
ethereum-types.workspace = true
serde.workspace = true
serde_json.workspace = true
thiserror.workspace = true
k256.workspace = true
# TODO(#1102): Move to Lambdaworks in the future
c-kzg = { version = "^1.0.3", optional = true }
keccak-hash = "0.10.0"
sha3.workspace = true
secp256k1.workspace = true
once_cell = "1.20.2"
crc32fast.workspace = true
bytes.workspace = true
hex.workspace = true
lazy_static.workspace = true

[dev-dependencies]
hex-literal.workspace = true

[features]
<<<<<<< HEAD
default = ["libmdbx"]
libmdbx = ["ethrex-trie/libmdbx"]
=======
default = ["libmdbx", "c-kzg"]
libmdbx = ["ethereum_rust-trie/libmdbx"]
c-kzg = ["dep:c-kzg"]
>>>>>>> 020e518a

[lib]
path = "./core.rs"<|MERGE_RESOLUTION|>--- conflicted
+++ resolved
@@ -30,14 +30,9 @@
 hex-literal.workspace = true
 
 [features]
-<<<<<<< HEAD
-default = ["libmdbx"]
+default = ["libmdbx", "c-kzg"]
 libmdbx = ["ethrex-trie/libmdbx"]
-=======
-default = ["libmdbx", "c-kzg"]
-libmdbx = ["ethereum_rust-trie/libmdbx"]
 c-kzg = ["dep:c-kzg"]
->>>>>>> 020e518a
 
 [lib]
 path = "./core.rs"