use std::collections::HashMap;

use ethereum_types::H160;
use ethrex_core::{
    types::{AccountState, Block, ChainConfig},
    H256,
};
use ethrex_rlp::encode::RLPEncode;
<<<<<<< HEAD
use ethrex_storage::{hash_address, hash_key, Store};
use ethrex_trie::{NodeRLP, Trie};
=======
use ethrex_storage::{hash_address, hash_key, AccountUpdate, Store};
use ethrex_trie::Trie;
>>>>>>> 23dcf3e1
use revm::{
    primitives::{
        AccountInfo as RevmAccountInfo, Address as RevmAddress, Bytecode as RevmBytecode,
        B256 as RevmB256, U256 as RevmU256,
    },
    DatabaseRef,
};
use serde::{Deserialize, Serialize};

use crate::{errors::ExecutionDBError, evm_state, execute_block, get_state_transitions};

/// In-memory EVM database for caching execution data.
///
/// This is mainly used to store the relevant state data for executing a particular block and then
/// feeding the DB into a zkVM program to prove the execution.
#[derive(Debug, Clone, Serialize, Deserialize, Default)]
pub struct ExecutionDB {
    /// indexed by account address
    pub accounts: HashMap<RevmAddress, AccountState>,
    /// indexed by code hash
    pub code: HashMap<RevmB256, RevmBytecode>,
    /// indexed by account address and storage key
    pub storage: HashMap<RevmAddress, HashMap<RevmU256, RevmU256>>,
    /// indexed by block number
    pub block_hashes: HashMap<u64, RevmB256>,
    /// stored chain config
    pub chain_config: ChainConfig,
    /// encoded nodes to reconstruct a state trie, but only including relevant data (pruned).
    /// root node is stored separately from the rest.
    pub pruned_state_trie: (Option<NodeRLP>, Vec<NodeRLP>),
    /// encoded nodes to reconstruct every storage trie, but only including relevant data (pruned)
    /// root nodes are stored separately from the rest.
    pub pruned_storage_tries: HashMap<H160, (Option<NodeRLP>, Vec<NodeRLP>)>,
}

impl ExecutionDB {
    /// Creates a database and returns the ExecutionDB by executing a block,
    /// without performing any validation.
    pub fn from_exec(block: &Block, store: &Store) -> Result<Self, ExecutionDBError> {
        // TODO: perform validation to exit early
        let account_updates = Self::get_account_updates(block, store)?;
        Self::from_account_updates(account_updates, block, store)
    }

    /// Creates a database and returns the ExecutionDB from a Vec<[AccountUpdate]>,
    /// without performing any validation.
    pub fn from_account_updates(
        account_updates: Vec<AccountUpdate>,
        block: &Block,
        store: &Store,
    ) -> Result<Self, ExecutionDBError> {
        // TODO: perform validation to exit early
        let chain_config = store.get_chain_config()?;

        // Store data touched by updates and get all touched storage keys for each account
        let mut accounts = HashMap::new();
        let code = HashMap::new(); // TODO: `code` remains empty for now
        let mut storage = HashMap::new();
        let block_hashes = HashMap::new(); // TODO: `block_hashes` remains empty for now

        let mut address_storage_keys = HashMap::new();

        for account_update in account_updates.iter() {
            let address = RevmAddress::from_slice(account_update.address.as_bytes());
            let account_state = match store.get_account_state_by_hash(
                block.header.parent_hash,
                H160::from_slice(address.as_slice()),
            )? {
                Some(state) => state,
                None => continue,
            };
            accounts.insert(address, account_state);

            let account_storage = account_update
                .added_storage
                .iter()
                .map(|(key, value)| {
                    let mut value_bytes = [0u8; 32];
                    value.to_big_endian(&mut value_bytes);
                    (
                        RevmU256::from_be_bytes(key.to_fixed_bytes()),
                        RevmU256::from_be_slice(&value_bytes),
                    )
                })
                .collect();
            storage.insert(address, account_storage);
            address_storage_keys.insert(
                account_update.address,
                account_update
                    .added_storage
                    .keys()
                    .cloned()
                    .collect::<Vec<_>>(),
            );
        }

        // Get pruned state and storage tries. For this we get the "state" (all relevant nodes) of every trie.
        // "Pruned" because we're only getting the nodes that make paths to the relevant
        // key-values.
        let state_trie = store.state_trie(block.header.parent_hash)?.ok_or(
            ExecutionDBError::NewMissingStateTrie(block.header.parent_hash),
        )?;

        // Get pruned state trie
        let state_paths: Vec<_> = address_storage_keys.keys().map(hash_address).collect();
        let pruned_state_trie = state_trie.get_proofs(&state_paths)?;

        // Get pruned storage tries for every account
        let mut pruned_storage_tries = HashMap::new();
        for (address, keys) in address_storage_keys {
            let storage_trie = store
                .storage_trie(block.header.parent_hash, address)?
                .ok_or(ExecutionDBError::NewMissingStorageTrie(
                    block.header.parent_hash,
                    address,
                ))?;
            let storage_paths: Vec<_> = keys.iter().map(hash_key).collect();
            let (storage_trie_root, storage_trie_nodes) =
                storage_trie.get_proofs(&storage_paths)?;
            pruned_storage_tries.insert(address, (storage_trie_root, storage_trie_nodes));
        }

        Ok(Self {
            accounts,
            code,
            storage,
            block_hashes,
            chain_config,
            pruned_state_trie,
            pruned_storage_tries,
        })
    }

    /// Gets the Vec<[AccountUpdate]>/StateTransitions obtained after executing a block.
    pub fn get_account_updates(
        block: &Block,
        store: &Store,
    ) -> Result<Vec<AccountUpdate>, ExecutionDBError> {
        // TODO: perform validation to exit early

        let mut state = evm_state(store.clone(), block.header.parent_hash);

        execute_block(block, &mut state).map_err(Box::new)?;

        let account_updates = get_state_transitions(&mut state);
        Ok(account_updates)
    }

    pub fn get_chain_config(&self) -> ChainConfig {
        self.chain_config
    }

    /// Verifies that all data in [self] is included in the stored tries, and then builds the
    /// pruned tries from the stored nodes.
    pub fn build_tries(&self) -> Result<(Trie, HashMap<H160, Trie>), ExecutionDBError> {
        let (state_trie_root, state_trie_nodes) = &self.pruned_state_trie;
        let state_trie = Trie::from_nodes(state_trie_root.as_ref(), state_trie_nodes)?;
        let mut storage_tries = HashMap::new();

        for (revm_address, account) in &self.accounts {
            let address = H160::from_slice(revm_address.as_slice());

            // check account is in state trie
            if state_trie.get(&hash_address(&address))?.is_none() {
                return Err(ExecutionDBError::MissingAccountInStateTrie(address));
            }

            let (storage_trie_root, storage_trie_nodes) =
                self.pruned_storage_tries
                    .get(&address)
                    .ok_or(ExecutionDBError::MissingStorageTrie(address))?;

            // compare account storage root with storage trie root
            let storage_trie = Trie::from_nodes(storage_trie_root.as_ref(), storage_trie_nodes)?;
            if storage_trie.hash_no_commit() != account.storage_root {
                return Err(ExecutionDBError::InvalidStorageTrieRoot(address));
            }

            // check all storage keys are in storage trie and compare values
            let storage = self
                .storage
                .get(revm_address)
                .ok_or(ExecutionDBError::StorageNotFound(*revm_address))?;
            for (key, value) in storage {
                let key = H256::from_slice(&key.to_be_bytes_vec());
                let value = H256::from_slice(&value.to_be_bytes_vec());
                let retrieved_value = storage_trie
                    .get(&hash_key(&key))?
                    .ok_or(ExecutionDBError::MissingKeyInStorageTrie(address, key))?;
                if value.encode_to_vec() != retrieved_value {
                    return Err(ExecutionDBError::InvalidStorageTrieValue(address, key));
                }
            }

            storage_tries.insert(address, storage_trie);
        }

        Ok((state_trie, storage_tries))
    }
}

impl DatabaseRef for ExecutionDB {
    /// The database error type.
    type Error = ExecutionDBError;

    /// Get basic account information.
    fn basic_ref(&self, address: RevmAddress) -> Result<Option<RevmAccountInfo>, Self::Error> {
        let Some(account_state) = self.accounts.get(&address) else {
            return Ok(None);
        };

        Ok(Some(RevmAccountInfo {
            balance: {
                let mut balance_bytes = [0; 32];
                account_state.balance.to_big_endian(&mut balance_bytes);
                RevmU256::from_be_bytes(balance_bytes)
            },
            nonce: account_state.nonce,
            code_hash: RevmB256::from_slice(account_state.code_hash.as_bytes()),
            code: None,
        }))
    }

    /// Get account code by its hash.
    fn code_by_hash_ref(&self, code_hash: RevmB256) -> Result<RevmBytecode, Self::Error> {
        self.code
            .get(&code_hash)
            .cloned()
            .ok_or(ExecutionDBError::CodeNotFound(code_hash))
    }

    /// Get storage value of address at index.
    fn storage_ref(&self, address: RevmAddress, index: RevmU256) -> Result<RevmU256, Self::Error> {
        self.storage
            .get(&address)
            .ok_or(ExecutionDBError::AccountNotFound(address))?
            .get(&index)
            .cloned()
            .ok_or(ExecutionDBError::StorageValueNotFound(address, index))
    }

    /// Get block hash by block number.
    fn block_hash_ref(&self, number: u64) -> Result<RevmB256, Self::Error> {
        self.block_hashes
            .get(&number)
            .cloned()
            .ok_or(ExecutionDBError::BlockHashNotFound(number))
    }
}<|MERGE_RESOLUTION|>--- conflicted
+++ resolved
@@ -6,13 +6,8 @@
     H256,
 };
 use ethrex_rlp::encode::RLPEncode;
-<<<<<<< HEAD
-use ethrex_storage::{hash_address, hash_key, Store};
+use ethrex_storage::{hash_address, hash_key, AccountUpdate, Store};
 use ethrex_trie::{NodeRLP, Trie};
-=======
-use ethrex_storage::{hash_address, hash_key, AccountUpdate, Store};
-use ethrex_trie::Trie;
->>>>>>> 23dcf3e1
 use revm::{
     primitives::{
         AccountInfo as RevmAccountInfo, Address as RevmAddress, Bytecode as RevmBytecode,
