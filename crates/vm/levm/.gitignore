*.tar.gz

<<<<<<< HEAD
tests/ef/tests
=======
tests/ef/tests
tmp/
>>>>>>> 958fcc85
<|MERGE_RESOLUTION|>--- conflicted
+++ resolved
@@ -1,8 +1,4 @@
 *.tar.gz
 
-<<<<<<< HEAD
 tests/ef/tests
-=======
-tests/ef/tests
-tmp/
->>>>>>> 958fcc85
+tmp/