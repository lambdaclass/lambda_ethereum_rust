use std::str::FromStr;

use bytes::Bytes;
use ethrex_core::U256;
use ethrex_levm::{
    errors::{TxResult, VMError},
    operations::Operation,
    utils::{new_vm_with_bytecode, new_vm_with_ops},
};

#[test]
fn test_extcodecopy_memory_allocation() {
    let mut vm = new_vm_with_bytecode(Bytes::copy_from_slice(&[
        95, 100, 68, 68, 102, 68, 68, 95, 95, 60,
    ]))
    .unwrap();
    let mut current_call_frame = vm.call_frames.pop().unwrap();
    current_call_frame.gas_limit = U256::from(100_000_000);
    vm.env.gas_price = U256::from(10_000);
    vm.execute(&mut current_call_frame);
}

#[test]
fn test_overflow_mcopy() {
    let mut vm = new_vm_with_bytecode(Bytes::copy_from_slice(&[90, 90, 90, 94])).unwrap();
    let mut current_call_frame = vm.call_frames.pop().unwrap();
    vm.execute(&mut current_call_frame);
}

#[test]
fn test_overflow_call() {
    let mut vm =
        new_vm_with_bytecode(Bytes::copy_from_slice(&[61, 48, 56, 54, 51, 51, 51, 241])).unwrap();
    let mut current_call_frame = vm.call_frames.pop().unwrap();
    vm.execute(&mut current_call_frame);
}

#[test]
fn test_usize_overflow_revert() {
    let mut vm = new_vm_with_bytecode(Bytes::copy_from_slice(&[61, 63, 61, 253])).unwrap();
    let mut current_call_frame = vm.call_frames.pop().unwrap();
    vm.execute(&mut current_call_frame);
}

#[test]
fn test_overflow_returndatacopy() {
    let mut vm = new_vm_with_bytecode(Bytes::copy_from_slice(&[50, 49, 48, 51, 62])).unwrap();
    let mut current_call_frame = vm.call_frames.pop().unwrap();
    vm.execute(&mut current_call_frame);
}

#[test]
fn test_overflow_keccak256() {
    let mut vm = new_vm_with_bytecode(Bytes::copy_from_slice(&[51, 63, 61, 32])).unwrap();
    let mut current_call_frame = vm.call_frames.pop().unwrap();
    vm.execute(&mut current_call_frame);
}

#[test]
fn test_arithmetic_operation_overflow_selfdestruct() {
    let mut vm = new_vm_with_bytecode(Bytes::copy_from_slice(&[50, 255])).unwrap();
    let mut current_call_frame = vm.call_frames.pop().unwrap();
    vm.execute(&mut current_call_frame);
}

#[test]
fn test_overflow_swap() {
    let mut vm = new_vm_with_bytecode(Bytes::copy_from_slice(&[48, 144])).unwrap();
    let mut current_call_frame = vm.call_frames.pop().unwrap();
    vm.execute(&mut current_call_frame);
}

#[test]
fn test_end_of_range_swap() {
    let mut vm = new_vm_with_bytecode(Bytes::copy_from_slice(&[58, 50, 50, 51, 57])).unwrap();
    let mut current_call_frame = vm.call_frames.pop().unwrap();
    vm.execute(&mut current_call_frame);
}

#[test]
fn test_usize_overflow_blobhash() {
    let mut vm = new_vm_with_bytecode(Bytes::copy_from_slice(&[71, 73])).unwrap();
    let mut current_call_frame = vm.call_frames.pop().unwrap();
    vm.execute(&mut current_call_frame);
}

#[test]
fn add_op() {
    let mut vm = new_vm_with_ops(&[
        Operation::Push((32, U256::MAX)),
        Operation::Jump,
        Operation::Stop,
    ])
    .unwrap();
    let mut current_call_frame = vm.call_frames.pop().unwrap();
    vm.execute(&mut current_call_frame);

    assert_eq!(vm.current_call_frame_mut().unwrap().pc(), 34);
}

#[test]
fn test_is_negative() {
    let mut vm = new_vm_with_bytecode(Bytes::copy_from_slice(&[58, 63, 58, 5])).unwrap();
    let mut current_call_frame = vm.call_frames.pop().unwrap();
    vm.execute(&mut current_call_frame);
}

#[test]
fn test_non_compliance_keccak256() {
    let mut vm = new_vm_with_bytecode(Bytes::copy_from_slice(&[88, 88, 32, 89])).unwrap();
    let mut current_call_frame = vm.call_frames.pop().unwrap();
    vm.execute(&mut current_call_frame);
    assert_eq!(
        *current_call_frame.stack.stack.first().unwrap(),
        U256::from_str("0xc5d2460186f7233c927e7db2dcc703c0e500b653ca82273b7bfad8045d85a470")
            .unwrap()
    );
    assert_eq!(
        *current_call_frame.stack.stack.get(1).unwrap(),
        U256::zero()
    );
}

#[test]
fn test_sdiv_zero_dividend_and_negative_divisor() {
    let mut vm = new_vm_with_bytecode(Bytes::copy_from_slice(&[
        0x7F, 0xC5, 0xD2, 0x46, 0x01, 0x86, 0xF7, 0x23, 0x3C, 0x92, 0x7E, 0x7D, 0xB2, 0xDC, 0xC7,
        0x03, 0xC0, 0xE5, 0x00, 0xB6, 0x53, 0xCA, 0x82, 0x27, 0x3B, 0x7B, 0xFA, 0xD8, 0x04, 0x5D,
        0x85, 0xA4, 0x70, 0x5F, 0x05,
    ]))
    .unwrap();
    let mut current_call_frame = vm.call_frames.pop().unwrap();
    vm.execute(&mut current_call_frame);
    assert_eq!(current_call_frame.stack.pop().unwrap(), U256::zero());
}

#[test]
fn test_non_compliance_returndatacopy() {
    let mut vm =
        new_vm_with_bytecode(Bytes::copy_from_slice(&[56, 56, 56, 56, 56, 56, 62, 56])).unwrap();
    let mut current_call_frame = vm.call_frames.pop().unwrap();
    let txreport = vm.execute(&mut current_call_frame);
    assert_eq!(txreport.result, TxResult::Revert(VMError::VeryLargeNumber));
}

#[test]
fn test_non_compliance_extcodecopy() {
    let mut vm = new_vm_with_bytecode(Bytes::copy_from_slice(&[88, 88, 88, 89, 60, 89])).unwrap();
    let mut current_call_frame = vm.call_frames.pop().unwrap();
    vm.execute(&mut current_call_frame);
    assert_eq!(current_call_frame.stack.stack.pop().unwrap(), U256::zero());
}

#[test]
fn test_non_compliance_extcodecopy_memory_resize() {
    let mut vm = new_vm_with_bytecode(Bytes::copy_from_slice(&[
        0x60, 12, 0x5f, 0x5f, 0x5f, 0x3c, 89,
    ]))
    .unwrap();
    let mut current_call_frame = vm.call_frames.pop().unwrap();
    vm.execute(&mut current_call_frame);
    assert_eq!(current_call_frame.stack.pop().unwrap(), U256::from(32));
}

#[test]
fn test_non_compliance_calldatacopy_memory_resize() {
    let mut vm =
        new_vm_with_bytecode(Bytes::copy_from_slice(&[0x60, 34, 0x5f, 0x5f, 55, 89])).unwrap();
    let mut current_call_frame = vm.call_frames.pop().unwrap();
    vm.execute(&mut current_call_frame);
    assert_eq!(
        *current_call_frame.stack.stack.first().unwrap(),
        U256::from(64)
    );
}

#[test]
<<<<<<< HEAD
fn test_non_compliance_smod() {
    let mut vm =
        new_vm_with_bytecode(Bytes::copy_from_slice(&[0x60, 1, 0x60, 1, 0x19, 0x07])).unwrap();
=======
fn test_non_compliance_addmod() {
    let mut vm = new_vm_with_bytecode(Bytes::copy_from_slice(&[
        0x60, 0x01, 0x60, 5, 0x7f, 0xff, 0xff, 0xff, 0xff, 0xff, 0xff, 0xff, 0xff, 0xff, 0xff,
        0xff, 0xff, 0xff, 0xff, 0xff, 0xff, 0xff, 0xff, 0xff, 0xff, 0xff, 0xff, 0xff, 0xff, 0xff,
        0xff, 0xff, 0xff, 0xff, 0xff, 0xff, 0xff, 8,
    ]))
    .unwrap();
    let mut current_call_frame = vm.call_frames.pop().unwrap();
    vm.execute(&mut current_call_frame);
    assert_eq!(
        current_call_frame.stack.stack.first().unwrap(),
        &U256::zero()
    );
}

#[test]
fn test_non_compliance_addmod2() {
    let mut vm = new_vm_with_bytecode(Bytes::copy_from_slice(&[
        // PUSH20 divisor
        0x73, 0x12, 0x34, 0x56, 0x78, 0x90, 0x12, 0x34, 0x56, 0x78, 0x90, 0x12, 0x34, 0x56, 0x78,
        0x90, 0x12, 0x34, 0x56, 0x78, 0x90, // PUSH1 addend
        0x60, 0x08, // PUSH32 augend
        0x7F, 0xff, 0xff, 0xff, 0xff, 0xff, 0xff, 0xff, 0xff, 0xff, 0xff, 0xff, 0xff, 0xff, 0xff,
        0xff, 0xff, 0xff, 0xff, 0xff, 0xff, 0xff, 0xff, 0xff, 0xff, 0xff, 0xff, 0xff, 0xff, 0xff,
        0xff, 0xff, 0xfd, // ADDMOD opcode
        0x08, // STOP opcode
        0x00,
    ]))
    .unwrap();
    let mut current_call_frame = vm.call_frames.pop().unwrap();
    vm.execute(&mut current_call_frame);
    assert_eq!(
        current_call_frame.stack.stack.first().unwrap(),
        &U256::from("0xfc7490ee00fc74a0ee00fc7490ee00fc7490ee5")
    );
}

#[test]
fn test_non_compliance_codecopy() {
    let mut vm = new_vm_with_bytecode(Bytes::copy_from_slice(&[
        0x5f, 0x60, 5, 0x60, 5, 0x39, 0x59,
    ]))
    .unwrap();
>>>>>>> de07d1b3
    let mut current_call_frame = vm.call_frames.pop().unwrap();
    vm.execute(&mut current_call_frame);
    assert_eq!(
        current_call_frame.stack.stack.first().unwrap(),
        &U256::zero()
    );
}<|MERGE_RESOLUTION|>--- conflicted
+++ resolved
@@ -175,11 +175,6 @@
 }
 
 #[test]
-<<<<<<< HEAD
-fn test_non_compliance_smod() {
-    let mut vm =
-        new_vm_with_bytecode(Bytes::copy_from_slice(&[0x60, 1, 0x60, 1, 0x19, 0x07])).unwrap();
-=======
 fn test_non_compliance_addmod() {
     let mut vm = new_vm_with_bytecode(Bytes::copy_from_slice(&[
         0x60, 0x01, 0x60, 5, 0x7f, 0xff, 0xff, 0xff, 0xff, 0xff, 0xff, 0xff, 0xff, 0xff, 0xff,
@@ -223,11 +218,22 @@
         0x5f, 0x60, 5, 0x60, 5, 0x39, 0x59,
     ]))
     .unwrap();
->>>>>>> de07d1b3
     let mut current_call_frame = vm.call_frames.pop().unwrap();
     vm.execute(&mut current_call_frame);
     assert_eq!(
         current_call_frame.stack.stack.first().unwrap(),
         &U256::zero()
     );
+}
+
+#[test]
+fn test_non_compliance_smod() {
+    let mut vm =
+        new_vm_with_bytecode(Bytes::copy_from_slice(&[0x60, 1, 0x60, 1, 0x19, 0x07])).unwrap();
+    let mut current_call_frame = vm.call_frames.pop().unwrap();
+    vm.execute(&mut current_call_frame);
+    assert_eq!(
+        current_call_frame.stack.stack.first().unwrap(),
+        &U256::zero()
+    );
 }