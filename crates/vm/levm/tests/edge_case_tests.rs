use std::str::FromStr;

use bytes::Bytes;
use ethrex_core::U256;
use ethrex_levm::{
    errors::{TxResult, VMError},
    operations::Operation,
    utils::{new_vm_with_bytecode, new_vm_with_ops},
};

#[test]
fn test_extcodecopy_memory_allocation() {
    let mut vm = new_vm_with_bytecode(Bytes::copy_from_slice(&[
        95, 100, 68, 68, 102, 68, 68, 95, 95, 60,
    ]))
    .unwrap();
    let mut current_call_frame = vm.call_frames.pop().unwrap();
    current_call_frame.gas_limit = U256::from(100_000_000);
    vm.env.gas_price = U256::from(10_000);
    vm.execute(&mut current_call_frame);
}

#[test]
fn test_overflow_mcopy() {
    let mut vm = new_vm_with_bytecode(Bytes::copy_from_slice(&[90, 90, 90, 94])).unwrap();
    let mut current_call_frame = vm.call_frames.pop().unwrap();
    vm.execute(&mut current_call_frame);
}

#[test]
fn test_overflow_call() {
    let mut vm =
        new_vm_with_bytecode(Bytes::copy_from_slice(&[61, 48, 56, 54, 51, 51, 51, 241])).unwrap();
    let mut current_call_frame = vm.call_frames.pop().unwrap();
    vm.execute(&mut current_call_frame);
}

#[test]
fn test_usize_overflow_revert() {
    let mut vm = new_vm_with_bytecode(Bytes::copy_from_slice(&[61, 63, 61, 253])).unwrap();
    let mut current_call_frame = vm.call_frames.pop().unwrap();
    vm.execute(&mut current_call_frame);
}

#[test]
fn test_overflow_returndatacopy() {
    let mut vm = new_vm_with_bytecode(Bytes::copy_from_slice(&[50, 49, 48, 51, 62])).unwrap();
    let mut current_call_frame = vm.call_frames.pop().unwrap();
    vm.execute(&mut current_call_frame);
}

#[test]
fn test_overflow_keccak256() {
    let mut vm = new_vm_with_bytecode(Bytes::copy_from_slice(&[51, 63, 61, 32])).unwrap();
    let mut current_call_frame = vm.call_frames.pop().unwrap();
    vm.execute(&mut current_call_frame);
}

#[test]
fn test_arithmetic_operation_overflow_selfdestruct() {
    let mut vm = new_vm_with_bytecode(Bytes::copy_from_slice(&[50, 255])).unwrap();
    let mut current_call_frame = vm.call_frames.pop().unwrap();
    vm.execute(&mut current_call_frame);
}

#[test]
fn test_overflow_swap() {
    let mut vm = new_vm_with_bytecode(Bytes::copy_from_slice(&[48, 144])).unwrap();
    let mut current_call_frame = vm.call_frames.pop().unwrap();
    vm.execute(&mut current_call_frame);
}

#[test]
fn test_end_of_range_swap() {
    let mut vm = new_vm_with_bytecode(Bytes::copy_from_slice(&[58, 50, 50, 51, 57])).unwrap();
    let mut current_call_frame = vm.call_frames.pop().unwrap();
    vm.execute(&mut current_call_frame);
}

#[test]
fn test_usize_overflow_blobhash() {
    let mut vm = new_vm_with_bytecode(Bytes::copy_from_slice(&[71, 73])).unwrap();
    let mut current_call_frame = vm.call_frames.pop().unwrap();
    vm.execute(&mut current_call_frame);
}

#[test]
fn add_op() {
    let mut vm = new_vm_with_ops(&[
        Operation::Push((32, U256::MAX)),
        Operation::Jump,
        Operation::Stop,
    ])
    .unwrap();
    let mut current_call_frame = vm.call_frames.pop().unwrap();
    vm.execute(&mut current_call_frame);

    assert_eq!(vm.current_call_frame_mut().unwrap().pc(), 34);
}

#[test]
fn test_is_negative() {
    let mut vm = new_vm_with_bytecode(Bytes::copy_from_slice(&[58, 63, 58, 5])).unwrap();
    let mut current_call_frame = vm.call_frames.pop().unwrap();
    vm.execute(&mut current_call_frame);
}

#[test]
fn test_non_compliance_keccak256() {
    let mut vm = new_vm_with_bytecode(Bytes::copy_from_slice(&[88, 88, 32, 89])).unwrap();
    let mut current_call_frame = vm.call_frames.pop().unwrap();
    vm.execute(&mut current_call_frame);
    assert_eq!(
        *current_call_frame.stack.stack.first().unwrap(),
        U256::from_str("0xc5d2460186f7233c927e7db2dcc703c0e500b653ca82273b7bfad8045d85a470")
            .unwrap()
    );
    assert_eq!(
        *current_call_frame.stack.stack.get(1).unwrap(),
        U256::zero()
    );
}

#[test]
fn test_sdiv_zero_dividend_and_negative_divisor() {
    let mut vm = new_vm_with_bytecode(Bytes::copy_from_slice(&[
        0x7F, 0xC5, 0xD2, 0x46, 0x01, 0x86, 0xF7, 0x23, 0x3C, 0x92, 0x7E, 0x7D, 0xB2, 0xDC, 0xC7,
        0x03, 0xC0, 0xE5, 0x00, 0xB6, 0x53, 0xCA, 0x82, 0x27, 0x3B, 0x7B, 0xFA, 0xD8, 0x04, 0x5D,
        0x85, 0xA4, 0x70, 0x5F, 0x05,
    ]))
    .unwrap();
    let mut current_call_frame = vm.call_frames.pop().unwrap();
    vm.execute(&mut current_call_frame);
    assert_eq!(current_call_frame.stack.pop().unwrap(), U256::zero());
}

#[test]
fn test_non_compliance_returndatacopy() {
    let mut vm =
        new_vm_with_bytecode(Bytes::copy_from_slice(&[56, 56, 56, 56, 56, 56, 62, 56])).unwrap();
    let mut current_call_frame = vm.call_frames.pop().unwrap();
    let txreport = vm.execute(&mut current_call_frame);
    assert_eq!(txreport.result, TxResult::Revert(VMError::VeryLargeNumber));
}

#[test]
fn test_non_compliance_extcodecopy() {
    let mut vm = new_vm_with_bytecode(Bytes::copy_from_slice(&[88, 88, 88, 89, 60, 89])).unwrap();
    let mut current_call_frame = vm.call_frames.pop().unwrap();
    vm.execute(&mut current_call_frame);
    assert_eq!(current_call_frame.stack.stack.pop().unwrap(), U256::zero());
}

#[test]
fn test_non_compliance_extcodecopy_memory_resize() {
    let mut vm = new_vm_with_bytecode(Bytes::copy_from_slice(&[
        0x60, 12, 0x5f, 0x5f, 0x5f, 0x3c, 89,
    ]))
    .unwrap();
    let mut current_call_frame = vm.call_frames.pop().unwrap();
    vm.execute(&mut current_call_frame);
    assert_eq!(current_call_frame.stack.pop().unwrap(), U256::from(32));
}

#[test]
fn test_non_compliance_calldatacopy_memory_resize() {
    let mut vm =
        new_vm_with_bytecode(Bytes::copy_from_slice(&[0x60, 34, 0x5f, 0x5f, 55, 89])).unwrap();
    let mut current_call_frame = vm.call_frames.pop().unwrap();
    vm.execute(&mut current_call_frame);
    assert_eq!(
        *current_call_frame.stack.stack.first().unwrap(),
        U256::from(64)
    );
}

#[test]
fn test_non_compliance_addmod() {
    let mut vm = new_vm_with_bytecode(Bytes::copy_from_slice(&[
        0x60, 0x01, 0x60, 5, 0x7f, 0xff, 0xff, 0xff, 0xff, 0xff, 0xff, 0xff, 0xff, 0xff, 0xff,
        0xff, 0xff, 0xff, 0xff, 0xff, 0xff, 0xff, 0xff, 0xff, 0xff, 0xff, 0xff, 0xff, 0xff, 0xff,
        0xff, 0xff, 0xff, 0xff, 0xff, 0xff, 0xff, 8,
    ]))
    .unwrap();
    let mut current_call_frame = vm.call_frames.pop().unwrap();
    vm.execute(&mut current_call_frame);
    assert_eq!(
        current_call_frame.stack.stack.first().unwrap(),
        &U256::zero()
    );
}

#[test]
fn test_non_compliance_addmod2() {
    let mut vm = new_vm_with_bytecode(Bytes::copy_from_slice(&[
        // PUSH20 divisor
        0x73, 0x12, 0x34, 0x56, 0x78, 0x90, 0x12, 0x34, 0x56, 0x78, 0x90, 0x12, 0x34, 0x56, 0x78,
        0x90, 0x12, 0x34, 0x56, 0x78, 0x90, // PUSH1 addend
        0x60, 0x08, // PUSH32 augend
        0x7F, 0xff, 0xff, 0xff, 0xff, 0xff, 0xff, 0xff, 0xff, 0xff, 0xff, 0xff, 0xff, 0xff, 0xff,
        0xff, 0xff, 0xff, 0xff, 0xff, 0xff, 0xff, 0xff, 0xff, 0xff, 0xff, 0xff, 0xff, 0xff, 0xff,
        0xff, 0xff, 0xfd, // ADDMOD opcode
        0x08, // STOP opcode
        0x00,
    ]))
    .unwrap();
    let mut current_call_frame = vm.call_frames.pop().unwrap();
    vm.execute(&mut current_call_frame);
    assert_eq!(
        current_call_frame.stack.stack.first().unwrap(),
        &U256::from("0xfc7490ee00fc74a0ee00fc7490ee00fc7490ee5")
    );
}

#[test]
fn test_non_compliance_codecopy() {
    let mut vm = new_vm_with_bytecode(Bytes::copy_from_slice(&[
        0x5f, 0x60, 5, 0x60, 5, 0x39, 0x59,
    ]))
    .unwrap();
    let mut current_call_frame = vm.call_frames.pop().unwrap();
    vm.execute(&mut current_call_frame);
    assert_eq!(
        current_call_frame.stack.stack.first().unwrap(),
        &U256::zero()
    );
}

#[test]
fn test_non_compliance_smod() {
    let mut vm =
        new_vm_with_bytecode(Bytes::copy_from_slice(&[0x60, 1, 0x60, 1, 0x19, 0x07])).unwrap();
    let mut current_call_frame = vm.call_frames.pop().unwrap();
    vm.execute(&mut current_call_frame);
    assert_eq!(
        current_call_frame.stack.stack.first().unwrap(),
        &U256::zero()
    );
}

#[test]
fn test_non_compliance_extcodecopy_size_and_destoffset() {
    let mut vm = new_vm_with_bytecode(Bytes::copy_from_slice(&[
        0x60, 17, 0x60, 17, 0x60, 17, 0x60, 17, 0x3c, 0x59,
    ]))
    .unwrap();
    let mut current_call_frame = vm.call_frames.pop().unwrap();
    vm.execute(&mut current_call_frame);
    assert_eq!(
        current_call_frame.stack.stack.first().unwrap(),
        &U256::from(64)
    );
}

#[test]
<<<<<<< HEAD
fn test_non_compliance_codecopy_memory_resize() {
    let mut vm =
        new_vm_with_bytecode(Bytes::copy_from_slice(&[97, 56, 57, 0x5f, 0x5f, 57, 89])).unwrap();
=======
fn test_non_compliance_log() {
    let mut vm = new_vm_with_bytecode(Bytes::copy_from_slice(&[95, 97, 89, 0, 160, 89])).unwrap();
>>>>>>> 87ec9dff
    let mut current_call_frame = vm.call_frames.pop().unwrap();
    vm.execute(&mut current_call_frame);
    assert_eq!(
        current_call_frame.stack.stack.first().unwrap(),
<<<<<<< HEAD
        &U256::from(14400)
=======
        &U256::zero()
>>>>>>> 87ec9dff
    );
}<|MERGE_RESOLUTION|>--- conflicted
+++ resolved
@@ -253,22 +253,24 @@
 }
 
 #[test]
-<<<<<<< HEAD
-fn test_non_compliance_codecopy_memory_resize() {
-    let mut vm =
-        new_vm_with_bytecode(Bytes::copy_from_slice(&[97, 56, 57, 0x5f, 0x5f, 57, 89])).unwrap();
-=======
 fn test_non_compliance_log() {
     let mut vm = new_vm_with_bytecode(Bytes::copy_from_slice(&[95, 97, 89, 0, 160, 89])).unwrap();
->>>>>>> 87ec9dff
-    let mut current_call_frame = vm.call_frames.pop().unwrap();
-    vm.execute(&mut current_call_frame);
-    assert_eq!(
-        current_call_frame.stack.stack.first().unwrap(),
-<<<<<<< HEAD
+    let mut current_call_frame = vm.call_frames.pop().unwrap();
+    vm.execute(&mut current_call_frame);
+    assert_eq!(
+        current_call_frame.stack.stack.first().unwrap(),
+        &U256::zero()
+    );
+}
+
+#[test]
+fn test_non_compliance_codecopy_memory_resize() {
+    let mut vm =
+        new_vm_with_bytecode(Bytes::copy_from_slice(&[97, 56, 57, 0x5f, 0x5f, 57, 89])).unwrap();
+    let mut current_call_frame = vm.call_frames.pop().unwrap();
+    vm.execute(&mut current_call_frame);
+    assert_eq!(
+        current_call_frame.stack.stack.first().unwrap(),
         &U256::from(14400)
-=======
-        &U256::zero()
->>>>>>> 87ec9dff
     );
 }