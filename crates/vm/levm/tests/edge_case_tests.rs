--- conflicted
+++ resolved
@@ -175,17 +175,11 @@
 }
 
 #[test]
-<<<<<<< HEAD
-fn test_non_compliance_codecopy() {
-    let mut vm = new_vm_with_bytecode(Bytes::copy_from_slice(&[
-        0x5f, 0x60, 5, 0x60, 5, 0x39, 0x59,
-=======
 fn test_non_compliance_addmod() {
     let mut vm = new_vm_with_bytecode(Bytes::copy_from_slice(&[
         0x60, 0x01, 0x60, 5, 0x7f, 0xff, 0xff, 0xff, 0xff, 0xff, 0xff, 0xff, 0xff, 0xff, 0xff,
         0xff, 0xff, 0xff, 0xff, 0xff, 0xff, 0xff, 0xff, 0xff, 0xff, 0xff, 0xff, 0xff, 0xff, 0xff,
         0xff, 0xff, 0xff, 0xff, 0xff, 0xff, 0xff, 8,
->>>>>>> 8dc5d3fb
     ]))
     .unwrap();
     let mut current_call_frame = vm.call_frames.pop().unwrap();
@@ -194,8 +188,6 @@
         current_call_frame.stack.stack.first().unwrap(),
         &U256::zero()
     );
-<<<<<<< HEAD
-=======
 }
 
 #[test]
@@ -218,5 +210,18 @@
         current_call_frame.stack.stack.first().unwrap(),
         &U256::from("0xfc7490ee00fc74a0ee00fc7490ee00fc7490ee5")
     );
->>>>>>> 8dc5d3fb
+}
+
+#[test]
+fn test_non_compliance_codecopy() {
+    let mut vm = new_vm_with_bytecode(Bytes::copy_from_slice(&[
+        0x5f, 0x60, 5, 0x60, 5, 0x39, 0x59,
+    ]))
+    .unwrap();
+    let mut current_call_frame = vm.call_frames.pop().unwrap();
+    vm.execute(&mut current_call_frame);
+    assert_eq!(
+        current_call_frame.stack.stack.first().unwrap(),
+        &U256::zero()
+    );
 }