#![allow(clippy::indexing_slicing)]
#![allow(clippy::unwrap_used)]

use bytes::Bytes;
use ethrex_core::U256;
use ethrex_levm::{
    errors::{TxResult, VMError},
    operations::Operation,
    utils::{new_vm_with_bytecode, new_vm_with_ops},
};

#[test]
fn test_extcodecopy_memory_allocation() {
    let mut vm = new_vm_with_bytecode(Bytes::copy_from_slice(&[
        95, 100, 68, 68, 102, 68, 68, 95, 95, 60,
    ]))
    .unwrap();
    let mut current_call_frame = vm.call_frames.pop().unwrap();
    current_call_frame.gas_limit = U256::from(100_000_000);
    vm.env.gas_price = U256::from(10_000);
    vm.execute(&mut current_call_frame);
}

#[test]
fn test_overflow_mcopy() {
    let mut vm = new_vm_with_bytecode(Bytes::copy_from_slice(&[90, 90, 90, 94])).unwrap();
    let mut current_call_frame = vm.call_frames.pop().unwrap();
    vm.execute(&mut current_call_frame);
}

#[test]
fn test_overflow_call() {
    let mut vm =
        new_vm_with_bytecode(Bytes::copy_from_slice(&[61, 48, 56, 54, 51, 51, 51, 241])).unwrap();
    let mut current_call_frame = vm.call_frames.pop().unwrap();
    vm.execute(&mut current_call_frame);
}

#[test]
fn test_usize_overflow_revert() {
    let mut vm = new_vm_with_bytecode(Bytes::copy_from_slice(&[61, 63, 61, 253])).unwrap();
    let mut current_call_frame = vm.call_frames.pop().unwrap();
    vm.execute(&mut current_call_frame);
}

#[test]
fn test_overflow_returndatacopy() {
    let mut vm = new_vm_with_bytecode(Bytes::copy_from_slice(&[50, 49, 48, 51, 62])).unwrap();
    let mut current_call_frame = vm.call_frames.pop().unwrap();
    vm.execute(&mut current_call_frame);
}

#[test]
fn test_overflow_keccak256() {
    let mut vm = new_vm_with_bytecode(Bytes::copy_from_slice(&[51, 63, 61, 32])).unwrap();
    let mut current_call_frame = vm.call_frames.pop().unwrap();
    vm.execute(&mut current_call_frame);
}

#[test]
fn test_arithmetic_operation_overflow_selfdestruct() {
    let mut vm = new_vm_with_bytecode(Bytes::copy_from_slice(&[50, 255])).unwrap();
    let mut current_call_frame = vm.call_frames.pop().unwrap();
    vm.execute(&mut current_call_frame);
}

#[test]
fn test_overflow_swap() {
    let mut vm = new_vm_with_bytecode(Bytes::copy_from_slice(&[48, 144])).unwrap();
    let mut current_call_frame = vm.call_frames.pop().unwrap();
    vm.execute(&mut current_call_frame);
}

#[test]
fn test_end_of_range_swap() {
    let mut vm = new_vm_with_bytecode(Bytes::copy_from_slice(&[58, 50, 50, 51, 57])).unwrap();
    let mut current_call_frame = vm.call_frames.pop().unwrap();
    vm.execute(&mut current_call_frame);
}

#[test]
fn test_usize_overflow_blobhash() {
    let mut vm = new_vm_with_bytecode(Bytes::copy_from_slice(&[71, 73])).unwrap();
    let mut current_call_frame = vm.call_frames.pop().unwrap();
    vm.execute(&mut current_call_frame);
}

#[test]
fn add_op() {
    let mut vm = new_vm_with_ops(&[
        Operation::Push((32, U256::MAX)),
        Operation::Jump,
        Operation::Stop,
    ])
    .unwrap();
    let mut current_call_frame = vm.call_frames.pop().unwrap();
    vm.execute(&mut current_call_frame);

    assert_eq!(vm.current_call_frame_mut().unwrap().pc(), 34);
}

#[test]
fn test_is_negative() {
    let mut vm = new_vm_with_bytecode(Bytes::copy_from_slice(&[58, 63, 58, 5])).unwrap();
    let mut current_call_frame = vm.call_frames.pop().unwrap();
    vm.execute(&mut current_call_frame);
}

#[test]
fn test_sdiv_zero_dividend_and_negative_divisor() {
    let mut vm = new_vm_with_bytecode(Bytes::copy_from_slice(&[
        0x7F, 0xC5, 0xD2, 0x46, 0x01, 0x86, 0xF7, 0x23, 0x3C, 0x92, 0x7E, 0x7D, 0xB2, 0xDC, 0xC7,
        0x03, 0xC0, 0xE5, 0x00, 0xB6, 0x53, 0xCA, 0x82, 0x27, 0x3B, 0x7B, 0xFA, 0xD8, 0x04, 0x5D,
        0x85, 0xA4, 0x70, 0x5F, 0x05,
    ]))
    .unwrap();
    let mut current_call_frame = vm.call_frames.pop().unwrap();
    vm.execute(&mut current_call_frame);
    assert_eq!(current_call_frame.stack.pop().unwrap(), U256::zero());
}

#[test]
<<<<<<< HEAD
fn test_non_compliance_extcodecopy() {
    let mut vm = new_vm_with_bytecode(Bytes::copy_from_slice(&[88, 88, 88, 89, 60, 89])).unwrap();
    let mut current_call_frame = vm.call_frames.pop().unwrap();
    vm.execute(&mut current_call_frame);
    assert_eq!(current_call_frame.stack.stack[0], U256::zero());
=======
fn test_non_compliance_returndatacopy() {
    let mut vm =
        new_vm_with_bytecode(Bytes::copy_from_slice(&[56, 56, 56, 56, 56, 56, 62, 56])).unwrap();
    let mut current_call_frame = vm.call_frames.pop().unwrap();
    let txreport = vm.execute(&mut current_call_frame);
    assert_eq!(txreport.result, TxResult::Revert(VMError::VeryLargeNumber));
>>>>>>> 18fbe437
}<|MERGE_RESOLUTION|>--- conflicted
+++ resolved
@@ -120,18 +120,18 @@
 }
 
 #[test]
-<<<<<<< HEAD
-fn test_non_compliance_extcodecopy() {
-    let mut vm = new_vm_with_bytecode(Bytes::copy_from_slice(&[88, 88, 88, 89, 60, 89])).unwrap();
-    let mut current_call_frame = vm.call_frames.pop().unwrap();
-    vm.execute(&mut current_call_frame);
-    assert_eq!(current_call_frame.stack.stack[0], U256::zero());
-=======
 fn test_non_compliance_returndatacopy() {
     let mut vm =
         new_vm_with_bytecode(Bytes::copy_from_slice(&[56, 56, 56, 56, 56, 56, 62, 56])).unwrap();
     let mut current_call_frame = vm.call_frames.pop().unwrap();
     let txreport = vm.execute(&mut current_call_frame);
     assert_eq!(txreport.result, TxResult::Revert(VMError::VeryLargeNumber));
->>>>>>> 18fbe437
+}
+
+#[test]
+fn test_non_compliance_extcodecopy() {
+    let mut vm = new_vm_with_bytecode(Bytes::copy_from_slice(&[88, 88, 88, 89, 60, 89])).unwrap();
+    let mut current_call_frame = vm.call_frames.pop().unwrap();
+    vm.execute(&mut current_call_frame);
+    assert_eq!(current_call_frame.stack.stack[0], U256::zero());
 }