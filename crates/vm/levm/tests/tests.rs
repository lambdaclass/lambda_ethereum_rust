use ethereum_rust_levm::{
    constants::*,
    errors::{TxResult, VMError},
    operations::Operation,
    primitives::{Address, Bytes, H256, U256},
    utils::{new_vm_with_ops, new_vm_with_ops_addr_bal},
    vm::{word_to_address, Account, Db, LevmDb, Storage, StorageSlot, VM},
};
use std::collections::HashMap;

fn create_opcodes(size: usize, offset: usize, value_to_transfer: usize) -> Vec<Operation> {
    vec![
        Operation::Push((16, U256::from(size))),
        Operation::Push((1, U256::from(offset))),
        Operation::Push((1, U256::from(value_to_transfer))),
        Operation::Create,
        Operation::Stop,
    ]
}

pub fn ops_to_bytecde(operations: &[Operation]) -> Bytes {
    operations
        .iter()
        .flat_map(Operation::to_bytecode)
        .collect::<Bytes>()
}

fn callee_return_bytecode(return_value: U256) -> Bytes {
    let ops = vec![
        Operation::Push((32, return_value)), // value
        Operation::Push((32, U256::zero())), // offset
        Operation::Mstore,
        Operation::Push((32, U256::from(32))), // size
        Operation::Push((32, U256::zero())),   // offset
        Operation::Return,
    ];

    ops.iter()
        .flat_map(Operation::to_bytecode)
        .collect::<Bytes>()
}

pub fn store_data_in_memory_operations(data: &[u8], memory_offset: usize) -> Vec<Operation> {
    vec![
        Operation::Push((32_u8, U256::from_big_endian(data))),
        Operation::Push((1_u8, U256::from(memory_offset))),
        Operation::Mstore,
    ]
}

#[test]
fn add_op() {
    let mut vm = new_vm_with_ops(&[
        Operation::Push((32, U256::one())),
        Operation::Push((32, U256::zero())),
        Operation::Add,
        Operation::Stop,
    ]);

    let mut current_call_frame = vm.call_frames.pop().unwrap();
    vm.execute(&mut current_call_frame);

    assert!(vm.current_call_frame_mut().stack.pop().unwrap() == U256::one());
    assert!(vm.current_call_frame_mut().pc() == 68);
}

#[test]
fn mul_op() {
    let mut vm = new_vm_with_ops(&[
        Operation::Push((1, U256::from(2))),
        Operation::Push((1, U256::from(4))),
        Operation::Mul,
        Operation::Stop,
    ]);

    let mut current_call_frame = vm.call_frames.pop().unwrap();
    vm.execute(&mut current_call_frame);

    assert!(vm.current_call_frame_mut().stack.pop().unwrap() == U256::from(8));
}

#[test]
fn sub_op() {
    let mut vm = new_vm_with_ops(&[
        Operation::Push((1, U256::from(3))),
        Operation::Push((1, U256::from(5))),
        Operation::Sub,
        Operation::Stop,
    ]);

    let mut current_call_frame = vm.call_frames.pop().unwrap();
    vm.execute(&mut current_call_frame);

    assert!(vm.current_call_frame_mut().stack.pop().unwrap() == U256::from(2));
}

#[test]
fn div_op() {
    // 11 // 2 = 5
    let mut vm = new_vm_with_ops(&[
        Operation::Push((1, U256::from(2))),
        Operation::Push((1, U256::from(11))),
        Operation::Div,
        Operation::Stop,
    ]);

    let mut current_call_frame = vm.call_frames.pop().unwrap();
    vm.execute(&mut current_call_frame);

    assert!(vm.current_call_frame_mut().stack.pop().unwrap() == U256::from(5));

    // In EVM: 10 / 0 = 0
    let mut vm = new_vm_with_ops(&[
        Operation::Push((1, U256::zero())),
        Operation::Push((1, U256::from(10))),
        Operation::Div,
        Operation::Stop,
    ]);

    let mut current_call_frame = vm.call_frames.pop().unwrap();
    vm.execute(&mut current_call_frame);

    assert!(vm.current_call_frame_mut().stack.pop().unwrap() == U256::zero());
}

#[test]
fn sdiv_op() {
    // Values are treated as two's complement signed 256-bit integers
    let mut vm = new_vm_with_ops(&[
        Operation::Push((32, U256::MAX)),
        Operation::Push((32, U256::MAX - 1)),
        Operation::Sdiv,
        Operation::Stop,
    ]);

    let mut current_call_frame = vm.call_frames.pop().unwrap();
    vm.execute(&mut current_call_frame);

    assert!(vm.current_call_frame_mut().stack.pop().unwrap() == U256::from(2));
}

#[test]
fn mod_op() {
    // 10 % 3 = 1
    let mut vm = new_vm_with_ops(&[
        Operation::Push((1, U256::from(3))),
        Operation::Push((1, U256::from(10))),
        Operation::Mod,
        Operation::Stop,
    ]);

    let mut current_call_frame = vm.call_frames.pop().unwrap();
    vm.execute(&mut current_call_frame);

    assert!(vm.current_call_frame_mut().stack.pop().unwrap() == U256::from(1));
}

#[test]
fn smod_op() {
    // First Example
    // 10 % 3 = 1
    let mut vm = new_vm_with_ops(&[
        Operation::Push((1, U256::from(3))),
        Operation::Push((1, U256::from(10))),
        Operation::SMod,
        Operation::Stop,
    ]);

    let mut current_call_frame = vm.call_frames.pop().unwrap();
    vm.execute(&mut current_call_frame);

    assert!(vm.current_call_frame_mut().stack.pop().unwrap() == U256::from(1));

    // Second Example
    // Example taken from evm.codes
    // In 2's complement it is: -8 % -3 = -2
    let a = U256::from_str_radix(
        "0xFFFFFFFFFFFFFFFFFFFFFFFFFFFFFFFFFFFFFFFFFFFFFFFFFFFFFFFFFFFFFFFD",
        16,
    )
    .unwrap();
    let b = U256::from_str_radix(
        "0xFFFFFFFFFFFFFFFFFFFFFFFFFFFFFFFFFFFFFFFFFFFFFFFFFFFFFFFFFFFFFFF8",
        16,
    )
    .unwrap();
    // Values are treated as two's complement signed 256-bit integers
    let mut vm = new_vm_with_ops(&[
        Operation::Push((32, a)),
        Operation::Push((32, b)),
        Operation::SMod,
        Operation::Stop,
    ]);

    let mut current_call_frame = vm.call_frames.pop().unwrap();
    vm.execute(&mut current_call_frame);

    let c = U256::from_str_radix(
        "0xfffffffffffffffffffffffffffffffffffffffffffffffffffffffffffffffe",
        16,
    )
    .unwrap();

    assert!(vm.current_call_frame_mut().stack.pop().unwrap() == c);
}

#[test]
fn addmod_op() {
    // (10 + 10) % 8 = 4
    let mut vm = new_vm_with_ops(&[
        Operation::Push((1, U256::from(8))),
        Operation::Push((1, U256::from(10))),
        Operation::Push((1, U256::from(10))),
        Operation::Addmod,
        Operation::Stop,
    ]);

    let mut current_call_frame = vm.call_frames.pop().unwrap();
    vm.execute(&mut current_call_frame);

    assert!(vm.current_call_frame_mut().stack.pop().unwrap() == U256::from(4));
}

#[test]
fn mulmod_op() {
    // (10 * 10) % 8 = 4
    let mut vm = new_vm_with_ops(&[
        Operation::Push((1, U256::from(8))),
        Operation::Push((1, U256::from(10))),
        Operation::Push((1, U256::from(10))),
        Operation::Mulmod,
        Operation::Stop,
    ]);

    let mut current_call_frame = vm.call_frames.pop().unwrap();
    vm.execute(&mut current_call_frame);

    assert!(vm.current_call_frame_mut().stack.pop().unwrap() == U256::from(4));
}

#[test]
fn exp_op() {
    // 10^2 = 100
    let mut vm = new_vm_with_ops(&[
        Operation::Push((1, U256::from(2))),
        Operation::Push((1, U256::from(10))),
        Operation::Exp,
        Operation::Stop,
    ]);

    let mut current_call_frame = vm.call_frames.pop().unwrap();
    vm.execute(&mut current_call_frame);

    assert!(vm.current_call_frame_mut().stack.pop().unwrap() == U256::from(100));
}

#[test]
fn sign_extend_op() {
    // Case 1: Input: 0, 0x7F. Output: 0x7F
    let mut vm = new_vm_with_ops(&[
        Operation::Push((1, U256::from(0x7F))),
        Operation::Push((1, U256::zero())),
        Operation::SignExtend,
        Operation::Stop,
    ]);

    let mut current_call_frame = vm.call_frames.pop().unwrap();
    vm.execute(&mut current_call_frame);
    assert!(vm.current_call_frame_mut().stack.pop().unwrap() == U256::from(0x7F));

    // Case 2: Input: 0, 0xFF. Output: 0xFFFFFFFFFFFFFFFFFFFFFFFFFFFFFFFFFFFFFFFFFFFFFFFFFFFFFFFFFFFFFF
    let mut vm = new_vm_with_ops(&[
        Operation::Push((1, U256::from(0xFF))),
        Operation::Push((1, U256::zero())),
        Operation::SignExtend,
        Operation::Stop,
    ]);

    let mut current_call_frame = vm.call_frames.pop().unwrap();
    vm.execute(&mut current_call_frame);
    assert!(vm.current_call_frame_mut().stack.pop().unwrap() == U256::MAX);
}

#[test]
fn lt_op() {
    // Input: 9, 10. Output: 1
    let mut vm = new_vm_with_ops(&[
        Operation::Push((1, U256::from(10))),
        Operation::Push((1, U256::from(9))),
        Operation::Lt,
        Operation::Stop,
    ]);

    let mut current_call_frame = vm.call_frames.pop().unwrap();
    vm.execute(&mut current_call_frame);

    assert!(vm.current_call_frame_mut().stack.pop().unwrap() == U256::one());
}

#[test]
fn gt_op() {
    // Input: 10, 9. Output: 1
    let mut vm = new_vm_with_ops(&[
        Operation::Push((1, U256::from(9))),
        Operation::Push((1, U256::from(10))),
        Operation::Gt,
        Operation::Stop,
    ]);

    let mut current_call_frame = vm.call_frames.pop().unwrap();
    vm.execute(&mut current_call_frame);

    assert!(vm.current_call_frame_mut().stack.pop().unwrap() == U256::one());
}

#[test]
fn slt_op() {
    // Input: 0xFFFFFFFFFFFFFFFFFFFFFFFFFFFFFFFFFFFFFFFFFFFFFFFFFFFFFFFFFFFFFFFF, 0. Output: 1
    let mut vm = new_vm_with_ops(&[
        Operation::Push((32, U256::zero())),
        Operation::Push((32, U256::MAX)),
        Operation::Slt,
        Operation::Stop,
    ]);

    let mut current_call_frame = vm.call_frames.pop().unwrap();
    vm.execute(&mut current_call_frame);

    assert!(vm.current_call_frame_mut().stack.pop().unwrap() == U256::one());
}

#[test]
fn sgt_op() {
    // Input: 0, 0xFFFFFFFFFFFFFFFFFFFFFFFFFFFFFFFFFFFFFFFFFFFFFFFFFFFFFFFFFFFFFFFF. Output: 1
    let mut vm = new_vm_with_ops(&[
        Operation::Push((32, U256::MAX)),
        Operation::Push((32, U256::zero())),
        Operation::Sgt,
        Operation::Stop,
    ]);

    let mut current_call_frame = vm.call_frames.pop().unwrap();
    vm.execute(&mut current_call_frame);

    assert!(vm.current_call_frame_mut().stack.pop().unwrap() == U256::one());
}

#[test]
fn eq_op() {
    // Case 1: Input: 10, 10. Output: 1 (true)
    let mut vm = new_vm_with_ops(&[
        Operation::Push((1, U256::from(10))),
        Operation::Push((1, U256::from(10))),
        Operation::Eq,
        Operation::Stop,
    ]);

    let mut current_call_frame = vm.call_frames.pop().unwrap();
    vm.execute(&mut current_call_frame);
    assert!(vm.current_call_frame_mut().stack.pop().unwrap() == U256::one());

    // Case 2: Input: 10, 20. Output: 0 (false)
    let mut vm = new_vm_with_ops(&[
        Operation::Push((1, U256::from(10))),
        Operation::Push((1, U256::from(20))),
        Operation::Eq,
        Operation::Stop,
    ]);

    let mut current_call_frame = vm.call_frames.pop().unwrap();
    vm.execute(&mut current_call_frame);
    assert!(vm.current_call_frame_mut().stack.pop().unwrap() == U256::zero());
}

#[test]
fn is_zero_op() {
    // Case 1: Input is 0, Output should be 1 (since 0 == 0 is true)
    let mut vm = new_vm_with_ops(&[
        Operation::Push((1, U256::zero())),
        Operation::IsZero,
        Operation::Stop,
    ]);

    let mut current_call_frame = vm.call_frames.pop().unwrap();
    vm.execute(&mut current_call_frame);
    assert!(vm.current_call_frame_mut().stack.pop().unwrap() == U256::one());

    // Case 2: Input is non-zero (e.g., 10), Output should be 0 (since 10 != 0 is false)
    let mut vm = new_vm_with_ops(&[
        Operation::Push((1, U256::from(10))),
        Operation::IsZero,
        Operation::Stop,
    ]);

    let mut current_call_frame = vm.call_frames.pop().unwrap();
    vm.execute(&mut current_call_frame);
    assert!(vm.current_call_frame_mut().stack.pop().unwrap() == U256::zero());
}

#[test]
fn and_basic() {
    let mut vm = new_vm_with_ops(&[
        Operation::Push((32, U256::from(0b1010))),
        Operation::Push((32, U256::from(0b1100))),
        Operation::And,
        Operation::Stop,
    ]);

    let mut current_call_frame = vm.call_frames.pop().unwrap();
    vm.execute(&mut current_call_frame);

    let result = vm.current_call_frame_mut().stack.pop().unwrap();
    assert_eq!(result, U256::from(0b1000));
    assert_eq!(vm.env.consumed_gas, TX_BASE_COST + 9);
}

#[test]
fn and_binary_with_zero() {
    let mut vm = new_vm_with_ops(&[
        Operation::Push((32, U256::from(0b1010))),
        Operation::Push((32, U256::zero())),
        Operation::And,
        Operation::Stop,
    ]);
    let expected_consumed_gas =
        TX_BASE_COST + gas_cost::AND + gas_cost::PUSHN.checked_mul(U256::from(2)).unwrap();

    let mut current_call_frame = vm.call_frames.pop().unwrap();
    vm.execute(&mut current_call_frame);

    let result = vm.current_call_frame_mut().stack.pop().unwrap();
    assert_eq!(result, U256::zero());
    assert_eq!(vm.env.consumed_gas, expected_consumed_gas);
}

#[test]
fn and_with_hex_numbers() {
    let mut vm = new_vm_with_ops(&[
        Operation::Push((32, U256::from(0xFFFF))),
        Operation::Push((32, U256::from(0xF0F0))),
        Operation::And,
        Operation::Stop,
    ]);

    let mut current_call_frame = vm.call_frames.pop().unwrap();
    vm.execute(&mut current_call_frame);

    let result = vm.current_call_frame_mut().stack.pop().unwrap();
    assert_eq!(result, U256::from(0xF0F0));
    assert_eq!(vm.env.consumed_gas, TX_BASE_COST + 9);

    let mut vm = new_vm_with_ops(&[
        Operation::Push((32, U256::from(0xF000))),
        Operation::Push((32, U256::from(0xF0F0))),
        Operation::And,
        Operation::Stop,
    ]);

    let mut current_call_frame = vm.call_frames.pop().unwrap();
    vm.execute(&mut current_call_frame);

    let result = vm.current_call_frame_mut().stack.pop().unwrap();
    assert_eq!(result, U256::from(0xF000));
    assert_eq!(vm.env.consumed_gas, TX_BASE_COST + 9);

    let mut vm = new_vm_with_ops(&[
        Operation::Push((32, U256::from(0xB020))),
        Operation::Push((32, U256::from(0x1F0F))),
        Operation::And,
        Operation::Stop,
    ]);

    let mut current_call_frame = vm.call_frames.pop().unwrap();
    vm.execute(&mut current_call_frame);

    let result = vm.current_call_frame_mut().stack.pop().unwrap();
    assert_eq!(result, U256::from(0b1000000000000));
    assert_eq!(vm.env.consumed_gas, TX_BASE_COST + 9);
}

#[test]
fn or_basic() {
    let mut vm = new_vm_with_ops(&[
        Operation::Push((32, U256::from(0b1010))),
        Operation::Push((32, U256::from(0b1100))),
        Operation::Or,
        Operation::Stop,
    ]);

    let mut current_call_frame = vm.call_frames.pop().unwrap();
    vm.execute(&mut current_call_frame);

    let result = vm.current_call_frame_mut().stack.pop().unwrap();
    assert_eq!(result, U256::from(0b1110));
    assert_eq!(vm.env.consumed_gas, TX_BASE_COST + 9);

    let mut vm = new_vm_with_ops(&[
        Operation::Push((32, U256::from(0b1010))),
        Operation::Push((32, U256::zero())),
        Operation::Or,
        Operation::Stop,
    ]);

    let mut current_call_frame = vm.call_frames.pop().unwrap();
    vm.execute(&mut current_call_frame);

    let result = vm.current_call_frame_mut().stack.pop().unwrap();
    assert_eq!(result, U256::from(0b1010));
    assert_eq!(vm.env.consumed_gas, TX_BASE_COST + 9);

    let mut vm = new_vm_with_ops(&[
        Operation::Push((32, U256::from(u64::MAX))),
        Operation::Push((32, U256::zero())),
        Operation::Or,
        Operation::Stop,
    ]);

    let mut current_call_frame = vm.call_frames.pop().unwrap();
    vm.execute(&mut current_call_frame);

    let result = vm.current_call_frame_mut().stack.pop().unwrap();
    assert_eq!(result, U256::from(0xFFFFFFFFFFFFFFFF_u64));
    assert_eq!(vm.env.consumed_gas, TX_BASE_COST + 9);
}

#[test]
fn or_with_hex_numbers() {
    let mut vm = new_vm_with_ops(&[
        Operation::Push((32, U256::from(0xFFFF))),
        Operation::Push((32, U256::from(0xF0F0))),
        Operation::Or,
        Operation::Stop,
    ]);

    let mut current_call_frame = vm.call_frames.pop().unwrap();
    vm.execute(&mut current_call_frame);

    let result = vm.current_call_frame_mut().stack.pop().unwrap();
    assert_eq!(result, U256::from(0xFFFF));
    assert_eq!(vm.env.consumed_gas, TX_BASE_COST + 9);

    let mut vm = new_vm_with_ops(&[
        Operation::Push((32, U256::from(0xF000))),
        Operation::Push((32, U256::from(0xF0F0))),
        Operation::Or,
        Operation::Stop,
    ]);

    let mut current_call_frame = vm.call_frames.pop().unwrap();
    vm.execute(&mut current_call_frame);

    let result = vm.current_call_frame_mut().stack.pop().unwrap();
    assert_eq!(result, U256::from(0xF0F0));
    assert_eq!(vm.env.consumed_gas, TX_BASE_COST + 9);

    let mut vm = new_vm_with_ops(&[
        Operation::Push((32, U256::from(0xB020))),
        Operation::Push((32, U256::from(0x1F0F))),
        Operation::Or,
        Operation::Stop,
    ]);

    let mut current_call_frame = vm.call_frames.pop().unwrap();
    vm.execute(&mut current_call_frame);

    let result = vm.current_call_frame_mut().stack.pop().unwrap();
    assert_eq!(result, U256::from(0b1011111100101111));
    assert_eq!(vm.env.consumed_gas, TX_BASE_COST + 9);
}

#[test]
fn xor_basic() {
    let mut vm = new_vm_with_ops(&[
        Operation::Push((32, U256::from(0b1010))),
        Operation::Push((32, U256::from(0b1100))),
        Operation::Xor,
        Operation::Stop,
    ]);

    let mut current_call_frame = vm.call_frames.pop().unwrap();
    vm.execute(&mut current_call_frame);

    let result = vm.current_call_frame_mut().stack.pop().unwrap();
    assert_eq!(result, U256::from(0b110));
    assert_eq!(vm.env.consumed_gas, TX_BASE_COST + 9);

    let mut vm = new_vm_with_ops(&[
        Operation::Push((32, U256::from(0b1010))),
        Operation::Push((32, U256::zero())),
        Operation::Xor,
        Operation::Stop,
    ]);

    let mut current_call_frame = vm.call_frames.pop().unwrap();
    vm.execute(&mut current_call_frame);

    let result = vm.current_call_frame_mut().stack.pop().unwrap();
    assert_eq!(result, U256::from(0b1010));
    assert_eq!(vm.env.consumed_gas, TX_BASE_COST + 9);

    let mut vm = new_vm_with_ops(&[
        Operation::Push((32, U256::from(u64::MAX))),
        Operation::Push((32, U256::zero())),
        Operation::Xor,
        Operation::Stop,
    ]);

    let mut current_call_frame = vm.call_frames.pop().unwrap();
    vm.execute(&mut current_call_frame);

    let result = vm.current_call_frame_mut().stack.pop().unwrap();
    assert_eq!(result, U256::from(u64::MAX));
    assert_eq!(vm.env.consumed_gas, TX_BASE_COST + 9);

    let mut vm = new_vm_with_ops(&[
        Operation::Push((32, U256::from(u64::MAX))),
        Operation::Push((32, U256::from(u64::MAX))),
        Operation::Xor,
        Operation::Stop,
    ]);

    let mut current_call_frame = vm.call_frames.pop().unwrap();
    vm.execute(&mut current_call_frame);

    let result = vm.current_call_frame_mut().stack.pop().unwrap();
    assert_eq!(result, U256::zero());
    assert_eq!(vm.env.consumed_gas, TX_BASE_COST + 9);
}

#[test]
fn xor_with_hex_numbers() {
    let mut vm = new_vm_with_ops(&[
        Operation::Push((32, U256::from(0xF0))),
        Operation::Push((32, U256::from(0xF))),
        Operation::Xor,
        Operation::Stop,
    ]);

    let mut current_call_frame = vm.call_frames.pop().unwrap();
    vm.execute(&mut current_call_frame);

    let result = vm.current_call_frame_mut().stack.pop().unwrap();
    assert_eq!(result, U256::from(0xFF));
    assert_eq!(vm.env.consumed_gas, TX_BASE_COST + 9);

    let mut vm = new_vm_with_ops(&[
        Operation::Push((32, U256::from(0xFF))),
        Operation::Push((32, U256::from(0xFF))),
        Operation::Xor,
        Operation::Stop,
    ]);

    let mut current_call_frame = vm.call_frames.pop().unwrap();
    vm.execute(&mut current_call_frame);

    let result = vm.current_call_frame_mut().stack.pop().unwrap();
    assert_eq!(result, U256::zero());
    assert_eq!(vm.env.consumed_gas, TX_BASE_COST + 9);

    let mut vm = new_vm_with_ops(&[
        Operation::Push((32, U256::from(0xFFFF))),
        Operation::Push((32, U256::from(0xF0F0))),
        Operation::Xor,
        Operation::Stop,
    ]);

    let mut current_call_frame = vm.call_frames.pop().unwrap();
    vm.execute(&mut current_call_frame);

    let result = vm.current_call_frame_mut().stack.pop().unwrap();
    assert_eq!(result, U256::from(0xF0F));
    assert_eq!(vm.env.consumed_gas, TX_BASE_COST + 9);

    let mut vm = new_vm_with_ops(&[
        Operation::Push((32, U256::from(0xF000))),
        Operation::Push((32, U256::from(0xF0F0))),
        Operation::Xor,
        Operation::Stop,
    ]);

    let mut current_call_frame = vm.call_frames.pop().unwrap();
    vm.execute(&mut current_call_frame);

    let result = vm.current_call_frame_mut().stack.pop().unwrap();
    assert_eq!(result, U256::from(0xF0));
    assert_eq!(vm.env.consumed_gas, TX_BASE_COST + 9);

    let mut vm = new_vm_with_ops(&[
        Operation::Push((32, U256::from(0x4C0F))),
        Operation::Push((32, U256::from(0x3A4B))),
        Operation::Xor,
        Operation::Stop,
    ]);

    let mut current_call_frame = vm.call_frames.pop().unwrap();
    vm.execute(&mut current_call_frame);

    let result = vm.current_call_frame_mut().stack.pop().unwrap();
    assert_eq!(result, U256::from(0b111011001000100));
    assert_eq!(vm.env.consumed_gas, TX_BASE_COST + 9);
}

#[test]
fn not() {
    let mut vm = new_vm_with_ops(&[
        Operation::Push((32, U256::from(0b1010))),
        Operation::Not,
        Operation::Stop,
    ]);

    let mut current_call_frame = vm.call_frames.pop().unwrap();
    vm.execute(&mut current_call_frame);

    let result = vm.current_call_frame_mut().stack.pop().unwrap();
    let expected = !U256::from(0b1010);
    assert_eq!(result, expected);
    assert_eq!(vm.env.consumed_gas, TX_BASE_COST + 6);

    let mut vm = new_vm_with_ops(&[
        Operation::Push((32, U256::MAX)),
        Operation::Not,
        Operation::Stop,
    ]);

    let mut current_call_frame = vm.call_frames.pop().unwrap();
    vm.execute(&mut current_call_frame);

    let result = vm.current_call_frame_mut().stack.pop().unwrap();
    assert_eq!(result, U256::zero());
    assert_eq!(vm.env.consumed_gas, TX_BASE_COST + 6);

    let mut vm = new_vm_with_ops(&[
        Operation::Push((32, U256::zero())),
        Operation::Not,
        Operation::Stop,
    ]);

    let mut current_call_frame = vm.call_frames.pop().unwrap();
    vm.execute(&mut current_call_frame);

    let result = vm.current_call_frame_mut().stack.pop().unwrap();
    assert_eq!(result, U256::MAX);
    assert_eq!(vm.env.consumed_gas, TX_BASE_COST + 6);

    let mut vm = new_vm_with_ops(&[
        Operation::Push((32, U256::from(1))),
        Operation::Not,
        Operation::Stop,
    ]);

    let mut current_call_frame = vm.call_frames.pop().unwrap();
    vm.execute(&mut current_call_frame);

    let result = vm.current_call_frame_mut().stack.pop().unwrap();
    assert_eq!(result, U256::MAX - 1);
    assert_eq!(vm.env.consumed_gas, TX_BASE_COST + 6);
}

#[test]
fn byte_basic() {
    let mut vm = new_vm_with_ops(&[
        Operation::Push((32, U256::from(0xF0F1))),
        Operation::Push((32, U256::from(31))),
        Operation::Byte,
        Operation::Stop,
    ]);

    let mut current_call_frame = vm.call_frames.pop().unwrap();
    vm.execute(&mut current_call_frame);

    let result = vm.current_call_frame_mut().stack.pop().unwrap();
    assert_eq!(result, U256::from(0xF1));
    assert_eq!(vm.env.consumed_gas, TX_BASE_COST + 9);

    let mut vm = new_vm_with_ops(&[
        Operation::Push((32, U256::from(0x33ED))),
        Operation::Push((32, U256::from(30))),
        Operation::Byte,
        Operation::Stop,
    ]);

    let mut current_call_frame = vm.call_frames.pop().unwrap();
    vm.execute(&mut current_call_frame);

    let result = vm.current_call_frame_mut().stack.pop().unwrap();
    assert_eq!(result, U256::from(0x33));
    assert_eq!(vm.env.consumed_gas, TX_BASE_COST + 9);
}

#[test]
fn byte_edge_cases() {
    let mut vm = new_vm_with_ops(&[
        Operation::Push((32, U256::MAX)),
        Operation::Push((32, U256::from(0))),
        Operation::Byte,
        Operation::Stop,
    ]);

    let mut current_call_frame = vm.call_frames.pop().unwrap();
    vm.execute(&mut current_call_frame);

    let result = vm.current_call_frame_mut().stack.pop().unwrap();
    assert_eq!(result, U256::from(0xFF));
    assert_eq!(vm.env.consumed_gas, TX_BASE_COST + 9);

    let mut vm = new_vm_with_ops(&[
        Operation::Push((32, U256::MAX)),
        Operation::Push((32, U256::from(12))),
        Operation::Byte,
        Operation::Stop,
    ]);

    let mut current_call_frame = vm.call_frames.pop().unwrap();
    vm.execute(&mut current_call_frame);

    let result = vm.current_call_frame_mut().stack.pop().unwrap();
    assert_eq!(result, U256::from(0xFF));
    assert_eq!(vm.env.consumed_gas, TX_BASE_COST + 9);

    let mut vm = new_vm_with_ops(&[
        Operation::Push((32, U256::from(0x00E0D0000))),
        Operation::Push((32, U256::from(29))),
        Operation::Byte,
        Operation::Stop,
    ]);

    let mut current_call_frame = vm.call_frames.pop().unwrap();
    vm.execute(&mut current_call_frame);

    let result = vm.current_call_frame_mut().stack.pop().unwrap();
    assert_eq!(result, U256::from(0x0D));
    assert_eq!(vm.env.consumed_gas, TX_BASE_COST + 9);

    let mut vm = new_vm_with_ops(&[
        Operation::Push((32, U256::from(0xFDEA179))),
        Operation::Push((32, U256::from(50))),
        Operation::Byte,
        Operation::Stop,
    ]);

    let mut current_call_frame = vm.call_frames.pop().unwrap();
    vm.execute(&mut current_call_frame);

    let result = vm.current_call_frame_mut().stack.pop().unwrap();
    assert_eq!(result, U256::zero());
    assert_eq!(vm.env.consumed_gas, TX_BASE_COST + 9);

    let mut vm = new_vm_with_ops(&[
        Operation::Push((32, U256::from(0xFDEA179))),
        Operation::Push((32, U256::from(32))),
        Operation::Byte,
        Operation::Stop,
    ]);

    let mut current_call_frame = vm.call_frames.pop().unwrap();
    vm.execute(&mut current_call_frame);

    let result = vm.current_call_frame_mut().stack.pop().unwrap();
    assert_eq!(result, U256::zero());
    assert_eq!(vm.env.consumed_gas, TX_BASE_COST + 9);

    let mut vm = new_vm_with_ops(&[
        Operation::Push((32, U256::zero())),
        Operation::Push((32, U256::from(15))),
        Operation::Byte,
        Operation::Stop,
    ]);

    let mut current_call_frame = vm.call_frames.pop().unwrap();
    vm.execute(&mut current_call_frame);

    let result = vm.current_call_frame_mut().stack.pop().unwrap();
    assert_eq!(result, U256::zero());
    assert_eq!(vm.env.consumed_gas, TX_BASE_COST + 9);

    let word = U256::from_big_endian(&[
        0x00, 0x01, 0x02, 0x03, 0x04, 0x05, 0x06, 0x57, 0x08, 0x09, 0x90, 0x0B, 0x0C, 0x0D, 0x0E,
        0x0F, 0x10, 0x11, 0x12, 0xDD, 0x14, 0x15, 0x16, 0x17, 0x18, 0x19, 0x1A, 0x1B, 0x1C, 0x1D,
        0x1E, 0x40,
    ]);

    let mut vm = new_vm_with_ops(&[
        Operation::Push((32, word)),
        Operation::Push((32, U256::from(10))),
        Operation::Byte,
        Operation::Stop,
    ]);

    let mut current_call_frame = vm.call_frames.pop().unwrap();
    vm.execute(&mut current_call_frame);

    let result = vm.current_call_frame_mut().stack.pop().unwrap();
    assert_eq!(result, U256::from(0x90));
    assert_eq!(vm.env.consumed_gas, TX_BASE_COST + 9);

    let mut vm = new_vm_with_ops(&[
        Operation::Push((32, word)),
        Operation::Push((32, U256::from(7))),
        Operation::Byte,
        Operation::Stop,
    ]);

    let mut current_call_frame = vm.call_frames.pop().unwrap();
    vm.execute(&mut current_call_frame);

    let result = vm.current_call_frame_mut().stack.pop().unwrap();
    assert_eq!(result, U256::from(0x57));
    assert_eq!(vm.env.consumed_gas, TX_BASE_COST + 9);

    let mut vm = new_vm_with_ops(&[
        Operation::Push((32, word)),
        Operation::Push((32, U256::from(19))),
        Operation::Byte,
        Operation::Stop,
    ]);

    let mut current_call_frame = vm.call_frames.pop().unwrap();
    vm.execute(&mut current_call_frame);

    let result = vm.current_call_frame_mut().stack.pop().unwrap();
    assert_eq!(result, U256::from(0xDD));
    assert_eq!(vm.env.consumed_gas, TX_BASE_COST + 9);

    let mut vm = new_vm_with_ops(&[
        Operation::Push((32, word)),
        Operation::Push((32, U256::from(31))),
        Operation::Byte,
        Operation::Stop,
    ]);

    let mut current_call_frame = vm.call_frames.pop().unwrap();
    vm.execute(&mut current_call_frame);

    let result = vm.current_call_frame_mut().stack.pop().unwrap();
    assert_eq!(result, U256::from(0x40));
    assert_eq!(vm.env.consumed_gas, TX_BASE_COST + 9);
}

#[test]
fn shl_basic() {
    let mut vm = new_vm_with_ops(&[
        Operation::Push((32, U256::from(0xDDDD))),
        Operation::Push((32, U256::from(0))),
        Operation::Shl,
        Operation::Stop,
    ]);

    let mut current_call_frame = vm.call_frames.pop().unwrap();
    vm.execute(&mut current_call_frame);

    let result = vm.current_call_frame_mut().stack.pop().unwrap();
    assert_eq!(result, U256::from(0xDDDD));
    assert_eq!(vm.env.consumed_gas, TX_BASE_COST + 9);

    let mut vm = new_vm_with_ops(&[
        Operation::Push((32, U256::from(0x12345678))),
        Operation::Push((32, U256::from(1))),
        Operation::Shl,
        Operation::Stop,
    ]);

    let mut current_call_frame = vm.call_frames.pop().unwrap();
    vm.execute(&mut current_call_frame);

    let result = vm.current_call_frame_mut().stack.pop().unwrap();
    assert_eq!(result, U256::from(0x2468acf0));
    assert_eq!(vm.env.consumed_gas, TX_BASE_COST + 9);

    let mut vm = new_vm_with_ops(&[
        Operation::Push((32, U256::from(0x12345678))),
        Operation::Push((32, U256::from(4))),
        Operation::Shl,
        Operation::Stop,
    ]);

    let mut current_call_frame = vm.call_frames.pop().unwrap();
    vm.execute(&mut current_call_frame);

    let result = vm.current_call_frame_mut().stack.pop().unwrap();
    assert_eq!(result, U256::from(4886718336_u64));
    assert_eq!(vm.env.consumed_gas, TX_BASE_COST + 9);

    let mut vm = new_vm_with_ops(&[
        Operation::Push((32, U256::from(0xFF))),
        Operation::Push((32, U256::from(4))),
        Operation::Shl,
        Operation::Stop,
    ]);

    let mut current_call_frame = vm.call_frames.pop().unwrap();
    vm.execute(&mut current_call_frame);

    let result = vm.current_call_frame_mut().stack.pop().unwrap();
    assert_eq!(result, U256::from(0xFF << 4));
    assert_eq!(vm.env.consumed_gas, TX_BASE_COST + 9);
}

#[test]
fn shl_edge_cases() {
    let mut vm = new_vm_with_ops(&[
        Operation::Push((32, U256::from(0x1))),
        Operation::Push((32, U256::from(256))),
        Operation::Shl,
        Operation::Stop,
    ]);

    let mut current_call_frame = vm.call_frames.pop().unwrap();
    vm.execute(&mut current_call_frame);

    let result = vm.current_call_frame_mut().stack.pop().unwrap();
    assert_eq!(result, U256::zero());
    assert_eq!(vm.env.consumed_gas, TX_BASE_COST + 9);

    let mut vm = new_vm_with_ops(&[
        Operation::Push((32, U256::zero())),
        Operation::Push((32, U256::from(200))),
        Operation::Shl,
        Operation::Stop,
    ]);

    let mut current_call_frame = vm.call_frames.pop().unwrap();
    vm.execute(&mut current_call_frame);

    let result = vm.current_call_frame_mut().stack.pop().unwrap();
    assert_eq!(result, U256::zero());
    assert_eq!(vm.env.consumed_gas, TX_BASE_COST + 9);

    let mut vm = new_vm_with_ops(&[
        Operation::Push((32, U256::MAX)),
        Operation::Push((32, U256::from(1))),
        Operation::Shl,
        Operation::Stop,
    ]);

    let mut current_call_frame = vm.call_frames.pop().unwrap();
    vm.execute(&mut current_call_frame);

    let result = vm.current_call_frame_mut().stack.pop().unwrap();
    assert_eq!(result, U256::MAX - 1);
    assert_eq!(vm.env.consumed_gas, TX_BASE_COST + 9);
}

#[test]
fn shr_basic() {
    let mut vm = new_vm_with_ops(&[
        Operation::Push((32, U256::from(0xDDDD))),
        Operation::Push((32, U256::from(0))),
        Operation::Shr,
        Operation::Stop,
    ]);

    let mut current_call_frame = vm.call_frames.pop().unwrap();
    vm.execute(&mut current_call_frame);

    let result = vm.current_call_frame_mut().stack.pop().unwrap();
    assert_eq!(result, U256::from(0xDDDD));
    assert_eq!(vm.env.consumed_gas, TX_BASE_COST + 9);

    let mut vm = new_vm_with_ops(&[
        Operation::Push((32, U256::from(0x12345678))),
        Operation::Push((32, U256::from(1))),
        Operation::Shr,
        Operation::Stop,
    ]);

    let mut current_call_frame = vm.call_frames.pop().unwrap();
    vm.execute(&mut current_call_frame);

    let result = vm.current_call_frame_mut().stack.pop().unwrap();
    assert_eq!(result, U256::from(0x91a2b3c));
    assert_eq!(vm.env.consumed_gas, TX_BASE_COST + 9);

    let mut vm = new_vm_with_ops(&[
        Operation::Push((32, U256::from(0x12345678))),
        Operation::Push((32, U256::from(4))),
        Operation::Shr,
        Operation::Stop,
    ]);

    let mut current_call_frame = vm.call_frames.pop().unwrap();
    vm.execute(&mut current_call_frame);

    let result = vm.current_call_frame_mut().stack.pop().unwrap();
    assert_eq!(result, U256::from(0x1234567));
    assert_eq!(vm.env.consumed_gas, TX_BASE_COST + 9);

    let mut vm = new_vm_with_ops(&[
        Operation::Push((32, U256::from(0xFF))),
        Operation::Push((32, U256::from(4))),
        Operation::Shr,
        Operation::Stop,
    ]);

    let mut current_call_frame = vm.call_frames.pop().unwrap();
    vm.execute(&mut current_call_frame);

    let result = vm.current_call_frame_mut().stack.pop().unwrap();
    assert_eq!(result, U256::from(0xF));
    assert_eq!(vm.env.consumed_gas, TX_BASE_COST + 9);
}

#[test]
fn shr_edge_cases() {
    let mut vm = new_vm_with_ops(&[
        Operation::Push((32, U256::from(0x1))),
        Operation::Push((32, U256::from(256))),
        Operation::Shr,
        Operation::Stop,
    ]);

    let mut current_call_frame = vm.call_frames.pop().unwrap();
    vm.execute(&mut current_call_frame);

    let result = vm.current_call_frame_mut().stack.pop().unwrap();
    assert_eq!(result, U256::zero());
    assert_eq!(vm.env.consumed_gas, TX_BASE_COST + 9);

    let mut vm = new_vm_with_ops(&[
        Operation::Push((32, U256::zero())),
        Operation::Push((32, U256::from(200))),
        Operation::Shr,
        Operation::Stop,
    ]);

    let mut current_call_frame = vm.call_frames.pop().unwrap();
    vm.execute(&mut current_call_frame);

    let result = vm.current_call_frame_mut().stack.pop().unwrap();
    assert_eq!(result, U256::zero());
    assert_eq!(vm.env.consumed_gas, TX_BASE_COST + 9);

    let mut vm = new_vm_with_ops(&[
        Operation::Push((32, U256::MAX)),
        Operation::Push((32, U256::from(1))),
        Operation::Shr,
        Operation::Stop,
    ]);

    let mut current_call_frame = vm.call_frames.pop().unwrap();
    vm.execute(&mut current_call_frame);

    let result = vm.current_call_frame_mut().stack.pop().unwrap();
    assert_eq!(result, U256::MAX >> 1);
    assert_eq!(vm.env.consumed_gas, TX_BASE_COST + 9);
}

#[test]
fn sar_shift_by_0() {
    let mut vm = new_vm_with_ops(&[
        Operation::Push((32, U256::from(0x12345678))),
        Operation::Push((32, U256::from(0))),
        Operation::Sar,
        Operation::Stop,
    ]);

    let mut current_call_frame = vm.call_frames.pop().unwrap();
    vm.execute(&mut current_call_frame);

    let result = vm.current_call_frame_mut().stack.pop().unwrap();
    assert_eq!(result, U256::from(0x12345678));
    assert_eq!(vm.env.consumed_gas, TX_BASE_COST + 9);
}

#[test]
fn sar_shifting_large_value_with_all_bits_set() {
    let word = U256::from_big_endian(&[
        0xff, 0xff, 0xff, 0xff, 0xff, 0xff, 0xff, 0xff, 0xff, 0xff, 0xff, 0xff, 0xff, 0xff, 0xff,
        0xff, 0xff, 0xff, 0xff, 0xff, 0xff, 0xff, 0xff, 0xff, 0xff, 0xff, 0xff, 0xff, 0xff, 0xff,
        0xff, 0xff,
    ]);

    let mut vm = new_vm_with_ops(&[
        Operation::Push((32, word)),
        Operation::Push((32, U256::from(8))),
        Operation::Sar,
        Operation::Stop,
    ]);

    let mut current_call_frame = vm.call_frames.pop().unwrap();
    vm.execute(&mut current_call_frame);

    let result = vm.current_call_frame_mut().stack.pop().unwrap();
    let expected = U256::from_big_endian(&[
        0xff, 0xff, 0xff, 0xff, 0xff, 0xff, 0xff, 0xff, 0xff, 0xff, 0xff, 0xff, 0xff, 0xff, 0xff,
        0xff, 0xff, 0xff, 0xff, 0xff, 0xff, 0xff, 0xff, 0xff, 0xff, 0xff, 0xff, 0xff, 0xff, 0xff,
        0xff, 0xff,
    ]);
    assert_eq!(result, expected);
    assert_eq!(vm.env.consumed_gas, TX_BASE_COST + 9);
}

#[test]
fn sar_shifting_negative_value_and_small_shift() {
    let word_neg = U256::from_big_endian(&[
        0x80, 0x00, 0x00, 0x00, 0x00, 0x00, 0x00, 0x00, 0x00, 0x00, 0x00, 0x00, 0x00, 0x00, 0x00,
        0x00, 0x00, 0x00, 0x00, 0x00, 0x00, 0x00, 0x00, 0x00, 0x00, 0x00, 0x00, 0x00, 0x00, 0x00,
        0x00, 0x00,
    ]);

    let mut vm = new_vm_with_ops(&[
        Operation::Push((32, word_neg)),
        Operation::Push((32, U256::from(4))),
        Operation::Sar,
        Operation::Stop,
    ]);

    let mut current_call_frame = vm.call_frames.pop().unwrap();
    vm.execute(&mut current_call_frame);

    let result = vm.current_call_frame_mut().stack.pop().unwrap();
    let expected = U256::from_big_endian(&[
        0xf8, 0x00, 0x00, 0x00, 0x00, 0x00, 0x00, 0x00, 0x00, 0x00, 0x00, 0x00, 0x00, 0x00, 0x00,
        0x00, 0x00, 0x00, 0x00, 0x00, 0x00, 0x00, 0x00, 0x00, 0x00, 0x00, 0x00, 0x00, 0x00, 0x00,
        0x00, 0x00,
    ]);
    assert_eq!(result, expected);
    assert_eq!(vm.env.consumed_gas, TX_BASE_COST + 9);
}

#[test]
fn sar_shift_positive_value() {
    let mut vm = new_vm_with_ops(&[
        Operation::Push((32, U256::from(0x7FFFFF))),
        Operation::Push((32, U256::from(4))),
        Operation::Sar,
        Operation::Stop,
    ]);

    let mut current_call_frame = vm.call_frames.pop().unwrap();
    vm.execute(&mut current_call_frame);

    let result = vm.current_call_frame_mut().stack.pop().unwrap();
    assert_eq!(result, U256::from(0x07FFFF));
    assert_eq!(vm.env.consumed_gas, TX_BASE_COST + 9);
}

#[test]
fn sar_shift_negative_value() {
    let word_neg = U256::from_big_endian(&[
        0x8f, 0xff, 0xff, 0xff, 0xff, 0xff, 0xff, 0xff, 0xff, 0xff, 0xff, 0xff, 0xff, 0xff, 0xff,
        0xff, 0xff, 0xff, 0xff, 0xff, 0xff, 0xff, 0xff, 0xff, 0xff, 0xff, 0xff, 0xff, 0xff, 0xff,
        0xff, 0xff,
    ]);

    let mut vm = new_vm_with_ops(&[
        Operation::Push((32, word_neg)),
        Operation::Push((32, U256::from(4))),
        Operation::Sar,
        Operation::Stop,
    ]);

    let mut current_call_frame = vm.call_frames.pop().unwrap();
    vm.execute(&mut current_call_frame);

    let result = vm.current_call_frame_mut().stack.pop().unwrap();
    let expected = U256::from_big_endian(&[
        0xf8, 0xff, 0xff, 0xff, 0xff, 0xff, 0xff, 0xff, 0xff, 0xff, 0xff, 0xff, 0xff, 0xff, 0xff,
        0xff, 0xff, 0xff, 0xff, 0xff, 0xff, 0xff, 0xff, 0xff, 0xff, 0xff, 0xff, 0xff, 0xff, 0xff,
        0xff, 0xff,
    ]);
    // change 0x8f to 0xf8
    assert_eq!(result, expected);
    assert_eq!(vm.env.consumed_gas, TX_BASE_COST + 9);
}

#[test]
fn keccak256_zero_offset_size_four() {
    let operations = [
        // Put the required value in memory
        Operation::Push((
            32,
            U256::from("0xFFFFFFFF00000000000000000000000000000000000000000000000000000000"),
        )),
        Operation::Push0,
        Operation::Mstore, // gas_cost = 3 + 3 = 6
        // Call the opcode
        Operation::Push((1, 4.into())), // size
        Operation::Push0,               // offset
        Operation::Keccak256,           // gas_cost = 30 + 6 + 0 = 36
        Operation::Stop,
    ];

    let mut vm = new_vm_with_ops(&operations);

    let mut current_call_frame = vm.call_frames.pop().unwrap();
    vm.execute(&mut current_call_frame);

    assert_eq!(
        vm.current_call_frame_mut().stack.pop().unwrap(),
        U256::from("0x29045a592007d0c246ef02c2223570da9522d0cf0f73282c79a1bc8f0bb2c238")
    );
    assert_eq!(vm.current_call_frame_mut().pc(), 40);
    assert_eq!(vm.env.consumed_gas, TX_BASE_COST + 52);
}

#[test]
fn keccak256_zero_offset_size_bigger_than_actual_memory() {
    let operations = [
        // Put the required value in memory
        Operation::Push((
            32,
            U256::from("0xFFFFFFFF00000000000000000000000000000000000000000000000000000000"),
        )),
        Operation::Push0,
        Operation::Mstore, // gas_cost = 3 + 3 = 6
        // Call the opcode
        Operation::Push((1, 33.into())), // size > memory.data.len() (32)
        Operation::Push0,                // offset
        Operation::Keccak256,
        Operation::Stop,
    ];

    let mut vm = new_vm_with_ops(&operations);

    let mut current_call_frame = vm.call_frames.pop().unwrap();
    vm.execute(&mut current_call_frame);

    assert!(
        vm.current_call_frame_mut().stack.pop().unwrap()
            == U256::from("0xae75624a7d0413029c1e0facdd38cc8e177d9225892e2490a69c2f1f89512061")
    );
    assert_eq!(vm.current_call_frame_mut().pc(), 40);
    assert_eq!(vm.env.consumed_gas, TX_BASE_COST + 61);
}

#[test]
fn keccak256_zero_offset_zero_size() {
    let operations = [
        Operation::Push0, // size
        Operation::Push0, // offset
        Operation::Keccak256,
        Operation::Stop,
    ];

    let mut vm = new_vm_with_ops(&operations);

    let mut current_call_frame = vm.call_frames.pop().unwrap();
    vm.execute(&mut current_call_frame);

    assert_eq!(
        vm.current_call_frame_mut().stack.pop().unwrap(),
        U256::from("0xc5d2460186f7233c927e7db2dcc703c0e500b653ca82273b7bfad8045d85a470")
    );
    assert_eq!(vm.current_call_frame_mut().pc(), 4);
    assert_eq!(vm.env.consumed_gas, TX_BASE_COST + 34);
}

#[test]
fn keccak256_offset_four_size_four() {
    let operations = [
        // Put the required value in memory
        Operation::Push((
            32,
            U256::from("0xFFFFFFFF00000000000000000000000000000000000000000000000000000000"),
        )),
        Operation::Push0,
        Operation::Mstore,
        // Call the opcode
        Operation::Push((1, 4.into())), // size
        Operation::Push((1, 4.into())), // offset
        Operation::Keccak256,
        Operation::Stop,
    ];

    let mut vm = new_vm_with_ops(&operations);

    let mut current_call_frame = vm.call_frames.pop().unwrap();
    vm.execute(&mut current_call_frame);

    assert_eq!(
        vm.current_call_frame_mut().stack.pop().unwrap(),
        U256::from("0xe8e77626586f73b955364c7b4bbf0bb7f7685ebd40e852b164633a4acbd3244c")
    );
    assert_eq!(vm.current_call_frame_mut().pc(), 41);
    assert_eq!(vm.env.consumed_gas, TX_BASE_COST + 53);
}

#[test]
fn mstore() {
    let mut vm = new_vm_with_ops(&[
        Operation::Push((32, U256::from(0x33333))),
        Operation::Push((32, U256::zero())),
        Operation::Mstore,
        Operation::Msize,
        Operation::Stop,
    ]);

    let mut current_call_frame = vm.call_frames.pop().unwrap();
    vm.execute(&mut current_call_frame);

    assert_eq!(
        vm.current_call_frame_mut().stack.pop().unwrap(),
        U256::from(32)
    );
    assert_eq!(vm.current_call_frame_mut().pc(), 69);
    assert_eq!(vm.env.consumed_gas, TX_BASE_COST + 14);
}

#[test]
fn mstore_saves_correct_value() {
    let mut vm = new_vm_with_ops(&[
        Operation::Push((32, U256::from(0x33333))), // value
        Operation::Push((32, U256::zero())),        // offset
        Operation::Mstore,
        Operation::Msize,
        Operation::Stop,
    ]);

    let mut current_call_frame = vm.call_frames.pop().unwrap();
    vm.execute(&mut current_call_frame);

    let stored_value = vm.current_call_frame_mut().memory.load(0);

    assert_eq!(stored_value, U256::from(0x33333));

    let memory_size = vm.current_call_frame_mut().stack.pop().unwrap();
    assert_eq!(memory_size, U256::from(32));
    assert_eq!(vm.env.consumed_gas, TX_BASE_COST + 14);
}

#[test]
fn mstore8() {
    let operations = [
        Operation::Push((32, U256::from(0xAB))), // value
        Operation::Push((32, U256::zero())),     // offset
        Operation::Mstore8,
        Operation::Stop,
    ];

    let mut vm = new_vm_with_ops(&operations);

    let mut current_call_frame = vm.call_frames.pop().unwrap();
    vm.execute(&mut current_call_frame);

    let stored_value = vm.current_call_frame_mut().memory.load(0);

    let mut value_bytes = [0u8; 32];
    stored_value.to_big_endian(&mut value_bytes);

    assert_eq!(value_bytes[0..1], [0xAB]);
    assert_eq!(vm.env.consumed_gas, TX_BASE_COST + 12);
}

#[test]
fn mcopy() {
    let operations = [
        Operation::Push((32, U256::from(32))),      // size
        Operation::Push((32, U256::from(0))),       // source offset
        Operation::Push((32, U256::from(64))),      // destination offset
        Operation::Push((32, U256::from(0x33333))), // value
        Operation::Push((32, U256::from(0))),       // offset
        Operation::Mstore,
        Operation::Mcopy,
        Operation::Msize,
        Operation::Stop,
    ];

    let mut vm = new_vm_with_ops(&operations);

    let mut current_call_frame = vm.call_frames.pop().unwrap();
    vm.execute(&mut current_call_frame);

    let copied_value = vm.current_call_frame_mut().memory.load(64);
    assert_eq!(copied_value, U256::from(0x33333));

    let memory_size = vm.current_call_frame_mut().stack.pop().unwrap();
    assert_eq!(memory_size, U256::from(96));
    assert_eq!(vm.env.consumed_gas, TX_BASE_COST + 35);
}

#[test]
fn mload() {
    let operations = [
        Operation::Push((32, U256::from(0x33333))), // value
        Operation::Push((32, U256::zero())),        // offset
        Operation::Mstore,
        Operation::Push((32, U256::zero())), // offset
        Operation::Mload,
        Operation::Stop,
    ];

    let mut vm = new_vm_with_ops(&operations);

    let mut current_call_frame = vm.call_frames.pop().unwrap();
    vm.execute(&mut current_call_frame);

    let loaded_value = vm.current_call_frame_mut().stack.pop().unwrap();
    assert_eq!(loaded_value, U256::from(0x33333));
    assert_eq!(vm.env.consumed_gas, TX_BASE_COST + 18);
}

#[test]
fn msize() {
    let operations = [Operation::Msize, Operation::Stop];

    let mut vm = new_vm_with_ops(&operations);

    let mut current_call_frame = vm.call_frames.pop().unwrap();
    vm.execute(&mut current_call_frame);

    let initial_size = vm.current_call_frame_mut().stack.pop().unwrap();
    assert_eq!(initial_size, U256::from(0));
    assert_eq!(vm.env.consumed_gas, TX_BASE_COST + 2);

    let operations = [
        Operation::Push((32, U256::from(0x33333))), // value
        Operation::Push((32, U256::zero())),        // offset
        Operation::Mstore,
        Operation::Msize,
        Operation::Stop,
    ];

    let mut vm = new_vm_with_ops(&operations);

    let mut current_call_frame = vm.call_frames.pop().unwrap();
    vm.execute(&mut current_call_frame);

    let after_store_size = vm.current_call_frame_mut().stack.pop().unwrap();
    assert_eq!(after_store_size, U256::from(32));
    assert_eq!(vm.env.consumed_gas, TX_BASE_COST + 14);

    let operations = [
        Operation::Push((32, U256::from(0x55555))), // value
        Operation::Push((32, U256::from(64))),      // offset
        Operation::Mstore,
        Operation::Msize,
        Operation::Stop,
    ];

    let mut vm = new_vm_with_ops(&operations);

    let mut current_call_frame = vm.call_frames.pop().unwrap();
    vm.execute(&mut current_call_frame);

    let final_size = vm.current_call_frame_mut().stack.pop().unwrap();
    assert_eq!(final_size, U256::from(96));
    assert_eq!(vm.env.consumed_gas, TX_BASE_COST + 20);
}

#[test]
fn mstore_mload_offset_not_multiple_of_32() {
    let operations = [
        Operation::Push((32, 0xabcdef.into())), // value
        Operation::Push((32, 10.into())),       // offset
        Operation::Mstore,
        Operation::Push((32, 10.into())), // offset
        Operation::Mload,
        Operation::Msize,
        Operation::Stop,
    ];

    let mut vm = new_vm_with_ops(&operations);

    let mut current_call_frame = vm.call_frames.pop().unwrap();
    vm.execute(&mut current_call_frame);

    let memory_size = vm.current_call_frame_mut().stack.pop().unwrap();
    let loaded_value = vm.current_call_frame_mut().stack.pop().unwrap();

    assert_eq!(loaded_value, U256::from(0xabcdef));
    assert_eq!(memory_size, U256::from(64));
    assert_eq!(vm.env.consumed_gas, TX_BASE_COST + 23);

    // check with big offset

    let operations = [
        Operation::Push((32, 0x123456.into())), // value
        Operation::Push((32, 2000.into())),     // offset
        Operation::Mstore,
        Operation::Push((32, 2000.into())), // offset
        Operation::Mload,
        Operation::Msize,
        Operation::Stop,
    ];

    let mut vm = new_vm_with_ops(&operations);

    let mut current_call_frame = vm.call_frames.pop().unwrap();
    vm.execute(&mut current_call_frame);

    let memory_size = vm.current_call_frame_mut().stack.pop().unwrap();
    let loaded_value = vm.current_call_frame_mut().stack.pop().unwrap();

    assert_eq!(loaded_value, U256::from(0x123456));
    assert_eq!(memory_size, U256::from(2048));
    assert_eq!(vm.env.consumed_gas, TX_BASE_COST + 217);
}

#[test]
fn mload_uninitialized_memory() {
    let operations = [
        Operation::Push((32, 50.into())), // offset
        Operation::Mload,
        Operation::Msize,
        Operation::Stop,
    ];

    let mut vm = new_vm_with_ops(&operations);

    let mut current_call_frame = vm.call_frames.pop().unwrap();
    vm.execute(&mut current_call_frame);

    let memory_size = vm.current_call_frame_mut().stack.pop().unwrap();
    let loaded_value = vm.current_call_frame_mut().stack.pop().unwrap();

    assert_eq!(loaded_value, U256::zero());
    assert_eq!(memory_size, U256::from(96));
    assert_eq!(vm.env.consumed_gas, TX_BASE_COST + 17);
}

#[test]
fn call_returns_if_bytecode_empty() {
    let callee_bytecode = vec![].into();

    let callee_address = Address::from_low_u64_be(U256::from(2).low_u64());
    let callee_address_u256 = U256::from(2);
    // let callee_account = Account::new(U256::from(500000), callee_bytecode);
    let callee_account = Account::default()
        .with_balance(50000.into())
        .with_bytecode(callee_bytecode);

    let caller_ops = vec![
        Operation::Push((32, U256::from(32))),      // ret_size
        Operation::Push((32, U256::from(0))),       // ret_offset
        Operation::Push((32, U256::from(0))),       // args_size
        Operation::Push((32, U256::from(0))),       // args_offset
        Operation::Push((32, U256::zero())),        // value
        Operation::Push((32, callee_address_u256)), // address
        Operation::Push((32, U256::from(100_000))), // gas
        Operation::Call,
        Operation::Stop,
    ];

    let mut vm = new_vm_with_ops_addr_bal(
        ops_to_bytecde(&caller_ops),
        Address::from_low_u64_be(U256::from(1).low_u64()),
        U256::zero(),
    );

    vm.db.add_account(callee_address, callee_account);
    let mut current_call_frame = vm.call_frames.pop().unwrap();
    vm.execute(&mut current_call_frame);

    let success = vm.current_call_frame_mut().stack.pop().unwrap();
    assert_eq!(success, U256::one());
}

#[test]
fn call_changes_callframe_and_stores() {
    let callee_return_value = U256::from(0xAAAAAAA);
    let callee_bytecode = callee_return_bytecode(callee_return_value);
    let callee_address = Address::from_low_u64_be(U256::from(2).low_u64());
    let callee_address_u256 = U256::from(2);
    let callee_account = Account::default()
        .with_balance(50000.into())
        .with_bytecode(callee_bytecode);

    let caller_ops = vec![
        Operation::Push((32, U256::from(32))),      // ret_size
        Operation::Push((32, U256::from(0))),       // ret_offset
        Operation::Push((32, U256::from(0))),       // args_size
        Operation::Push((32, U256::from(0))),       // args_offset
        Operation::Push((32, U256::zero())),        // value
        Operation::Push((32, callee_address_u256)), // address
        Operation::Push((32, U256::from(100_000))), // gas
        Operation::Call,
        Operation::Stop,
    ];

    let mut vm = new_vm_with_ops_addr_bal(
        ops_to_bytecde(&caller_ops),
        Address::from_low_u64_be(U256::from(1).low_u64()),
        U256::zero(),
    );

    vm.db.add_account(callee_address, callee_account);

    let mut current_call_frame = vm.call_frames.pop().unwrap();
    vm.execute(&mut current_call_frame);

    let current_call_frame = vm.current_call_frame_mut();

    let success = current_call_frame.stack.pop().unwrap() == U256::one();
    assert!(success);

<<<<<<< HEAD
    let ret_offset = 0;
    let ret_size = 32;
    let return_data = current_call_frame
        .return_data
        .slice(ret_offset..ret_offset + ret_size);
=======
    // These are ret_offset and ret_size used in CALL operation before.
    let ret_offset = current_call_frame.sub_return_data_offset;
    let ret_size = current_call_frame.sub_return_data_size;

    // Return data of the sub-context will be in the memory position of the current context reserved for that purpose (ret_offset and ret_size)
    let return_data = current_call_frame.memory.load_range(ret_offset, ret_size);
>>>>>>> e11289b2

    assert_eq!(U256::from_big_endian(&return_data), U256::from(0xAAAAAAA));
}

#[test]
fn nested_calls() {
    let callee3_return_value = U256::from(0xAAAAAAA);
    let callee3_bytecode = callee_return_bytecode(callee3_return_value);
    let callee3_address = Address::from_low_u64_be(U256::from(3).low_u64());
    let callee3_address_u256 = U256::from(3);
    let callee3_account = Account::default()
        .with_balance(50_000.into())
        .with_bytecode(callee3_bytecode);

    let mut callee2_ops = vec![
        Operation::Push((32, U256::from(32))),       // ret_size
        Operation::Push((32, U256::from(0))),        // ret_offset
        Operation::Push((32, U256::from(0))),        // args_size
        Operation::Push((32, U256::from(0))),        // args_offset
        Operation::Push((32, U256::zero())),         // value
        Operation::Push((32, callee3_address_u256)), // address
        Operation::Push((32, U256::from(100_000))),  // gas
        Operation::Call,
    ];

    let callee2_return_value = U256::from(0xBBBBBBB);

    let callee2_return_bytecode = vec![
        Operation::Push((32, callee2_return_value)), // value
        Operation::Push((32, U256::from(32))),       // offset
        Operation::Mstore,
        Operation::Push((32, U256::from(32))), // size
        Operation::Push((32, U256::zero())),   // returndata_offset
        Operation::Push((32, U256::zero())),   // dest_offset
        Operation::ReturnDataCopy,
        Operation::Push((32, U256::from(64))), // size
        Operation::Push((32, U256::zero())),   // offset
        Operation::Return,
    ];

    callee2_ops.extend(callee2_return_bytecode);

    let callee2_bytecode = callee2_ops
        .iter()
        .flat_map(|op| op.to_bytecode())
        .collect::<Bytes>();

    let callee2_address = Address::from_low_u64_be(U256::from(2).low_u64());
    let callee2_address_u256 = U256::from(2);

    let callee2_account = Account::default()
        .with_balance(50000.into())
        .with_bytecode(callee2_bytecode);

    let caller_ops = vec![
        Operation::Push((32, U256::from(64))),       // ret_size
        Operation::Push((32, U256::from(0))),        // ret_offset
        Operation::Push((32, U256::from(0))),        // args_size
        Operation::Push((32, U256::from(0))),        // args_offset
        Operation::Push((32, U256::zero())),         // value
        Operation::Push((32, callee2_address_u256)), // address
        Operation::Push((32, U256::from(100_000))),  // gas
        Operation::Call,
        Operation::Stop,
    ];

    let caller_address = Address::from_low_u64_be(U256::from(1).low_u64());
    let caller_balance = U256::from(1_000_000);

    let mut vm =
        new_vm_with_ops_addr_bal(ops_to_bytecde(&caller_ops), caller_address, caller_balance);

    vm.db.add_account(callee2_address, callee2_account);
    vm.db.add_account(callee3_address, callee3_account);

    let mut current_call_frame = vm.call_frames.pop().unwrap();
    vm.execute(&mut current_call_frame);

    let current_call_frame = vm.current_call_frame_mut();

    let success = current_call_frame.stack.pop().unwrap();
    assert_eq!(success, U256::one());

    let ret_offset = 0;
    let ret_size = 64;
    let return_data = current_call_frame
<<<<<<< HEAD
        .return_data
=======
        .sub_return_data
>>>>>>> e11289b2
        .slice(ret_offset..ret_offset + ret_size);

    let mut expected_bytes = vec![0u8; 64];
    // place 0xAAAAAAA at 0..32
    let mut callee3_return_value_bytes = [0u8; 32];
    callee3_return_value.to_big_endian(&mut callee3_return_value_bytes);
    expected_bytes[..32].copy_from_slice(&callee3_return_value_bytes);

    // place 0xBBBBBBB at 32..64
    let mut callee2_return_value_bytes = [0u8; 32];
    callee2_return_value.to_big_endian(&mut callee2_return_value_bytes);
    expected_bytes[32..].copy_from_slice(&callee2_return_value_bytes);

    assert_eq!(return_data, expected_bytes);
}

#[test]
fn staticcall_changes_callframe_is_static() {
    let callee_return_value = U256::from(0xAAAAAAA);
    let callee_ops = [
        Operation::Push((32, callee_return_value)), // value
        Operation::Push((32, U256::zero())),        // offset
        Operation::Mstore,
        Operation::Stop,
    ];

    let callee_bytecode = callee_ops
        .iter()
        .flat_map(Operation::to_bytecode)
        .collect::<Bytes>();

    let callee_address = Address::from_low_u64_be(U256::from(2).low_u64());
    let callee_address_u256 = U256::from(2);
    let callee_account = Account::default()
        .with_balance(50000.into())
        .with_bytecode(callee_bytecode);

    let caller_ops = vec![
        Operation::Push((32, U256::from(32))),      // ret_size
        Operation::Push((32, U256::from(0))),       // ret_offset
        Operation::Push((32, U256::from(0))),       // args_size
        Operation::Push((32, U256::from(0))),       // args_offset
        Operation::Push((32, U256::zero())),        // value
        Operation::Push((32, callee_address_u256)), // address
        Operation::Push((32, U256::from(100_000))), // gas
        Operation::StaticCall,
    ];

    let mut vm = new_vm_with_ops_addr_bal(
        ops_to_bytecde(&caller_ops),
        Address::from_low_u64_be(U256::from(1).low_u64()),
        U256::zero(),
    );

    vm.db.add_account(callee_address, callee_account);

    let mut current_call_frame = vm.call_frames.pop().unwrap();
    vm.execute(&mut current_call_frame);

    let mut current_call_frame = vm.call_frames[0].clone();

    let ret_offset = 0;
    let ret_size = 32;
    let return_data = current_call_frame.memory.load_range(ret_offset, ret_size);

    assert_eq!(U256::from_big_endian(&return_data), U256::from(0xAAAAAAA));
    assert!(current_call_frame.is_static);
}

#[test]
fn pop_on_empty_stack() {
    let operations = [Operation::Pop, Operation::Stop];

    let mut vm = new_vm_with_ops(&operations);

    let mut current_call_frame = vm.call_frames.pop().unwrap();
    let tx_report = vm.execute(&mut current_call_frame);

    // result should be a Halt with error VMError::StackUnderflow

    assert!(matches!(
        tx_report.result,
        TxResult::Revert(VMError::StackUnderflow)
    ));
    // TODO: assert consumed gas
}

#[test]
fn pc_op() {
    let operations = [Operation::PC, Operation::Stop];
    let mut vm = new_vm_with_ops(&operations);

    let mut current_call_frame = vm.call_frames.pop().unwrap();
    vm.execute(&mut current_call_frame);

    assert_eq!(
        vm.current_call_frame_mut().stack.pop().unwrap(),
        U256::from(0)
    );
    assert_eq!(vm.env.consumed_gas, TX_BASE_COST + 2);
}

#[test]
fn pc_op_with_push_offset() {
    let operations = [
        Operation::Push((32, U256::one())),
        Operation::PC,
        Operation::Stop,
    ];

    let mut vm = new_vm_with_ops(&operations);

    let mut current_call_frame = vm.call_frames.pop().unwrap();
    vm.execute(&mut current_call_frame);

    assert_eq!(
        vm.current_call_frame_mut().stack.pop().unwrap(),
        U256::from(33)
    );
    assert_eq!(vm.env.consumed_gas, TX_BASE_COST + 5);
}

#[test]
fn delegatecall_changes_own_storage_and_regular_call_doesnt() {
    // --- DELEGATECALL --- changes account 1 storage
    let callee_return_value = U256::from(0xBBBBBBB);
    let callee_ops = [
        Operation::Push((32, callee_return_value)), // value
        Operation::Push((32, U256::zero())),        // key
        Operation::Sstore,
        Operation::Stop,
    ];

    let callee_bytecode = callee_ops
        .iter()
        .flat_map(Operation::to_bytecode)
        .collect::<Bytes>();

    let callee_address = Address::from_low_u64_be(U256::from(2).low_u64());
    let callee_address_u256 = U256::from(2);
    let callee_account = Account::default()
        .with_balance(50000.into())
        .with_bytecode(callee_bytecode);

    let caller_ops = vec![
        Operation::Push((32, U256::from(32))),      // ret_size
        Operation::Push((32, U256::from(0))),       // ret_offset
        Operation::Push((32, U256::from(0))),       // args_size
        Operation::Push((32, U256::from(0))),       // args_offset
        Operation::Push((32, callee_address_u256)), // code address
        Operation::Push((32, U256::from(100_000))), // gas
        Operation::DelegateCall,
    ];

    let mut vm = new_vm_with_ops_addr_bal(
        ops_to_bytecde(&caller_ops),
        Address::from_low_u64_be(U256::from(1).low_u64()),
        U256::from(1000),
    );

    vm.db.add_account(callee_address, callee_account);

    let current_call_frame = vm.current_call_frame_mut();
    current_call_frame.msg_sender = Address::from_low_u64_be(U256::from(1).low_u64());
    current_call_frame.to = Address::from_low_u64_be(U256::from(5).low_u64());

    let mut current_call_frame = vm.call_frames.pop().unwrap();
    vm.execute(&mut current_call_frame);

    let storage_slot = vm.db.read_account_storage(
        &Address::from_low_u64_be(U256::from(1).low_u64()),
        &U256::zero(),
    );
    let slot = StorageSlot {
        original_value: U256::from(0xBBBBBBB),
        current_value: U256::from(0xBBBBBBB),
        is_cold: false,
    };

    assert_eq!(storage_slot, Some(slot));

    // --- CALL --- changes account 2 storage

    let callee_return_value = U256::from(0xAAAAAAA);
    let callee_ops = [
        Operation::Push((32, callee_return_value)), // value
        Operation::Push((32, U256::zero())),        // key
        Operation::Sstore,
        Operation::Stop,
    ];

    let callee_bytecode = callee_ops
        .iter()
        .flat_map(Operation::to_bytecode)
        .collect::<Bytes>();

    let callee_address = Address::from_low_u64_be(U256::from(2).low_u64());
    let callee_address_u256 = U256::from(2);
    let callee_account = Account::default()
        .with_balance(50000.into())
        .with_bytecode(callee_bytecode);

    let caller_ops = vec![
        Operation::Push((32, U256::from(32))),      // ret_size
        Operation::Push((32, U256::from(0))),       // ret_offset
        Operation::Push((32, U256::from(0))),       // args_size
        Operation::Push((32, U256::from(0))),       // args_offset
        Operation::Push((32, U256::zero())),        // value
        Operation::Push((32, callee_address_u256)), // address
        Operation::Push((32, U256::from(100_000))), // gas
        Operation::Call,
    ];

    let mut vm = new_vm_with_ops_addr_bal(
        ops_to_bytecde(&caller_ops),
        Address::from_low_u64_be(U256::from(1).low_u64()),
        U256::zero(),
    );

    vm.db.add_account(callee_address, callee_account);

    let current_call_frame = vm.current_call_frame_mut();
    current_call_frame.msg_sender = Address::from_low_u64_be(U256::from(1).low_u64());
    current_call_frame.to = Address::from_low_u64_be(U256::from(5).low_u64());

    let mut current_call_frame = vm.call_frames.pop().unwrap();
    vm.execute(&mut current_call_frame);

    let storage_slot = vm.db.read_account_storage(&callee_address, &U256::zero());
    let slot = StorageSlot {
        original_value: U256::from(0xAAAAAAA),
        current_value: U256::from(0xAAAAAAA),
        is_cold: false,
    };

    assert_eq!(storage_slot, Some(slot));
}

#[test]
fn delegatecall_and_callcode_differ_on_value_and_msg_sender() {
    // --- DELEGATECALL
    let callee_return_value = U256::from(0xBBBBBBB);
    let callee_ops = [
        Operation::Push((32, callee_return_value)), // value
        Operation::Push((32, U256::zero())),        // key
        Operation::Sstore,
        Operation::Stop,
    ];

    let callee_bytecode = callee_ops
        .iter()
        .flat_map(Operation::to_bytecode)
        .collect::<Bytes>();

    let callee_address = Address::from_low_u64_be(U256::from(2).low_u64());
    let callee_address_u256 = U256::from(2);
    let callee_account = Account::default()
        .with_balance(50000.into())
        .with_bytecode(callee_bytecode);

    let caller_ops = vec![
        Operation::Push((32, U256::from(32))),      // ret_size
        Operation::Push((32, U256::from(0))),       // ret_offset
        Operation::Push((32, U256::from(0))),       // args_size
        Operation::Push((32, U256::from(0))),       // args_offset
        Operation::Push((32, callee_address_u256)), // code address
        Operation::Push((32, U256::from(100_000))), // gas
        Operation::DelegateCall,
    ];

    let mut vm = new_vm_with_ops_addr_bal(
        ops_to_bytecde(&caller_ops),
        Address::from_low_u64_be(U256::from(1).low_u64()),
        U256::from(1000),
    );

    vm.db.add_account(callee_address, callee_account);

    let current_call_frame = vm.current_call_frame_mut();
    current_call_frame.msg_sender = Address::from_low_u64_be(U256::from(1).low_u64());
    current_call_frame.to = Address::from_low_u64_be(U256::from(5).low_u64());

    let mut current_call_frame = vm.call_frames.pop().unwrap();
    vm.execute(&mut current_call_frame);

    let current_call_frame = vm.current_call_frame_mut();

    assert_eq!(
        current_call_frame.msg_sender,
        Address::from_low_u64_be(U256::from(1).low_u64())
    );
    assert_eq!(current_call_frame.msg_value, U256::from(0));

    // --- CALLCODE ---

    let callee_return_value = U256::from(0xAAAAAAA);
    let callee_ops = [
        Operation::Push((32, callee_return_value)), // value
        Operation::Push((32, U256::zero())),        // key
        Operation::Sstore,
        Operation::Stop,
    ];

    let callee_bytecode = callee_ops
        .iter()
        .flat_map(Operation::to_bytecode)
        .collect::<Bytes>();

    let callee_address = Address::from_low_u64_be(U256::from(2).low_u64());
    let callee_address_u256 = U256::from(2);
    let callee_account = Account::default()
        .with_balance(50000.into())
        .with_bytecode(callee_bytecode);

    let caller_ops = vec![
        Operation::Push((32, U256::from(0))),       // ret_size
        Operation::Push((32, U256::from(0))),       // ret_offset
        Operation::Push((32, U256::from(0))),       // args_size
        Operation::Push((32, U256::from(0))),       // args_offset
        Operation::Push((32, U256::from(100))),     // value
        Operation::Push((32, callee_address_u256)), // address
        Operation::Push((32, U256::from(100_000))), // gas
        Operation::CallCode,
    ];

    let mut vm = new_vm_with_ops_addr_bal(
        ops_to_bytecde(&caller_ops),
        Address::from_low_u64_be(U256::from(1).low_u64()),
        U256::from(1000),
    );

    vm.db.add_account(callee_address, callee_account);

    let mut current_call_frame = vm.call_frames.pop().unwrap();
    vm.execute(&mut current_call_frame);

    let current_call_frame = vm.call_frames[0].clone();

    let storage_slot = vm.db.read_account_storage(
        &Address::from_low_u64_be(U256::from(1).low_u64()),
        &U256::zero(),
    );
    let slot = StorageSlot {
        original_value: U256::from(0xAAAAAAA),
        current_value: U256::from(0xAAAAAAA),
        is_cold: false,
    };
    assert_eq!(storage_slot, Some(slot));
    assert_eq!(
        current_call_frame.msg_sender,
        Address::from_low_u64_be(U256::from(2).low_u64())
    );
    assert_eq!(current_call_frame.msg_value, U256::from(100));
}

#[test]
fn jump_position_bigger_than_program_bytecode_size() {
    let operations = [
        Operation::Push((32, U256::from(5000))),
        Operation::Jump,
        Operation::Stop,
        Operation::Push((32, U256::from(10))),
        Operation::Stop,
    ];

    let mut vm = new_vm_with_ops(&operations);

    let mut current_call_frame = vm.call_frames.pop().unwrap();
    let tx_report = vm.execute(&mut current_call_frame);
    assert!(matches!(
        tx_report.result,
        TxResult::Revert(VMError::InvalidJump)
    ));
    // TODO: assert consumed gas
}

#[test]
fn jumpi_not_zero() {
    let operations = [
        Operation::Push((32, U256::one())),
        Operation::Push((32, U256::from(68))),
        Operation::Jumpi,
        Operation::Stop, // should skip this one
        Operation::Jumpdest,
        Operation::Push((32, U256::from(10))),
        Operation::Stop,
    ];
    let mut vm = new_vm_with_ops(&operations);

    let mut current_call_frame = vm.call_frames.pop().unwrap();
    vm.execute(&mut current_call_frame);

    assert_eq!(
        vm.current_call_frame_mut().stack.pop().unwrap(),
        U256::from(10)
    );
    assert_eq!(vm.env.consumed_gas, TX_BASE_COST + 20);
}

#[test]
fn jumpi_for_zero() {
    let operations = [
        Operation::Push((32, U256::from(100))),
        Operation::Push((32, U256::zero())),
        Operation::Push((32, U256::from(100))),
        Operation::Jumpi,
        Operation::Stop,
        Operation::Jumpdest,
        Operation::Push((32, U256::from(10))),
        Operation::Stop,
    ];

    let mut vm = new_vm_with_ops(&operations);

    let mut current_call_frame = vm.call_frames.pop().unwrap();
    vm.execute(&mut current_call_frame);

    assert_eq!(
        vm.current_call_frame_mut().stack.pop().unwrap(),
        U256::from(100)
    );
    assert_eq!(vm.env.consumed_gas, TX_BASE_COST + 19);
}

#[test]
fn calldataload() {
    let calldata = vec![
        0x11, 0x22, 0x33, 0x44, 0x55, 0x66, 0x77, 0x88, 0x99, 0xAA, 0xBB, 0xCC, 0xDD, 0xEE, 0xFF,
        0x00, 0x01, 0x02, 0x03, 0x04, 0x05, 0x06, 0x07, 0x08, 0x09, 0x0A, 0x0B, 0x0C, 0x0D, 0x0E,
        0x0F, 0x10,
    ]
    .into();
    let ops = vec![
        Operation::Push((32, U256::from(0))), // offset
        Operation::CallDataLoad,
        Operation::Stop,
    ];
    let mut vm = new_vm_with_ops(&ops);

    vm.current_call_frame_mut().calldata = calldata;
    let mut current_call_frame = vm.call_frames.pop().unwrap();
    vm.execute(&mut current_call_frame);

    let current_call_frame = vm.current_call_frame_mut();

    let top_of_stack = current_call_frame.stack.pop().unwrap();
    assert_eq!(
        top_of_stack,
        U256::from_big_endian(&[
            0x11, 0x22, 0x33, 0x44, 0x55, 0x66, 0x77, 0x88, 0x99, 0xAA, 0xBB, 0xCC, 0xDD, 0xEE,
            0xFF, 0x00, 0x01, 0x02, 0x03, 0x04, 0x05, 0x06, 0x07, 0x08, 0x09, 0x0A, 0x0B, 0x0C,
            0x0D, 0x0E, 0x0F, 0x10
        ])
    );
    assert_eq!(vm.env.consumed_gas, TX_BASE_COST + 6);
}

#[test]
fn calldataload_being_set_by_parent() {
    let ops = vec![
        Operation::Push((32, U256::zero())), // offset
        Operation::CallDataLoad,
        Operation::Push((32, U256::from(0))), // offset
        Operation::Mstore,
        Operation::Push((32, U256::from(32))), // size
        Operation::Push((32, U256::zero())),   // offset
        Operation::Return,
    ];

    let callee_bytecode = ops
        .iter()
        .flat_map(Operation::to_bytecode)
        .collect::<Bytes>();

    let callee_address = Address::from_low_u64_be(U256::from(2).low_u64());
    let callee_address_u256 = U256::from(2);
    let callee_account = Account::default()
        .with_balance(50000.into())
        .with_bytecode(callee_bytecode);

    let calldata = [
        0x11, 0x22, 0x33, 0x44, 0x55, 0x66, 0x77, 0x88, 0x99, 0xAA, 0xBB, 0xCC, 0xDD, 0xEE, 0xFF,
        0x00, 0x01, 0x02, 0x03, 0x04, 0x05, 0x06, 0x07, 0x08, 0x09, 0x0A, 0x0B, 0x0C, 0x0D, 0x0E,
        0x0F, 0x10,
    ];

    let caller_ops = vec![
        Operation::Push((32, U256::from_big_endian(&calldata[..32]))), // value
        Operation::Push((32, U256::from(0))),                          // offset
        Operation::Mstore,
        Operation::Push((32, U256::from(32))),      // ret_size
        Operation::Push((32, U256::from(0))),       // ret_offset
        Operation::Push((32, U256::from(32))),      // args_size
        Operation::Push((32, U256::from(0))),       // args_offset
        Operation::Push((32, U256::zero())),        // value
        Operation::Push((32, callee_address_u256)), // address
        Operation::Push((32, U256::from(100_000))), // gas
        Operation::Call,
        Operation::Stop,
    ];

    let mut vm = new_vm_with_ops_addr_bal(
        ops_to_bytecde(&caller_ops),
        Address::from_low_u64_be(U256::from(1).low_u64()),
        U256::zero(),
    );

    vm.db.add_account(callee_address, callee_account);

    let mut current_call_frame = vm.call_frames.pop().unwrap();
    vm.execute(&mut current_call_frame);

    let current_call_frame = vm.current_call_frame_mut();

    let calldata = [
        0x11, 0x22, 0x33, 0x44, 0x55, 0x66, 0x77, 0x88, 0x99, 0xAA, 0xBB, 0xCC, 0xDD, 0xEE, 0xFF,
        0x00, 0x01, 0x02, 0x03, 0x04, 0x05, 0x06, 0x07, 0x08, 0x09, 0x0A, 0x0B, 0x0C, 0x0D, 0x0E,
        0x0F, 0x10,
    ];

    let expected_data = U256::from_big_endian(&calldata[..32]);

    assert_eq!(expected_data, current_call_frame.memory.load(0));
}

#[test]
fn calldatasize() {
    let calldata = vec![0x11, 0x22, 0x33].into();
    let ops = vec![Operation::CallDataSize, Operation::Stop];
    let mut vm = new_vm_with_ops(&ops);

    vm.current_call_frame_mut().calldata = calldata;

    let mut current_call_frame = vm.call_frames.pop().unwrap();
    vm.execute(&mut current_call_frame);

    let current_call_frame = vm.current_call_frame_mut();
    let top_of_stack = current_call_frame.stack.pop().unwrap();
    assert_eq!(top_of_stack, U256::from(3));
    assert_eq!(vm.env.consumed_gas, TX_BASE_COST + 2);
}

#[test]
fn calldatacopy() {
    let calldata = vec![0x11, 0x22, 0x33, 0x44, 0x55].into();
    let ops = vec![
        Operation::Push((32, U256::from(2))), // size
        Operation::Push((32, U256::from(1))), // calldata_offset
        Operation::Push((32, U256::from(0))), // dest_offset
        Operation::CallDataCopy,
        Operation::Stop,
    ];
    let mut vm = new_vm_with_ops(&ops);

    vm.current_call_frame_mut().calldata = calldata;

    let mut current_call_frame = vm.call_frames.pop().unwrap();
    vm.execute(&mut current_call_frame);

    let current_call_frame = vm.current_call_frame_mut();
    let memory = current_call_frame.memory.load_range(0, 2);
    assert_eq!(memory, vec![0x22, 0x33]);
    assert_eq!(vm.env.consumed_gas, TX_BASE_COST + 18);
}

#[test]
fn returndatasize() {
    let returndata = vec![0xAA, 0xBB, 0xCC].into();
    let ops = vec![Operation::ReturnDataSize, Operation::Stop];
    let mut vm = new_vm_with_ops(&ops);

<<<<<<< HEAD
    vm.current_call_frame_mut().return_data = returndata;
=======
    vm.current_call_frame_mut().sub_return_data = returndata;
>>>>>>> e11289b2

    let mut current_call_frame = vm.call_frames.pop().unwrap();
    vm.execute(&mut current_call_frame);

    let current_call_frame = vm.current_call_frame_mut();
    let top_of_stack = current_call_frame.stack.pop().unwrap();
    assert_eq!(top_of_stack, U256::from(3));
    assert_eq!(vm.env.consumed_gas, TX_BASE_COST + 2);
}

#[test]
fn returndatacopy() {
    let returndata = vec![0xAA, 0xBB, 0xCC, 0xDD].into();
    let ops = vec![
        Operation::Push((32, U256::from(2))), // size
        Operation::Push((32, U256::from(1))), // returndata_offset
        Operation::Push((32, U256::from(0))), // dest_offset
        Operation::ReturnDataCopy,
        Operation::Stop,
    ];
    let mut vm = new_vm_with_ops(&ops);

<<<<<<< HEAD
    vm.current_call_frame_mut().return_data = returndata;
=======
    vm.current_call_frame_mut().sub_return_data = returndata;
>>>>>>> e11289b2

    let mut current_call_frame = vm.call_frames.pop().unwrap();
    vm.execute(&mut current_call_frame);

    let current_call_frame = vm.current_call_frame_mut();
    let memory = current_call_frame.memory.load_range(0, 2);
    assert_eq!(memory, vec![0xBB, 0xCC]);
    assert_eq!(vm.env.consumed_gas, TX_BASE_COST + 18);
}

#[test]
fn returndatacopy_being_set_by_parent() {
    let callee_bytecode = callee_return_bytecode(U256::from(0xAAAAAAA));

    let callee_address = Address::from_low_u64_be(U256::from(2).low_u64());
    let callee_account = Account::default()
        .with_balance(50000.into())
        .with_bytecode(callee_bytecode);

    let caller_ops = vec![
        Operation::Push((32, U256::from(0))),       // ret_offset
        Operation::Push((32, U256::from(32))),      // ret_size
        Operation::Push((32, U256::from(0))),       // args_size
        Operation::Push((32, U256::from(0))),       // args_offset
        Operation::Push((32, U256::zero())),        // value
        Operation::Push((32, U256::from(2))),       // callee address
        Operation::Push((32, U256::from(100_000))), // gas
        Operation::Call,
        Operation::Push((32, U256::from(32))), // size
        Operation::Push((32, U256::from(0))),  // returndata offset
        Operation::Push((32, U256::from(0))),  // dest offset
        Operation::ReturnDataCopy,
        Operation::Stop,
    ];

    let mut vm = new_vm_with_ops_addr_bal(
        ops_to_bytecde(&caller_ops),
        Address::from_low_u64_be(U256::from(1).low_u64()),
        U256::zero(),
    );

    vm.db.add_account(callee_address, callee_account);

    let mut current_call_frame = vm.call_frames.pop().unwrap();
    vm.execute(&mut current_call_frame);

    let current_call_frame = vm.current_call_frame_mut();

    let result = current_call_frame.memory.load(0);

    assert_eq!(result, U256::from(0xAAAAAAA));
}

#[test]
fn blockhash_op() {
    let block_number = U256::one();
    let block_hash = 12345678;
    let current_block_number = U256::from(3);
    let expected_block_hash = U256::from(block_hash);

    let operations = [
        Operation::Push((1, block_number)),
        Operation::BlockHash,
        Operation::Stop,
    ];

    let mut vm =
        new_vm_with_ops_addr_bal(ops_to_bytecde(&operations), Address::default(), U256::MAX);
    vm.db
        .block_hashes
        .insert(block_number, H256::from_low_u64_be(block_hash));
    vm.env.block_number = current_block_number;

    let mut current_call_frame = vm.call_frames.pop().unwrap();
    vm.execute(&mut current_call_frame);

    assert_eq!(
        vm.current_call_frame_mut().stack.pop().unwrap(),
        expected_block_hash
    );
    assert_eq!(vm.env.consumed_gas, TX_BASE_COST + 23);
}

#[test]
fn blockhash_same_block_number() {
    let block_number = U256::one();
    let block_hash = 12345678;
    let current_block_number = block_number;
    let expected_block_hash = U256::zero();

    let operations = [
        Operation::Push((1, block_number)),
        Operation::BlockHash,
        Operation::Stop,
    ];

    let mut vm = new_vm_with_ops(&operations);
    let mut storage = Storage::default();
    storage.insert(block_number, H256::from_low_u64_be(block_hash));
    // vm.world_state.insert(
    //     Address::default(),
    //     Account::new(U256::MAX, Bytes::default(), 0, storage),
    // );
    vm.env.block_number = current_block_number;

    let mut current_call_frame = vm.call_frames.pop().unwrap();
    vm.execute(&mut current_call_frame);

    assert_eq!(
        vm.current_call_frame_mut().stack.pop().unwrap(),
        expected_block_hash
    );
    assert_eq!(vm.env.consumed_gas, TX_BASE_COST + 23);
}

#[test]
fn blockhash_block_number_not_from_recent_256() {
    let block_number = U256::one();
    let block_hash = 12345678;
    let current_block_number = U256::from(258);
    let expected_block_hash = U256::zero();

    let operations = [
        Operation::Push((1, block_number)),
        Operation::BlockHash,
        Operation::Stop,
    ];

    let mut vm =
        new_vm_with_ops_addr_bal(ops_to_bytecde(&operations), Address::default(), U256::MAX);
    vm.db
        .block_hashes
        .insert(block_number, H256::from_low_u64_be(block_hash));
    vm.env.block_number = current_block_number;

    let mut current_call_frame = vm.call_frames.pop().unwrap();
    vm.execute(&mut current_call_frame);

    assert_eq!(
        vm.current_call_frame_mut().stack.pop().unwrap(),
        expected_block_hash
    );
    assert_eq!(vm.env.consumed_gas, TX_BASE_COST + 23);
}

#[test]
fn coinbase_op() {
    let coinbase_address = 100;

    let operations = [Operation::Coinbase, Operation::Stop];

    let mut vm = new_vm_with_ops(&operations);
    vm.env.block_coinbase = Address::from_low_u64_be(coinbase_address);

    let mut current_call_frame = vm.call_frames.pop().unwrap();
    vm.execute(&mut current_call_frame);

    assert_eq!(
        vm.current_call_frame_mut().stack.pop().unwrap(),
        U256::from(coinbase_address)
    );
    assert_eq!(vm.env.consumed_gas, TX_BASE_COST + 2);
}

#[test]
fn timestamp_op() {
    let timestamp = U256::from(100000);

    let operations = [Operation::Timestamp, Operation::Stop];

    let mut vm = new_vm_with_ops(&operations);
    vm.env.block_timestamp = timestamp;

    let mut current_call_frame = vm.call_frames.pop().unwrap();
    vm.execute(&mut current_call_frame);

    assert_eq!(vm.current_call_frame_mut().stack.pop().unwrap(), timestamp);
    assert_eq!(vm.env.consumed_gas, TX_BASE_COST + 2);
}

#[test]
fn number_op() {
    let block_number = U256::from(1000);

    let operations = [Operation::Number, Operation::Stop];

    let mut vm = new_vm_with_ops(&operations);
    vm.env.block_number = block_number;

    let mut current_call_frame = vm.call_frames.pop().unwrap();
    vm.execute(&mut current_call_frame);

    assert_eq!(
        vm.current_call_frame_mut().stack.pop().unwrap(),
        block_number
    );
    assert_eq!(vm.env.consumed_gas, TX_BASE_COST + 2);
}

#[test]
fn prevrandao_op() {
    let prevrandao = H256::from_low_u64_be(2000);

    let operations = [Operation::Prevrandao, Operation::Stop];

    let mut vm = new_vm_with_ops(&operations);
    vm.env.block_prev_randao = Some(prevrandao);

    let mut current_call_frame = vm.call_frames.pop().unwrap();
    vm.execute(&mut current_call_frame);

    assert_eq!(
        vm.current_call_frame_mut().stack.pop().unwrap(),
        U256::from_big_endian(&prevrandao.0)
    );
    assert_eq!(vm.env.consumed_gas, TX_BASE_COST + 2);
}

#[test]
fn gaslimit_op() {
    let gas_limit = 100_u64;

    let operations = [Operation::Gaslimit, Operation::Stop];

    let mut vm = new_vm_with_ops(&operations);
    vm.env.block_gas_limit = gas_limit;

    let mut current_call_frame = vm.call_frames.pop().unwrap();
    vm.execute(&mut current_call_frame);

    assert_eq!(
        vm.current_call_frame_mut().stack.pop().unwrap(),
        gas_limit.into()
    );
    assert_eq!(vm.env.consumed_gas, TX_BASE_COST + 2);
}

#[test]
fn chain_id_op() {
    let chain_id = U256::one();

    let operations = [Operation::Chainid, Operation::Stop];

    let mut vm = new_vm_with_ops(&operations);
    vm.env.tx_chain_id = chain_id;

    let mut current_call_frame = vm.call_frames.pop().unwrap();
    vm.execute(&mut current_call_frame);

    assert_eq!(vm.current_call_frame_mut().stack.pop().unwrap(), chain_id);
    assert_eq!(vm.env.consumed_gas, TX_BASE_COST + 2);
}

#[test]
fn basefee_op() {
    let base_fee_per_gas = U256::from(1000);

    let operations = [Operation::Basefee, Operation::Stop];

    let mut vm = new_vm_with_ops(&operations);
    vm.env.block_base_fee_per_gas = base_fee_per_gas;

    let mut current_call_frame = vm.call_frames.pop().unwrap();
    vm.execute(&mut current_call_frame);

    assert_eq!(
        vm.current_call_frame_mut().stack.pop().unwrap(),
        base_fee_per_gas
    );
    assert_eq!(vm.env.consumed_gas, TX_BASE_COST + 2);
}

// TODO: Add excess_blob_gas and blob_gas_used to env
#[test]
fn blobbasefee_op() {
    let operations = [Operation::BlobBaseFee, Operation::Stop];

    let mut vm = new_vm_with_ops(&operations);
    vm.env.block_excess_blob_gas = Some(TARGET_BLOB_GAS_PER_BLOCK * 8);
    vm.env.block_blob_gas_used = Some(U256::zero());

    let mut current_call_frame = vm.call_frames.pop().unwrap();
    vm.execute(&mut current_call_frame);

    assert_eq!(
        vm.current_call_frame_mut().stack.pop().unwrap(),
        U256::from(2)
    );
    assert_eq!(vm.env.consumed_gas, TX_BASE_COST + 2);
}

// TODO: Add excess_blob_gas and blob_gas_used to env
#[test]
fn blobbasefee_minimum_cost() {
    let operations = [Operation::BlobBaseFee, Operation::Stop];

    let mut vm = new_vm_with_ops(&operations);
    vm.env.block_excess_blob_gas = Some(U256::zero());
    vm.env.block_blob_gas_used = Some(U256::zero());

    let mut current_call_frame = vm.call_frames.pop().unwrap();
    vm.execute(&mut current_call_frame);

    assert_eq!(
        vm.current_call_frame_mut().stack.pop().unwrap(),
        U256::one()
    );
    assert_eq!(vm.env.consumed_gas, TX_BASE_COST + 2);
}

#[test]
fn pop_op() {
    let operations = [
        Operation::Push((32, U256::one())),
        Operation::Push((32, U256::from(100))),
        Operation::Pop,
        Operation::Stop,
    ];

    let mut vm = new_vm_with_ops(&operations);

    let mut current_call_frame = vm.call_frames.pop().unwrap();
    vm.execute(&mut current_call_frame);

    assert_eq!(
        vm.current_call_frame_mut().stack.pop().unwrap(),
        U256::one()
    );
    assert_eq!(vm.env.consumed_gas, TX_BASE_COST + 8);
}

#[test]
fn jump_op() {
    let operations = [
        Operation::Push((32, U256::from(35))),
        Operation::Jump,
        Operation::Stop, // should skip this one
        Operation::Jumpdest,
        Operation::Push((32, U256::from(10))),
        Operation::Stop,
    ];

    let mut vm = new_vm_with_ops(&operations);

    let mut current_call_frame = vm.call_frames.pop().unwrap();
    vm.execute(&mut current_call_frame);

    assert_eq!(
        vm.current_call_frame_mut().stack.pop().unwrap(),
        U256::from(10)
    );
    assert_eq!(vm.current_call_frame_mut().pc(), 70);
    assert_eq!(vm.env.consumed_gas, TX_BASE_COST + 15);
}

#[test]
fn jump_not_jumpdest_position() {
    let operations = [
        Operation::Push((32, U256::from(36))),
        Operation::Jump,
        Operation::Stop,
        Operation::Push((32, U256::from(10))),
        Operation::Stop,
    ];

    let mut vm = new_vm_with_ops(&operations);

    let mut current_call_frame = vm.call_frames.pop().unwrap();
    let tx_report = vm.execute(&mut current_call_frame);
    assert!(matches!(
        tx_report.result,
        TxResult::Revert(VMError::InvalidJump)
    ));
    // TODO: assert consumed gas
}

#[test]
fn sstore_op() {
    let key = U256::from(80);
    let value = U256::from(100);
    let sender_address = Address::from_low_u64_be(3000);
    let operations = vec![
        Operation::Push((1, value)),
        Operation::Push((1, key)),
        Operation::Sstore,
        Operation::Stop,
    ];

    let mut vm = new_vm_with_ops(&operations);
    vm.current_call_frame_mut().code_address = sender_address;
    vm.db.accounts.insert(sender_address, Account::default());

    let mut current_call_frame = vm.call_frames.pop().unwrap();
    vm.execute(&mut current_call_frame);

    let account = vm.db.accounts.get(&sender_address).unwrap();
    let stored_value = account.storage.get(&key).unwrap();
    assert_eq!(value, stored_value.current_value);
}

#[test]
fn sstore_reverts_when_called_in_static() {
    let key = U256::from(80);
    let value = U256::from(100);
    let operations = vec![
        Operation::Push((1, value)),
        Operation::Push((1, key)),
        Operation::Sstore,
        Operation::Stop,
    ];

    let mut vm = new_vm_with_ops(&operations);
    vm.current_call_frame_mut().is_static = true;
    let mut current_call_frame = vm.call_frames.pop().unwrap();
    let tx_report = vm.execute(&mut current_call_frame);

    assert!(matches!(
        tx_report.result,
        TxResult::Revert(VMError::OpcodeNotAllowedInStaticContext)
    ));
}

#[test]
fn sload_op() {
    let key = U256::from(80);
    let value = U256::from(100);
    let sender_address = Address::from_low_u64_be(3000);
    let operations = vec![
        Operation::Push((1, value)),
        Operation::Push((1, key)),
        Operation::Sstore,
        Operation::Push((1, key)),
        Operation::Sload,
        Operation::Stop,
    ];

    let mut vm = new_vm_with_ops(&operations);
    vm.current_call_frame_mut().msg_sender = sender_address;
    vm.db.accounts.insert(sender_address, Account::default());

    let mut current_call_frame = vm.call_frames.pop().unwrap();
    vm.execute(&mut current_call_frame);

    assert_eq!(value, vm.current_call_frame_mut().stack.pop().unwrap());
}

#[test]
fn sload_untouched_key_of_storage() {
    let key = U256::from(404);
    let sender_address = Address::from_low_u64_be(3000);
    let operations = vec![Operation::Push((2, key)), Operation::Sload, Operation::Stop];

    let mut vm = new_vm_with_ops(&operations);
    vm.current_call_frame_mut().msg_sender = sender_address;
    vm.db.accounts.insert(sender_address, Account::default());

    let mut current_call_frame = vm.call_frames.pop().unwrap();
    vm.execute(&mut current_call_frame);

    assert_eq!(
        U256::zero(),
        vm.current_call_frame_mut().stack.pop().unwrap()
    );
}

#[test]
fn sload_on_not_existing_account() {
    let key = U256::from(80);
    let sender_address = Address::from_low_u64_be(3000);
    let operations = vec![Operation::Push((2, key)), Operation::Sload, Operation::Stop];

    let mut vm = new_vm_with_ops(&operations);
    vm.current_call_frame_mut().msg_sender = sender_address;

    let mut current_call_frame = vm.call_frames.pop().unwrap();
    vm.execute(&mut current_call_frame);

    assert_eq!(
        U256::zero(),
        vm.current_call_frame_mut().stack.pop().unwrap()
    );
}

#[test]
fn log0() {
    let data: [u8; 32] = [0xff; 32];
    let size = 32_u8;
    let memory_offset = 0;
    let mut operations = store_data_in_memory_operations(&data, memory_offset);
    let mut log_operations = vec![
        Operation::Push((1_u8, U256::from(size))),
        Operation::Push((1_u8, U256::from(memory_offset))),
        Operation::Log(0),
        Operation::Stop,
    ];
    operations.append(&mut log_operations);

    let mut vm = new_vm_with_ops(&operations);
    let mut current_call_frame = vm.call_frames.pop().unwrap();
    vm.execute(&mut current_call_frame);

    let logs = &vm.current_call_frame_mut().logs;
    let data = [0xff_u8; 32].as_slice();
    assert_eq!(logs.len(), 1);
    assert_eq!(logs[0].data, data.to_vec());
    assert_eq!(logs[0].topics.len(), 0);
    assert_eq!(vm.env.consumed_gas, TX_BASE_COST + 649);
}

#[test]
fn log1() {
    let mut topic1 = [0x00; 32];
    topic1[31] = 1;

    let data: [u8; 32] = [0xff; 32];
    let size = 32_u8;
    let memory_offset = 0;
    let mut operations = store_data_in_memory_operations(&data, memory_offset);
    let mut log_operations = vec![
        Operation::Push((32_u8, U256::from_big_endian(&topic1))),
        Operation::Push((1_u8, U256::from(size))),
        Operation::Push((1_u8, U256::from(memory_offset))),
        Operation::Log(1),
        Operation::Stop,
    ];
    operations.append(&mut log_operations);

    let mut vm = new_vm_with_ops(&operations);
    let mut current_call_frame = vm.call_frames.pop().unwrap();
    vm.execute(&mut current_call_frame);

    let logs = &vm.current_call_frame_mut().logs;
    let data = [0xff_u8; 32].as_slice();
    assert_eq!(logs.len(), 1);
    assert_eq!(logs[0].data, data.to_vec());
    assert_eq!(logs[0].topics, vec![H256::from_slice(&topic1)]);
    assert_eq!(vm.env.consumed_gas, TX_BASE_COST + 1027);
}

#[test]
fn log2() {
    let mut topic1 = [0x00; 32];
    topic1[31] = 1;
    let mut topic2 = [0x00; 32];
    topic2[31] = 2;

    let data: [u8; 32] = [0xff; 32];
    let size = 32_u8;
    let memory_offset = 0;
    let mut operations = store_data_in_memory_operations(&data, memory_offset);
    let mut log_operations = vec![
        Operation::Push((32_u8, U256::from_big_endian(&topic2))),
        Operation::Push((32_u8, U256::from_big_endian(&topic1))),
        Operation::Push((1_u8, U256::from(size))),
        Operation::Push((1_u8, U256::from(memory_offset))),
        Operation::Log(2),
        Operation::Stop,
    ];
    operations.append(&mut log_operations);

    let mut vm = new_vm_with_ops(&operations);
    let mut current_call_frame = vm.call_frames.pop().unwrap();
    vm.execute(&mut current_call_frame);

    let logs = &vm.current_call_frame_mut().logs;
    let data = [0xff_u8; 32].as_slice();
    assert_eq!(logs.len(), 1);
    assert_eq!(logs[0].data, data.to_vec());
    assert_eq!(
        logs[0].topics,
        vec![H256::from_slice(&topic1), H256::from_slice(&topic2)]
    );
    assert_eq!(vm.env.consumed_gas, TX_BASE_COST + 1405);
}

#[test]
fn log3() {
    let mut topic1 = [0x00; 32];
    topic1[31] = 1;
    let mut topic2 = [0x00; 32];
    topic2[31] = 2;
    let mut topic3 = [0x00; 32];
    topic3[31] = 3;

    let data: [u8; 32] = [0xff; 32];
    let size = 32_u8;
    let memory_offset = 0;
    let mut operations = store_data_in_memory_operations(&data, memory_offset);
    let mut log_operations = vec![
        Operation::Push((32_u8, U256::from_big_endian(&topic3))),
        Operation::Push((32_u8, U256::from_big_endian(&topic2))),
        Operation::Push((32_u8, U256::from_big_endian(&topic1))),
        Operation::Push((1_u8, U256::from(size))),
        Operation::Push((1_u8, U256::from(memory_offset))),
        Operation::Log(3),
        Operation::Stop,
    ];
    operations.append(&mut log_operations);

    let mut vm = new_vm_with_ops(&operations);
    let mut current_call_frame = vm.call_frames.pop().unwrap();
    vm.execute(&mut current_call_frame);

    let logs = &vm.current_call_frame_mut().logs;
    let data = [0xff_u8; 32].as_slice();
    assert_eq!(logs.len(), 1);
    assert_eq!(logs[0].data, data.to_vec());
    assert_eq!(
        logs[0].topics,
        vec![
            H256::from_slice(&topic1),
            H256::from_slice(&topic2),
            H256::from_slice(&topic3)
        ]
    );
    assert_eq!(vm.env.consumed_gas, TX_BASE_COST + 1783);
}

#[test]
fn log4() {
    let mut topic1 = [0x00; 32];
    topic1[31] = 1;
    let mut topic2 = [0x00; 32];
    topic2[31] = 2;
    let mut topic3 = [0x00; 32];
    topic3[31] = 3;
    let mut topic4 = [0x00; 32];
    topic4[31] = 4;

    let data: [u8; 32] = [0xff; 32];
    let size = 32_u8;
    let memory_offset = 0;
    let mut operations = store_data_in_memory_operations(&data, memory_offset);
    let mut log_operations = vec![
        Operation::Push((32_u8, U256::from_big_endian(&topic4))),
        Operation::Push((32_u8, U256::from_big_endian(&topic3))),
        Operation::Push((32_u8, U256::from_big_endian(&topic2))),
        Operation::Push((32_u8, U256::from_big_endian(&topic1))),
        Operation::Push((1_u8, U256::from(size))),
        Operation::Push((1_u8, U256::from(memory_offset))),
        Operation::Log(4),
        Operation::Stop,
    ];
    operations.append(&mut log_operations);

    let mut vm = new_vm_with_ops(&operations);
    let mut current_call_frame = vm.call_frames.pop().unwrap();
    vm.execute(&mut current_call_frame);

    let logs = &vm.current_call_frame_mut().logs;
    let data = [0xff_u8; 32].as_slice();
    assert_eq!(logs.len(), 1);
    assert_eq!(logs[0].data, data.to_vec());
    assert_eq!(
        logs[0].topics,
        vec![
            H256::from_slice(&topic1),
            H256::from_slice(&topic2),
            H256::from_slice(&topic3),
            H256::from_slice(&topic4)
        ]
    );
    assert_eq!(vm.env.consumed_gas, TX_BASE_COST + 2161);
}

#[test]
fn log_with_0_data_size() {
    let data: [u8; 32] = [0xff; 32];
    let size = 0_u8;
    let memory_offset = 0;
    let mut operations = store_data_in_memory_operations(&data, memory_offset);
    let mut log_operations = vec![
        Operation::Push((1_u8, U256::from(size))),
        Operation::Push((1_u8, U256::from(memory_offset))),
        Operation::Log(0),
        Operation::Stop,
    ];
    operations.append(&mut log_operations);

    let mut vm = new_vm_with_ops(&operations);
    let mut current_call_frame = vm.call_frames.pop().unwrap();
    vm.execute(&mut current_call_frame);

    let logs = &vm.current_call_frame_mut().logs;
    assert_eq!(logs.len(), 1);
    assert_eq!(logs[0].data, Vec::new());
    assert_eq!(logs[0].topics.len(), 0);
    assert_eq!(vm.env.consumed_gas, TX_BASE_COST + 393);
}

#[test]
fn cant_create_log_in_static_context() {
    let data: [u8; 32] = [0xff; 32];
    let size = 0_u8;
    let memory_offset = 0;
    let mut operations = store_data_in_memory_operations(&data, memory_offset);
    let mut log_operations = vec![
        Operation::Push((1_u8, U256::from(size))),
        Operation::Push((1_u8, U256::from(memory_offset))),
        Operation::Log(0),
        Operation::Stop,
    ];
    operations.append(&mut log_operations);

    let mut vm: VM = new_vm_with_ops(&operations);
    vm.current_call_frame_mut().is_static = true;
    let mut current_call_frame = vm.call_frames.pop().unwrap();
    let tx_report = vm.execute(&mut current_call_frame);

    assert!(matches!(
        tx_report.result,
        TxResult::Revert(VMError::OpcodeNotAllowedInStaticContext)
    ));
}

#[test]
fn log_with_data_in_memory_smaller_than_size() {
    let data: [u8; 16] = [0xff; 16];
    let size = 32_u8;
    let memory_offset = 0;
    let mut operations = store_data_in_memory_operations(&data, memory_offset);
    let mut log_operations = vec![
        Operation::Push((1_u8, U256::from(size))),
        Operation::Push((1_u8, U256::from(memory_offset))),
        Operation::Log(0),
        Operation::Stop,
    ];
    operations.append(&mut log_operations);

    let mut vm = new_vm_with_ops(&operations);
    let mut current_call_frame = vm.call_frames.pop().unwrap();
    vm.execute(&mut current_call_frame);

    let logs = &vm.current_call_frame_mut().logs;
    let mut data = vec![0_u8; 16];
    data.extend(vec![0xff_u8; 16]);

    assert_eq!(logs.len(), 1);
    assert_eq!(logs[0].data, data);
    assert_eq!(logs[0].topics.len(), 0);
    assert_eq!(vm.env.consumed_gas, TX_BASE_COST + 649);
}

#[test]
fn multiple_logs_of_different_types() {
    let mut topic1 = [0x00; 32];
    topic1[31] = 1;

    let data: [u8; 32] = [0xff; 32];
    let size = 32_u8;
    let memory_offset = 0;
    let mut operations = store_data_in_memory_operations(&data, memory_offset);
    let mut log_operations = vec![
        Operation::Push((32_u8, U256::from_big_endian(&topic1))),
        Operation::Push((1_u8, U256::from(size))),
        Operation::Push((1_u8, U256::from(memory_offset))),
        Operation::Log(1),
        Operation::Push((1_u8, U256::from(size))),
        Operation::Push((1_u8, U256::from(memory_offset))),
        Operation::Log(0),
        Operation::Stop,
    ];
    operations.append(&mut log_operations);

    let mut vm = new_vm_with_ops(&operations);
    let mut current_call_frame = vm.call_frames.pop().unwrap();
    vm.execute(&mut current_call_frame);

    let logs = &vm.current_call_frame_mut().logs;
    let data = [0xff_u8; 32].as_slice();
    assert_eq!(logs.len(), 2);
    assert_eq!(logs[0].data, data.to_vec());
    assert_eq!(logs[1].data, data.to_vec());
    assert_eq!(logs[0].topics, vec![H256::from_slice(&topic1)]);
    assert_eq!(logs[1].topics.len(), 0);
}

#[test]
fn logs_from_multiple_callers() {
    let callee_address = Address::from_low_u64_be(U256::from(2).low_u64());
    let callee_address_u256 = U256::from(2);

    let data: [u8; 32] = [0xff; 32];
    let size = 32_u8;
    let memory_offset = 0;
    let mut operations = store_data_in_memory_operations(&data, memory_offset);
    let mut log_operations = vec![
        Operation::Push((1_u8, U256::from(size))),
        Operation::Push((1_u8, U256::from(memory_offset))),
        Operation::Log(0),
        Operation::Stop,
    ];
    operations.append(&mut log_operations);
    let callee_bytecode = operations
        .clone()
        .iter()
        .flat_map(Operation::to_bytecode)
        .collect::<Bytes>();
    let callee_account = Account::new(
        callee_address,
        U256::from(500000),
        callee_bytecode,
        0,
        HashMap::new(),
    );

    let mut caller_ops = vec![
        Operation::Push((32, U256::from(32))),      // ret_size
        Operation::Push((32, U256::from(0))),       // ret_offset
        Operation::Push((32, U256::from(0))),       // args_size
        Operation::Push((32, U256::from(0))),       // args_offset
        Operation::Push((32, U256::zero())),        // value
        Operation::Push((32, callee_address_u256)), // address
        Operation::Push((32, U256::from(100_000))), // gas
        Operation::Call,
    ];

    caller_ops.append(&mut operations);

    let mut vm = new_vm_with_ops_addr_bal(
        ops_to_bytecde(&caller_ops),
        Address::from_low_u64_be(U256::from(1).low_u64()),
        U256::zero(),
    );

    vm.db.add_account(callee_address, callee_account);

    let mut current_call_frame = vm.call_frames.pop().unwrap();
    vm.execute(&mut current_call_frame);

    assert_eq!(current_call_frame.logs.len(), 2)
}

// #[test]
// fn call_return_success_but_caller_halts() {
//     let callee_address = Address::from_low_u64_be(U256::from(2).low_u64());
//     let callee_address_u256 = U256::from(2);

//     let operations = vec![Operation::Pop, Operation::Stop];
//     let callee_bytecode = operations
//         .clone()
//         .iter()
//         .flat_map(Operation::to_bytecode)
//         .collect::<Bytes>();
//     let callee_account = Account::new(
//         callee_address,
//         U256::from(500000),
//         callee_bytecode,
//         0,
//         HashMap::new(),
//     );

//     let caller_ops = vec![
//         Operation::Push((32,U256::from(32))),      // ret_size
//         Operation::Push((32,U256::from(0))),       // ret_offset
//         Operation::Push((32,U256::from(0))),       // args_size
//         Operation::Push((32,U256::from(0))),       // args_offset
//         Operation::Push((32,U256::zero())),        // value
//         Operation::Push((32,callee_address_u256)), // address
//         Operation::Push((32,U256::from(100_000))), // gas
//         Operation::Call,
//         Operation::Stop,
//     ];

//     let mut vm = new_vm_with_ops_addr_bal(
//         &caller_ops,
//         Address::from_low_u64_be(U256::from(1).low_u64()),
//         U256::zero(),
//     );

//     vm.db.add_account(callee_address, callee_account);

//     let mut current_call_frame = vm.call_frames.pop().unwrap();
//     vm.execute(&mut current_call_frame);

//     assert_eq!(
//         vm.current_call_frame_mut().stack.pop().unwrap(),
//         U256::from(HALT_FOR_CALL)
//     );
// }

#[test]
fn push0_ok() {
    let mut vm = new_vm_with_ops(&[Operation::Push0, Operation::Stop]);

    let mut current_call_frame = vm.call_frames.pop().unwrap();
    vm.execute(&mut current_call_frame);

    assert_eq!(vm.current_call_frame_mut().stack.stack[0], U256::zero());
    assert_eq!(vm.current_call_frame_mut().pc(), 2);
}

#[test]
fn push1_ok() {
    let to_push = U256::from_big_endian(&[0xff]);
    let operations = [Operation::Push((1, to_push)), Operation::Stop];
    let mut vm = new_vm_with_ops(&operations);

    let mut current_call_frame = vm.call_frames.pop().unwrap();
    vm.execute(&mut current_call_frame);

    assert_eq!(vm.current_call_frame_mut().stack.stack[0], to_push);
    assert_eq!(vm.current_call_frame_mut().pc(), 3);
}

#[test]
fn push5_ok() {
    let to_push = U256::from_big_endian(&[0xff, 0xff, 0xff, 0xff, 0xff]);
    let operations = [Operation::Push((5, to_push)), Operation::Stop];
    let mut vm = new_vm_with_ops(&operations);

    let mut current_call_frame = vm.call_frames.pop().unwrap();
    vm.execute(&mut current_call_frame);

    assert_eq!(vm.current_call_frame_mut().stack.stack[0], to_push);
    assert_eq!(vm.current_call_frame_mut().pc(), 7);
}

#[test]
fn push31_ok() {
    let to_push = U256::from_big_endian(&[0xff; 31]);
    let operations = [Operation::Push((31, to_push)), Operation::Stop];
    let mut vm = new_vm_with_ops(&operations);

    let mut current_call_frame = vm.call_frames.pop().unwrap();
    vm.execute(&mut current_call_frame);

    assert_eq!(vm.current_call_frame_mut().stack.stack[0], to_push);
    assert_eq!(vm.current_call_frame_mut().pc(), 33);
}

#[test]
fn push32_ok() {
    let to_push = U256::from_big_endian(&[0xff; 32]);
    let operations = [Operation::Push((32, to_push)), Operation::Stop];
    let mut vm = new_vm_with_ops(&operations);

    let mut current_call_frame = vm.call_frames.pop().unwrap();
    vm.execute(&mut current_call_frame);

    assert_eq!(vm.current_call_frame_mut().stack.stack[0], to_push);
    assert_eq!(vm.current_call_frame_mut().pc(), 34);
}

#[test]
fn dup1_ok() {
    let value = U256::one();
    let operations = [
        Operation::Push((1, value)),
        Operation::Dup(1),
        Operation::Stop,
    ];
    let mut vm = new_vm_with_ops(&operations);

    let mut current_call_frame = vm.call_frames.pop().unwrap();
    vm.execute(&mut current_call_frame);

    let stack_len = vm.current_call_frame_mut().stack.len();

    assert_eq!(stack_len, 2);
    assert_eq!(vm.current_call_frame_mut().pc(), 4);
    assert_eq!(
        vm.current_call_frame_mut().stack.stack[stack_len - 1],
        value
    );
    assert_eq!(
        vm.current_call_frame_mut().stack.stack[stack_len - 2],
        value
    );
}

#[test]
fn dup16_ok() {
    let value = U256::one();
    let mut operations = vec![Operation::Push((1, value))];
    operations.extend(vec![Operation::Push0; 15]);
    operations.extend(vec![Operation::Dup(16), Operation::Stop]);

    let mut vm = new_vm_with_ops(&operations);

    let mut current_call_frame = vm.call_frames.pop().unwrap();
    vm.execute(&mut current_call_frame);

    let stack_len = vm.current_call_frame_mut().stack.len();

    assert_eq!(stack_len, 17);
    assert_eq!(vm.current_call_frame_mut().pc, 19);
    assert_eq!(
        vm.current_call_frame_mut().stack.stack[stack_len - 1],
        value
    );
    assert_eq!(
        vm.current_call_frame_mut().stack.stack[stack_len - 17],
        value
    );
}

#[test]
fn dup_halts_if_stack_underflow() {
    let operations = [Operation::Dup(5), Operation::Stop];
    let mut vm = new_vm_with_ops(&operations);

    let mut current_call_frame = vm.call_frames.pop().unwrap();
    let tx_report = vm.execute(&mut current_call_frame);

    assert!(matches!(
        tx_report.result,
        TxResult::Revert(VMError::StackUnderflow)
    ));
}

#[test]
fn swap1_ok() {
    let bottom = U256::from_big_endian(&[0xff]);
    let top = U256::from_big_endian(&[0xee]);
    let operations = [
        Operation::Push((1, bottom)),
        Operation::Push((1, top)),
        Operation::Swap(1),
        Operation::Stop,
    ];
    let mut vm = new_vm_with_ops(&operations);
    let mut current_call_frame = vm.call_frames.pop().unwrap();
    vm.execute(&mut current_call_frame);

    assert_eq!(vm.current_call_frame_mut().stack.len(), 2);
    assert_eq!(vm.current_call_frame_mut().pc(), 6);
    assert_eq!(vm.current_call_frame_mut().stack.stack[0], top);
    assert_eq!(vm.current_call_frame_mut().stack.stack[1], bottom);
}

#[test]
fn swap16_ok() {
    let bottom = U256::from_big_endian(&[0xff]);
    let top = U256::from_big_endian(&[0xee]);
    let mut operations = vec![Operation::Push((1, bottom))];
    operations.extend(vec![Operation::Push0; 15]);
    operations.extend(vec![Operation::Push((1, top))]);
    operations.extend(vec![Operation::Swap(16), Operation::Stop]);

    let mut vm = new_vm_with_ops(&operations);

    let mut current_call_frame = vm.call_frames.pop().unwrap();
    vm.execute(&mut current_call_frame);
    let stack_len = vm.current_call_frame_mut().stack.len();

    assert_eq!(stack_len, 17);
    assert_eq!(vm.current_call_frame_mut().pc(), 21);
    assert_eq!(
        vm.current_call_frame_mut().stack.stack[stack_len - 1],
        bottom
    );
    assert_eq!(
        vm.current_call_frame_mut().stack.stack[stack_len - 1 - 16],
        top
    );
}

#[test]
fn swap_halts_if_stack_underflow() {
    let operations = [Operation::Swap(5), Operation::Stop];
    let mut vm = new_vm_with_ops(&operations);

    let mut current_call_frame = vm.call_frames.pop().unwrap();
    let tx_report = vm.execute(&mut current_call_frame);

    assert!(matches!(
        tx_report.result,
        TxResult::Revert(VMError::StackUnderflow)
    ));
}

#[test]
fn transient_store() {
    let value = U256::from_big_endian(&[0xaa; 3]);
    let key = U256::from_big_endian(&[0xff; 2]);

    let operations = [
        Operation::Push((32, value)),
        Operation::Push((32, key)),
        Operation::Tstore,
        Operation::Stop,
    ];

    let mut vm = new_vm_with_ops(&operations);

    let current_call_frame = vm.current_call_frame_mut();

    assert!(current_call_frame.transient_storage.is_empty());

    let mut current_call_frame = vm.call_frames.pop().unwrap();
    vm.execute(&mut current_call_frame);

    let current_call_frame = vm.current_call_frame_mut();

    assert_eq!(
        *current_call_frame
            .transient_storage
            .get(&(current_call_frame.msg_sender, key))
            .unwrap(),
        value
    )
}

#[test]
fn transient_store_stack_underflow() {
    let operations = [Operation::Tstore, Operation::Stop];

    let mut vm = new_vm_with_ops(&operations);
    assert!(vm.current_call_frame_mut().transient_storage.is_empty());

    let mut current_call_frame = vm.call_frames.pop().unwrap();
    let tx_report = vm.execute(&mut current_call_frame);

    assert!(matches!(
        tx_report.result,
        TxResult::Revert(VMError::StackUnderflow)
    ));
}

#[test]
fn transient_load() {
    let value = U256::from_big_endian(&[0xaa; 3]);
    let key = U256::from_big_endian(&[0xff; 2]);

    let operations = [
        Operation::Push((32, key)),
        Operation::Tload,
        Operation::Stop,
    ];

    let mut vm = new_vm_with_ops(&operations);

    let caller = vm.current_call_frame_mut().msg_sender;

    vm.current_call_frame_mut()
        .transient_storage
        .insert((caller, key), value);

    let mut current_call_frame = vm.call_frames.pop().unwrap();
    vm.execute(&mut current_call_frame);

    assert_eq!(
        *vm.current_call_frame_mut().stack.stack.last().unwrap(),
        value
    )
}

#[test]
fn create_happy_path() {
    let value_to_transfer = 10;
    let offset = 19;
    let size = 13;
    let sender_nonce = 0;
    let sender_balance = U256::from(25);
    let sender_addr = Address::from_low_u64_be(40);

    // Code that returns the value 0xffffffff putting it in memory
    let initialization_code = hex::decode("63FFFFFFFF6000526004601CF3").unwrap();

    let operations = [
        vec![
            Operation::Push((13, U256::from_big_endian(&initialization_code))),
            Operation::Push0,
            Operation::Mstore,
        ],
        create_opcodes(size, offset, value_to_transfer),
    ]
    .concat();

    let mut vm = new_vm_with_ops_addr_bal(ops_to_bytecde(&operations), sender_addr, sender_balance);
    vm.current_call_frame_mut().msg_sender = sender_addr;

    let mut current_call_frame = vm.call_frames.pop().unwrap();
    vm.execute(&mut current_call_frame);

    let call_frame = vm.current_call_frame_mut();
    let return_of_created_callframe = call_frame.stack.pop().unwrap();
    assert_eq!(return_of_created_callframe, U256::from(SUCCESS_FOR_RETURN));
    let returned_addr = call_frame.stack.pop().unwrap();
    // check the created account is correct
    let new_account = vm.db.accounts.get(&word_to_address(returned_addr)).unwrap();
    assert_eq!(new_account.balance, U256::from(value_to_transfer));
    assert_eq!(new_account.nonce, 1);

    // Check that the sender account is updated
    let sender_account = vm.db.accounts.get(&sender_addr).unwrap();
    assert_eq!(sender_account.nonce, sender_nonce + 1);
    assert_eq!(sender_account.balance, sender_balance - value_to_transfer);
}

#[test]
fn cant_create_with_size_longer_than_max_code_size() {
    let value_to_transfer = 10;
    let offset = 19;
    let size = MAX_CODE_SIZE * 2 + 1;
    let sender_nonce = 0;
    let sender_balance = U256::from(25);
    let sender_addr = Address::from_low_u64_be(40);

    let operations = create_opcodes(size, offset, value_to_transfer);

    let mut vm = new_vm_with_ops_addr_bal(ops_to_bytecde(&operations), sender_addr, sender_balance);
    vm.current_call_frame_mut().msg_sender = sender_addr;

    let mut current_call_frame = vm.call_frames.pop().unwrap();
    vm.execute(&mut current_call_frame);

    let call_frame = vm.current_call_frame_mut();
    let create_return_value = call_frame.stack.pop().unwrap();
    assert_eq!(create_return_value, U256::from(REVERT_FOR_CREATE));

    // Check that the sender account is updated
    let sender_account = vm.db.accounts.get(&sender_addr).unwrap();
    assert_eq!(sender_account.nonce, sender_nonce);
    assert_eq!(sender_account.balance, sender_balance);
}

#[test]
fn cant_create_on_static_contexts() {
    let value_to_transfer = 10;
    let offset = 19;
    let size = 10;
    let sender_nonce = 0;
    let sender_balance = U256::from(25);
    let sender_addr = Address::from_low_u64_be(40);

    let operations = create_opcodes(size, offset, value_to_transfer);

    let mut vm = new_vm_with_ops_addr_bal(ops_to_bytecde(&operations), sender_addr, sender_balance);
    vm.current_call_frame_mut().msg_sender = sender_addr;
    vm.current_call_frame_mut().is_static = true;

    let mut current_call_frame = vm.call_frames.pop().unwrap();
    vm.execute(&mut current_call_frame);

    let call_frame = vm.current_call_frame_mut();
    let create_return_value = call_frame.stack.pop().unwrap();
    assert_eq!(create_return_value, U256::from(REVERT_FOR_CREATE));

    // Check that the sender account is updated
    let sender_account = vm.db.accounts.get(&sender_addr).unwrap();
    assert_eq!(sender_account.nonce, sender_nonce);
    assert_eq!(sender_account.balance, sender_balance);
}

#[test]
fn cant_create_if_transfer_value_bigger_than_balance() {
    let value_to_transfer = 100;
    let offset = 19;
    let size = 10;
    let sender_nonce = 0;
    let sender_balance = U256::from(25);
    let sender_addr = Address::from_low_u64_be(40);

    let operations = create_opcodes(size, offset, value_to_transfer);

    let mut vm = new_vm_with_ops_addr_bal(ops_to_bytecde(&operations), sender_addr, sender_balance);
    vm.current_call_frame_mut().msg_sender = sender_addr;

    let mut current_call_frame = vm.call_frames.pop().unwrap();
    vm.execute(&mut current_call_frame);

    let call_frame = vm.current_call_frame_mut();
    let create_return_value = call_frame.stack.pop().unwrap();
    assert_eq!(create_return_value, U256::from(REVERT_FOR_CREATE));

    // Check that the sender account is updated
    let sender_account = vm.db.accounts.get(&sender_addr).unwrap();
    assert_eq!(sender_account.nonce, sender_nonce);
    assert_eq!(sender_account.balance, sender_balance);
}

#[test]
fn cant_create_if_sender_nonce_would_overflow() {
    let value_to_transfer = 10;
    let offset = 19;
    let size = 10;
    let sender_nonce = u64::MAX;
    let sender_balance = U256::from(25);
    let sender_addr = Address::from_low_u64_be(40);

    let operations = create_opcodes(size, offset, value_to_transfer);

    let mut vm = new_vm_with_ops(&operations);
    vm.db.accounts.insert(
        sender_addr,
        Account::new(
            sender_addr,
            sender_balance,
            Bytes::new(),
            sender_nonce,
            HashMap::new(),
        ),
    );
    vm.current_call_frame_mut().msg_sender = sender_addr;

    let mut current_call_frame = vm.call_frames.pop().unwrap();
    vm.execute(&mut current_call_frame);

    let call_frame = vm.current_call_frame_mut();
    let create_return_value = call_frame.stack.pop().unwrap();
    assert_eq!(create_return_value, U256::from(REVERT_FOR_CREATE));

    // Check that the sender account is updated
    let sender_account = vm.db.accounts.get(&sender_addr).unwrap();
    assert_eq!(sender_account.nonce, sender_nonce);
    assert_eq!(sender_account.balance, sender_balance);
}

#[test]
fn cant_create_accounts_with_same_address() {
    let value_to_transfer = 10;
    let offset = 19;
    let size = 13;
    let sender_nonce = 1;
    let sender_balance = U256::from(25);
    let sender_addr = Address::from_low_u64_be(40);

    // Code that returns the value 0xffffffff putting it in memory
    let initialization_code = hex::decode("63FFFFFFFF6000526004601CF3").unwrap();

    let operations = [
        vec![
            Operation::Push((13, U256::from_big_endian(&initialization_code))),
            Operation::Push0,
            Operation::Mstore,
        ],
        create_opcodes(size, offset, value_to_transfer),
    ]
    .concat();

    let mut vm = new_vm_with_ops(&operations);
    vm.db.accounts.insert(
        sender_addr,
        Account::default()
            .with_balance(sender_balance)
            .with_nonce(sender_nonce),
    );
    vm.current_call_frame_mut().msg_sender = sender_addr;

    let mut current_call_frame = vm.call_frames.pop().unwrap();
    vm.execute(&mut current_call_frame);

    let call_frame = vm.current_call_frame_mut();

    let return_of_created_callframe = call_frame.stack.pop().unwrap();

    assert_eq!(return_of_created_callframe, U256::from(SUCCESS_FOR_RETURN));

    let returned_addr = call_frame.stack.pop().unwrap();
    // check the created account is correct
    let new_account = vm.db.accounts.get(&word_to_address(returned_addr)).unwrap();
    assert_eq!(new_account.balance, U256::from(value_to_transfer));
    assert_eq!(new_account.nonce, 1);

    // Check that the sender account is updated
    let sender_account = vm.db.accounts.get_mut(&sender_addr).unwrap();
    assert_eq!(sender_account.nonce, sender_nonce + 1);
    assert_eq!(sender_account.balance, sender_balance - value_to_transfer);

    // after a happy create, we do again a create with same inputs, this should revert as we will create
    // an account with the same address
    sender_account.nonce = sender_nonce;
    let mut new_vm = new_vm_with_ops(&operations);
    new_vm.db = vm.db.clone();
    new_vm.db.accounts.clone_from(&vm.db.accounts);
    new_vm.current_call_frame_mut().msg_sender = sender_addr;

    let mut current_call_frame = new_vm.call_frames.pop().unwrap();
    new_vm.execute(&mut current_call_frame);
    let call_frame = new_vm.current_call_frame_mut();
    let return_of_created_callframe = call_frame.stack.pop().unwrap();
    assert_eq!(return_of_created_callframe, U256::from(REVERT_FOR_CREATE));
}

#[test]
fn create2_happy_path() {
    let value: u8 = 10;
    let offset: u8 = 19;
    let size: u8 = 13;
    let salt: u8 = 4;
    let sender_nonce = 0;
    let sender_balance = U256::from(25);
    let sender_addr = Address::from_low_u64_be(40);

    // Code that returns the value 0xffffffff putting it in memory
    let initialization_code = hex::decode("63FFFFFFFF6000526004601CF3").unwrap();
    let expected_address = VM::calculate_create2_address(
        sender_addr,
        &Bytes::from(initialization_code.clone()),
        U256::from(salt),
    );

    let operations = vec![
        // Store initialization code in memory
        Operation::Push((13, U256::from_big_endian(&initialization_code))),
        Operation::Push0,
        Operation::Mstore,
        // Create
        Operation::Push((1, U256::from(salt))),
        Operation::Push((1, U256::from(size))),
        Operation::Push((1, U256::from(offset))),
        Operation::Push((1, U256::from(value))),
        Operation::Create2,
        Operation::Stop,
    ];

    let mut vm = new_vm_with_ops_addr_bal(ops_to_bytecde(&operations), sender_addr, sender_balance);
    vm.current_call_frame_mut().msg_sender = sender_addr;

    let mut current_call_frame = vm.call_frames.pop().unwrap();
    vm.execute(&mut current_call_frame);

    let call_frame = vm.current_call_frame_mut();
    let return_of_created_callframe = call_frame.stack.pop().unwrap();
    assert_eq!(return_of_created_callframe, U256::from(SUCCESS_FOR_RETURN));
    let returned_addr = call_frame.stack.pop().unwrap();
    assert_eq!(word_to_address(returned_addr), expected_address);
    // check the created account is correct
    let new_account = vm.db.accounts.get(&word_to_address(returned_addr)).unwrap();
    assert_eq!(new_account.balance, U256::from(value));
    assert_eq!(new_account.nonce, 1);

    // Check that the sender account is updated
    let sender_account = vm.db.accounts.get(&sender_addr).unwrap();
    assert_eq!(sender_account.nonce, sender_nonce + 1);
    assert_eq!(sender_account.balance, sender_balance - value);
}

#[test]
fn create_on_create() {
    let value_to_transfer = 10;
    let offset = 19;
    let size = 13;
    let sender_balance = U256::from(25);
    let sender_addr = Address::from_low_u64_be(40);

    // push0, push0, mstore, push1 0, push1 0, push1 0, create, push0, push0, return
    let initialization_code = hex::decode("5f5f52600060006000f05f5ff3").unwrap();

    let operations = [
        vec![
            Operation::Push((13, U256::from_big_endian(&initialization_code))),
            Operation::Push0,
            Operation::Mstore,
        ],
        create_opcodes(size, offset, value_to_transfer),
    ]
    .concat();

    let mut vm = new_vm_with_ops_addr_bal(ops_to_bytecde(&operations), sender_addr, sender_balance);

    vm.current_call_frame_mut().msg_sender = sender_addr;

    let mut current_call_frame = vm.call_frames.pop().unwrap();
    vm.execute(&mut current_call_frame);
    assert_eq!(vm.db.accounts.len(), 4);
}

#[test]
fn caller_op() {
    let caller = Address::from_low_u64_be(0x100);
    let address_that_has_the_code = Address::from_low_u64_be(0x42);

    let operations = [Operation::Caller, Operation::Stop];

    let mut db = LevmDb::default();
    db.add_account(
        address_that_has_the_code,
        Account::default().with_bytecode(ops_to_bytecde(&operations)),
    );

    let mut vm = VM::new(
        address_that_has_the_code,
        caller,
        Default::default(),
        Default::default(),
        u64::MAX,
        U256::MAX,
        Default::default(),
        Default::default(),
        Default::default(),
        Default::default(),
        Default::default(),
        Default::default(),
        Default::default(),
        db,
        Default::default(),
        Default::default(),
        Default::default(),
    );

    let mut current_call_frame = vm.call_frames.pop().unwrap();
    vm.execute(&mut current_call_frame);

    assert_eq!(
        vm.current_call_frame_mut().stack.pop().unwrap(),
        U256::from(caller.as_bytes())
    );
    assert_eq!(vm.env.consumed_gas, TX_BASE_COST + gas_cost::CALLER);
}

#[test]
fn origin_op() {
    let address_that_has_the_code = Address::from_low_u64_be(0x42);
    let msg_sender = Address::from_low_u64_be(0x999);

    let operations = [Operation::Origin, Operation::Stop];

    let mut db = LevmDb::default();
    db.add_account(
        address_that_has_the_code,
        Account::default().with_bytecode(ops_to_bytecde(&operations)),
    );

    let mut vm = VM::new(
        address_that_has_the_code,
        msg_sender,
        Default::default(),
        Default::default(),
        u64::MAX,
        U256::MAX,
        Default::default(),
        Default::default(),
        Default::default(),
        Default::default(),
        Default::default(),
        Default::default(),
        Default::default(),
        db,
        Default::default(),
        Default::default(),
        Default::default(),
    );

    let mut current_call_frame = vm.call_frames.pop().unwrap();
    vm.execute(&mut current_call_frame);

    assert_eq!(
        vm.current_call_frame_mut().stack.pop().unwrap(),
        U256::from(msg_sender.as_bytes())
    );
    assert_eq!(vm.env.consumed_gas, TX_BASE_COST + gas_cost::ORIGIN);
}

#[test]
fn balance_op() {
    let address = 0x999;

    let operations = [
        Operation::Push((32, U256::from(address))),
        Operation::Balance,
        Operation::Stop,
    ];

    let mut vm = new_vm_with_ops_addr_bal(
        ops_to_bytecde(&operations),
        Address::from_low_u64_be(address),
        U256::from(1234),
    );

    let mut current_call_frame = vm.call_frames.pop().unwrap();
    vm.execute(&mut current_call_frame);

    dbg!(&vm);

    assert_eq!(
        vm.current_call_frame_mut().stack.pop().unwrap(),
        U256::from(1234)
    )
}

#[test]
fn address_op() {
    let address_that_has_the_code = Address::from_low_u64_be(0x42);

    let operations = [Operation::Address, Operation::Stop];

    let mut db = LevmDb::default();
    db.add_account(
        address_that_has_the_code,
        Account::default().with_bytecode(ops_to_bytecde(&operations)),
    );

    let mut vm = VM::new(
        address_that_has_the_code,
        Default::default(),
        Default::default(),
        Default::default(),
        u64::MAX,
        U256::MAX,
        Default::default(),
        Default::default(),
        Default::default(),
        Default::default(),
        Default::default(),
        Default::default(),
        Default::default(),
        db,
        Default::default(),
        Default::default(),
        Default::default(),
    );

    let mut current_call_frame = vm.call_frames.pop().unwrap();
    vm.execute(&mut current_call_frame);

    assert_eq!(
        vm.current_call_frame_mut().stack.pop().unwrap(),
        U256::from(address_that_has_the_code.as_bytes())
    );
    assert_eq!(vm.env.consumed_gas, TX_BASE_COST + gas_cost::ADDRESS);
}

#[test]
fn selfbalance_op() {
    let address_that_has_the_code = Address::from_low_u64_be(0x42);
    let balance = U256::from(999);

    let operations = [Operation::SelfBalance, Operation::Stop];

    let mut db = LevmDb::default();
    db.add_account(
        address_that_has_the_code,
        Account::default()
            .with_bytecode(ops_to_bytecde(&operations))
            .with_balance(balance),
    );

    let mut vm = VM::new(
        address_that_has_the_code,
        Default::default(),
        Default::default(),
        Default::default(),
        u64::MAX,
        U256::MAX,
        Default::default(),
        Default::default(),
        Default::default(),
        Default::default(),
        Default::default(),
        Default::default(),
        Default::default(),
        db,
        Default::default(),
        Default::default(),
        Default::default(),
    );

    let mut current_call_frame = vm.call_frames.pop().unwrap();
    vm.execute(&mut current_call_frame);

    assert_eq!(vm.current_call_frame_mut().stack.pop().unwrap(), balance);
    assert_eq!(vm.env.consumed_gas, TX_BASE_COST + gas_cost::SELFBALANCE);
}

#[test]
fn callvalue_op() {
    let address_that_has_the_code = Address::from_low_u64_be(0x42);
    let value = U256::from(0x1234);

    let operations = [Operation::Callvalue, Operation::Stop];

    let mut db = LevmDb::default();

    db.add_account(
        address_that_has_the_code,
        Account::default().with_bytecode(ops_to_bytecde(&operations)),
    );

    let mut vm = VM::new(
        address_that_has_the_code,
        Default::default(),
        value,
        Default::default(),
        u64::MAX,
        U256::MAX,
        Default::default(),
        Default::default(),
        Default::default(),
        Default::default(),
        Default::default(),
        Default::default(),
        Default::default(),
        db,
        Default::default(),
        Default::default(),
        Default::default(),
    );

    let mut current_call_frame = vm.call_frames.pop().unwrap();
    vm.execute(&mut current_call_frame);

    assert_eq!(vm.current_call_frame_mut().stack.pop().unwrap(), value);
    assert_eq!(vm.env.consumed_gas, TX_BASE_COST + gas_cost::CALLVALUE);
}

#[test]
fn codesize_op() {
    let address_that_has_the_code = Address::from_low_u64_be(0x42);

    let operations = [Operation::Codesize, Operation::Stop];

    let mut db = LevmDb::default();

    db.add_account(
        address_that_has_the_code,
        Account::default().with_bytecode(ops_to_bytecde(&operations)),
    );

    let mut vm = VM::new(
        address_that_has_the_code,
        Default::default(),
        Default::default(),
        Default::default(),
        u64::MAX,
        U256::MAX,
        Default::default(),
        Default::default(),
        Default::default(),
        Default::default(),
        Default::default(),
        Default::default(),
        Default::default(),
        db,
        Default::default(),
        Default::default(),
        Default::default(),
    );

    let mut current_call_frame = vm.call_frames.pop().unwrap();
    vm.execute(&mut current_call_frame);

    assert_eq!(
        vm.current_call_frame_mut().stack.pop().unwrap(),
        U256::from(2)
    );
    assert_eq!(vm.env.consumed_gas, TX_BASE_COST + gas_cost::CODESIZE);
}

#[test]
fn gasprice_op() {
    let address_that_has_the_code = Address::from_low_u64_be(0x42);
    let operations = [Operation::Gasprice, Operation::Stop];

    let mut db = LevmDb::default();

    db.add_account(
        address_that_has_the_code,
        Account::default().with_bytecode(ops_to_bytecde(&operations)),
    );

    let mut vm = VM::new(
        address_that_has_the_code,
        Default::default(),
        Default::default(),
        Default::default(),
        u64::MAX,
        U256::MAX,
        Default::default(),
        Default::default(),
        Default::default(),
        Default::default(),
        Default::default(),
        Default::default(),
        U256::from(0x9876),
        db,
        Default::default(),
        Default::default(),
        Default::default(),
    );

    let mut current_call_frame = vm.call_frames.pop().unwrap();
    vm.execute(&mut current_call_frame);

    assert_eq!(
        vm.current_call_frame_mut().stack.pop().unwrap(),
        U256::from(0x9876)
    );
    assert_eq!(vm.env.consumed_gas, TX_BASE_COST + gas_cost::GASPRICE);
}

#[test]
fn codecopy_op() {
    // Copies two bytes of the code, with offset 2, and loads them beginning at offset 3 in memory.
    let address_that_has_the_code = Address::from_low_u64_be(0x42);
    // https://www.evm.codes/playground?fork=cancun&unit=Wei&codeType=Mnemonic&code=%27~2z~2z~3zCODECOPY%27~PUSH1%200x0z%5Cn%01z~_
    let operations = [
        Operation::Push((1, 0x02.into())), // size
        Operation::Push((1, 0x02.into())), // offset
        Operation::Push((1, 0x03.into())), // destination offset
        Operation::Codecopy,
        Operation::Stop,
    ];

    let expected_memory_bytes = [
        [0x00; 3].to_vec(),
        [[0x60], [0x02]].concat(),
        [0x00; 27].to_vec(),
    ]
    .concat();

    let expected_memory = U256::from_big_endian(&expected_memory_bytes);

    let mut db = LevmDb::default();

    db.add_account(
        address_that_has_the_code,
        Account::default().with_bytecode(ops_to_bytecde(&operations)),
    );

    let mut vm = VM::new(
        address_that_has_the_code,
        Default::default(),
        Default::default(),
        Default::default(),
        u64::MAX,
        U256::MAX,
        Default::default(),
        Default::default(),
        Default::default(),
        Default::default(),
        Default::default(),
        Default::default(),
        Default::default(),
        db,
        Default::default(),
        Default::default(),
        Default::default(),
    );

    let mut current_call_frame = vm.call_frames.pop().unwrap();
    vm.execute(&mut current_call_frame);

    assert_eq!(vm.current_call_frame_mut().memory.load(0), expected_memory);
    assert_eq!(
        vm.env.consumed_gas,
        TX_BASE_COST + U256::from(9) + U256::from(3) * gas_cost::PUSHN
    );
}

#[test]
fn extcodesize_existing_account() {
    let address_with_code = Address::from_low_u64_be(0x42);
    let operations = [
        Operation::Push((20, address_with_code.as_bytes().into())),
        Operation::ExtcodeSize,
        Operation::Stop,
    ];

    let mut vm = new_vm_with_ops(&operations);
    vm.db.add_account(
        address_with_code,
        Account::default().with_bytecode(ops_to_bytecde(&operations)),
    );

    let mut current_call_frame = vm.call_frames.pop().unwrap();
    vm.execute(&mut current_call_frame);
    assert_eq!(vm.current_call_frame_mut().stack.pop().unwrap(), 23.into());
    assert_eq!(vm.env.consumed_gas, 23603.into());
}

#[test]
fn extcodesize_non_existing_account() {
    // EVM Playground: https://www.evm.codes/playground?fork=cancun&unit=Wei&codeType=Mnemonic&code='PUSH20%200x42%5CnEXTCODESIZE%5CnSTOP'_
    let operations = [
        Operation::Push((20, "0x42".into())),
        Operation::ExtcodeSize,
        Operation::Stop,
    ];

    let mut vm = new_vm_with_ops(&operations);

    let mut current_call_frame = vm.call_frames.pop().unwrap();
    vm.execute(&mut current_call_frame);
    assert_eq!(vm.current_call_frame_mut().stack.pop().unwrap(), 0.into());
    assert_eq!(vm.env.consumed_gas, 23603.into());
}

#[test]
fn extcodecopy_existing_account() {
    let address_with_code = Address::from_low_u64_be(0x42);
    let size: usize = 1;

    let operations = [
        Operation::Push((1, size.into())),
        Operation::Push0, // offset
        Operation::Push0, // destOffset
        Operation::Push((20, address_with_code.as_bytes().into())),
        Operation::ExtcodeCopy,
        Operation::Stop,
    ];

    let mut vm = new_vm_with_ops(&operations);
    vm.db.add_account(
        address_with_code,
        Account::default().with_bytecode(ops_to_bytecde(&operations)),
    );

    let mut current_call_frame = vm.call_frames.pop().unwrap();
    vm.execute(&mut current_call_frame);
    assert_eq!(
        vm.current_call_frame_mut().memory.load_range(0, size),
        vec![0x60]
    );
    assert_eq!(vm.env.consumed_gas, 23616.into());
}

#[test]
fn extcodecopy_non_existing_account() {
    // EVM Playground: https://www.evm.codes/playground?fork=cancun&unit=Wei&codeType=Mnemonic&code='y1%201~~~20%200x42zEXTCODECOPYzSTOP'~0zyz%5CnyPUSH%01yz~_
    let size: usize = 10;

    let operations = [
        Operation::Push((1, size.into())),
        Operation::Push0, // offset
        Operation::Push0, // destOffset
        Operation::Push((20, "0x42".into())),
        Operation::ExtcodeCopy,
        Operation::Stop,
    ];

    let mut vm = new_vm_with_ops(&operations);

    let mut current_call_frame = vm.call_frames.pop().unwrap();
    vm.execute(&mut current_call_frame);
    assert_eq!(
        vm.current_call_frame_mut().memory.load_range(0, size),
        vec![0; size]
    );
    assert_eq!(vm.env.consumed_gas, 23616.into());
}

#[test]
fn extcodehash_account_with_empty_code() {
    let address_with_code = Address::from_low_u64_be(0x42);
    let operations = [
        Operation::Push((20, address_with_code.as_bytes().into())),
        Operation::ExtcodeHash,
        Operation::Stop,
    ];

    let mut vm = new_vm_with_ops(&operations);
    vm.db.add_account(
        address_with_code,
        Account::default().with_bytecode(Bytes::new()),
    );

    let mut current_call_frame = vm.call_frames.pop().unwrap();
    vm.execute(&mut current_call_frame);
    assert_eq!(
        vm.current_call_frame_mut().stack.pop().unwrap(),
        "c5d2460186f7233c927e7db2dcc703c0e500b653ca82273b7bfad8045d85a470".into()
    );
    assert_eq!(vm.env.consumed_gas, 23603.into());
}

#[test]
fn extcodehash_non_existing_account() {
    // EVM Playground: https://www.evm.codes/playground?fork=cancun&unit=Wei&codeType=Mnemonic&code='PUSH20%200x42%5CnEXTCODEHASH%5CnSTOP'_
    let operations = [
        Operation::Push((20, "0x42".into())),
        Operation::ExtcodeHash,
        Operation::Stop,
    ];

    let mut vm = new_vm_with_ops(&operations);

    let mut current_call_frame = vm.call_frames.pop().unwrap();
    vm.execute(&mut current_call_frame);
    assert_eq!(
        vm.current_call_frame_mut().stack.pop().unwrap(),
        "c5d2460186f7233c927e7db2dcc703c0e500b653ca82273b7bfad8045d85a470".into()
    );
    assert_eq!(vm.env.consumed_gas, 23603.into());
}<|MERGE_RESOLUTION|>--- conflicted
+++ resolved
@@ -1683,20 +1683,12 @@
     let success = current_call_frame.stack.pop().unwrap() == U256::one();
     assert!(success);
 
-<<<<<<< HEAD
-    let ret_offset = 0;
-    let ret_size = 32;
-    let return_data = current_call_frame
-        .return_data
-        .slice(ret_offset..ret_offset + ret_size);
-=======
     // These are ret_offset and ret_size used in CALL operation before.
     let ret_offset = current_call_frame.sub_return_data_offset;
     let ret_size = current_call_frame.sub_return_data_size;
 
     // Return data of the sub-context will be in the memory position of the current context reserved for that purpose (ret_offset and ret_size)
     let return_data = current_call_frame.memory.load_range(ret_offset, ret_size);
->>>>>>> e11289b2
 
     assert_eq!(U256::from_big_endian(&return_data), U256::from(0xAAAAAAA));
 }
@@ -1783,11 +1775,7 @@
     let ret_offset = 0;
     let ret_size = 64;
     let return_data = current_call_frame
-<<<<<<< HEAD
-        .return_data
-=======
         .sub_return_data
->>>>>>> e11289b2
         .slice(ret_offset..ret_offset + ret_size);
 
     let mut expected_bytes = vec![0u8; 64];
@@ -2359,11 +2347,7 @@
     let ops = vec![Operation::ReturnDataSize, Operation::Stop];
     let mut vm = new_vm_with_ops(&ops);
 
-<<<<<<< HEAD
-    vm.current_call_frame_mut().return_data = returndata;
-=======
     vm.current_call_frame_mut().sub_return_data = returndata;
->>>>>>> e11289b2
 
     let mut current_call_frame = vm.call_frames.pop().unwrap();
     vm.execute(&mut current_call_frame);
@@ -2386,11 +2370,7 @@
     ];
     let mut vm = new_vm_with_ops(&ops);
 
-<<<<<<< HEAD
-    vm.current_call_frame_mut().return_data = returndata;
-=======
     vm.current_call_frame_mut().sub_return_data = returndata;
->>>>>>> e11289b2
 
     let mut current_call_frame = vm.call_frames.pop().unwrap();
     vm.execute(&mut current_call_frame);
