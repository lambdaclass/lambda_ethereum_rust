--- conflicted
+++ resolved
@@ -1,3 +1,5 @@
+#![allow(clippy::indexing_slicing)]
+
 use bytes::Bytes;
 use ethereum_rust_core::{types::TxKind, Address, H256, U256};
 use ethereum_rust_levm::{
@@ -3672,11 +3674,7 @@
     let call_frame = vm.current_call_frame_mut();
     let returned_address = call_frame.stack.pop().unwrap();
 
-<<<<<<< HEAD
     let expected_address = VM::calculate_create_address(sender_addr, sender_nonce + 1).unwrap();
-=======
-    let expected_address = VM::calculate_create_address(sender_addr, sender_nonce + 1);
->>>>>>> 6abc2522
     assert_eq!(word_to_address(returned_address), expected_address);
 
     // check the created account is correct
