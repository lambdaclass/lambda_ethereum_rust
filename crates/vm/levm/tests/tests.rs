--- conflicted
+++ resolved
@@ -34,11 +34,7 @@
         Operation::Return,
     ];
 
-<<<<<<< HEAD
-    ops_to_bytecode(&ops)
-=======
     ops_to_bytecode(&ops).unwrap()
->>>>>>> b659e91d
 }
 
 pub fn store_data_in_memory_operations(data: &[u8], memory_offset: usize) -> Vec<Operation> {
@@ -1489,11 +1485,7 @@
     let mut current_call_frame = vm.call_frames.pop().unwrap();
     vm.execute(&mut current_call_frame);
 
-<<<<<<< HEAD
-    let stored_value = vm.current_call_frame_mut().memory.load(0).unwrap();
-=======
     let stored_value = vm.current_call_frame_mut().unwrap().memory.load(0).unwrap();
->>>>>>> b659e91d
 
     assert_eq!(stored_value, U256::from(0x33333));
 
@@ -1516,11 +1508,7 @@
     let mut current_call_frame = vm.call_frames.pop().unwrap();
     vm.execute(&mut current_call_frame);
 
-<<<<<<< HEAD
-    let stored_value = vm.current_call_frame_mut().memory.load(0).unwrap();
-=======
     let stored_value = vm.current_call_frame_mut().unwrap().memory.load(0).unwrap();
->>>>>>> b659e91d
 
     let mut value_bytes = [0u8; 32];
     stored_value.to_big_endian(&mut value_bytes);
@@ -1548,16 +1536,12 @@
     let mut current_call_frame = vm.call_frames.pop().unwrap();
     vm.execute(&mut current_call_frame);
 
-<<<<<<< HEAD
-    let copied_value = vm.current_call_frame_mut().memory.load(64).unwrap();
-=======
     let copied_value = vm
         .current_call_frame_mut()
         .unwrap()
         .memory
         .load(64)
         .unwrap();
->>>>>>> b659e91d
     assert_eq!(copied_value, U256::from(0x33333));
 
     let memory_size = vm.current_call_frame_mut().unwrap().stack.pop().unwrap();
@@ -1735,11 +1719,7 @@
     cache.add_account(&callee_address, &callee_account);
 
     let mut vm = new_vm_with_ops_addr_bal_db(
-<<<<<<< HEAD
-        ops_to_bytecode(&caller_ops),
-=======
         ops_to_bytecode(&caller_ops).unwrap(),
->>>>>>> b659e91d
         Address::from_low_u64_be(U256::from(1).low_u64()),
         U256::zero(),
         db,
@@ -1783,11 +1763,7 @@
     cache.add_account(&callee_address, &callee_account);
 
     let mut vm = new_vm_with_ops_addr_bal_db(
-<<<<<<< HEAD
-        ops_to_bytecode(&caller_ops),
-=======
         ops_to_bytecode(&caller_ops).unwrap(),
->>>>>>> b659e91d
         Address::from_low_u64_be(U256::from(1).low_u64()),
         U256::zero(),
         db,
@@ -1854,11 +1830,7 @@
 
     callee2_ops.extend(callee2_return_bytecode);
 
-<<<<<<< HEAD
-    let callee2_bytecode = ops_to_bytecode(&callee2_ops);
-=======
     let callee2_bytecode = ops_to_bytecode(&callee2_ops).unwrap();
->>>>>>> b659e91d
 
     let callee2_address = Address::from_low_u64_be(U256::from(2).low_u64());
     let callee2_address_u256 = U256::from(2);
@@ -1893,11 +1865,7 @@
     cache.add_account(&callee3_address, &callee3_account);
 
     let mut vm = new_vm_with_ops_addr_bal_db(
-<<<<<<< HEAD
-        ops_to_bytecode(&caller_ops),
-=======
         ops_to_bytecode(&caller_ops).unwrap(),
->>>>>>> b659e91d
         caller_address,
         caller_balance,
         db,
@@ -1943,11 +1911,7 @@
         Operation::Stop,
     ];
 
-<<<<<<< HEAD
-    let callee_bytecode = ops_to_bytecode(&callee_ops);
-=======
     let callee_bytecode = ops_to_bytecode(&callee_ops).unwrap();
->>>>>>> b659e91d
 
     let callee_address = Address::from_low_u64_be(U256::from(2).low_u64());
     let callee_address_u256 = U256::from(2);
@@ -1973,11 +1937,7 @@
     cache.add_account(&callee_address, &callee_account);
 
     let mut vm = new_vm_with_ops_addr_bal_db(
-<<<<<<< HEAD
-        ops_to_bytecode(&caller_ops),
-=======
         ops_to_bytecode(&caller_ops).unwrap(),
->>>>>>> b659e91d
         Address::from_low_u64_be(U256::from(1).low_u64()),
         U256::zero(),
         db,
@@ -2093,11 +2053,7 @@
 //     cache.add_account(&callee_address, &callee_account);
 
 //     let mut vm = new_vm_with_ops_addr_bal_db(
-<<<<<<< HEAD
-//         ops_to_bytecode(&caller_ops),
-=======
 //         ops_to_bytecode(&caller_ops).unwrap(),
->>>>>>> b659e91d
 //         Address::from_low_u64_be(U256::from(1).low_u64()),
 //         U256::from(1000),
 //         db,
@@ -2161,11 +2117,7 @@
 //     cache.add_account(&callee_address, &callee_account);
 
 //     let mut vm = new_vm_with_ops_addr_bal_db(
-<<<<<<< HEAD
-//         ops_to_bytecode(&caller_ops),
-=======
 //         ops_to_bytecode(&caller_ops).unwrap(),
->>>>>>> b659e91d
 //         Address::from_low_u64_be(U256::from(1).low_u64()),
 //         U256::zero(),
 //         db,
@@ -2227,11 +2179,7 @@
 //     cache.add_account(&callee_address, &callee_account);
 
 //     let mut vm = new_vm_with_ops_addr_bal_db(
-<<<<<<< HEAD
-//         ops_to_bytecode(&caller_ops),
-=======
 //         ops_to_bytecode(&caller_ops).unwrap(),
->>>>>>> b659e91d
 //         Address::from_low_u64_be(U256::from(1).low_u64()),
 //         U256::from(1000),
 //         db,
@@ -2292,11 +2240,7 @@
 //     cache.add_account(&callee_address, &callee_account);
 
 //     let mut vm = new_vm_with_ops_addr_bal_db(
-<<<<<<< HEAD
-//         ops_to_bytecode(&caller_ops),
-=======
 //         ops_to_bytecode(&caller_ops).unwrap(),
->>>>>>> b659e91d
 //         Address::from_low_u64_be(U256::from(1).low_u64()),
 //         U256::from(1000),
 //         db,
@@ -2483,11 +2427,7 @@
         Operation::Return,
     ];
 
-<<<<<<< HEAD
-    let callee_bytecode = ops_to_bytecode(&ops);
-=======
     let callee_bytecode = ops_to_bytecode(&ops).unwrap();
->>>>>>> b659e91d
 
     let callee_address = Address::from_low_u64_be(U256::from(2).low_u64());
     let callee_address_u256 = U256::from(2);
@@ -2523,11 +2463,7 @@
     cache.add_account(&callee_address, &callee_account);
 
     let mut vm = new_vm_with_ops_addr_bal_db(
-<<<<<<< HEAD
-        ops_to_bytecode(&caller_ops),
-=======
         ops_to_bytecode(&caller_ops).unwrap(),
->>>>>>> b659e91d
         Address::from_low_u64_be(U256::from(1).low_u64()),
         U256::zero(),
         db,
@@ -2549,10 +2485,7 @@
     let expected_data = U256::from_big_endian(&calldata[..32]);
 
     assert_eq!(expected_data, current_call_frame.memory.load(0).unwrap());
-<<<<<<< HEAD
-=======
     assert_eq!(expected_data, current_call_frame.memory.load(0).unwrap());
->>>>>>> b659e91d
 }
 
 #[test]
@@ -2589,11 +2522,7 @@
     let mut current_call_frame = vm.call_frames.pop().unwrap();
     vm.execute(&mut current_call_frame);
 
-<<<<<<< HEAD
-    let current_call_frame = vm.current_call_frame_mut();
-=======
     let current_call_frame = vm.current_call_frame_mut().unwrap();
->>>>>>> b659e91d
     let memory = current_call_frame.memory.load_range(0, 2).unwrap();
     assert_eq!(memory, vec![0x22, 0x33]);
     assert_eq!(vm.env.consumed_gas, TX_BASE_COST + 18);
@@ -2633,11 +2562,7 @@
     let mut current_call_frame = vm.call_frames.pop().unwrap();
     vm.execute(&mut current_call_frame);
 
-<<<<<<< HEAD
-    let current_call_frame = vm.current_call_frame_mut();
-=======
     let current_call_frame = vm.current_call_frame_mut().unwrap();
->>>>>>> b659e91d
     let memory = current_call_frame.memory.load_range(0, 2).unwrap();
     assert_eq!(memory, vec![0xBB, 0xCC]);
     assert_eq!(vm.env.consumed_gas, TX_BASE_COST + 18);
@@ -2675,11 +2600,7 @@
     cache.add_account(&callee_address, &callee_account);
 
     let mut vm = new_vm_with_ops_addr_bal_db(
-<<<<<<< HEAD
-        ops_to_bytecode(&caller_ops),
-=======
         ops_to_bytecode(&caller_ops).unwrap(),
->>>>>>> b659e91d
         Address::from_low_u64_be(U256::from(1).low_u64()),
         U256::zero(),
         db,
@@ -2714,11 +2635,7 @@
     db.add_block_hashes(vec![(block_number, block_hash)]);
 
     let mut vm = new_vm_with_ops_addr_bal_db(
-<<<<<<< HEAD
-        ops_to_bytecode(&operations),
-=======
         ops_to_bytecode(&operations).unwrap(),
->>>>>>> b659e91d
         Address::default(),
         U256::MAX,
         db,
@@ -2786,11 +2703,7 @@
     let mut db = Db::new();
     db.add_block_hashes(vec![(block_number, block_hash)]);
     let mut vm = new_vm_with_ops_addr_bal_db(
-<<<<<<< HEAD
-        ops_to_bytecode(&operations),
-=======
         ops_to_bytecode(&operations).unwrap(),
->>>>>>> b659e91d
         Address::default(),
         U256::MAX,
         db,
@@ -3478,11 +3391,7 @@
         Operation::Stop,
     ];
     operations.append(&mut log_operations);
-<<<<<<< HEAD
-    let callee_bytecode = ops_to_bytecode(&operations);
-=======
     let callee_bytecode = ops_to_bytecode(&operations).unwrap();
->>>>>>> b659e91d
     let callee_account = Account::new(U256::from(500000), callee_bytecode, 0, HashMap::new());
 
     let mut caller_ops = vec![
@@ -3505,11 +3414,7 @@
     cache.add_account(&callee_address, &callee_account);
 
     let mut vm = new_vm_with_ops_addr_bal_db(
-<<<<<<< HEAD
-        ops_to_bytecode(&caller_ops),
-=======
         ops_to_bytecode(&caller_ops).unwrap(),
->>>>>>> b659e91d
         Address::from_low_u64_be(U256::from(1).low_u64()),
         U256::zero(),
         db,
@@ -3874,11 +3779,7 @@
     .concat();
 
     let mut vm = new_vm_with_ops_addr_bal_db(
-<<<<<<< HEAD
-        ops_to_bytecode(&operations),
-=======
         ops_to_bytecode(&operations).unwrap(),
->>>>>>> b659e91d
         sender_addr,
         sender_balance,
         Db::new(),
@@ -3890,11 +3791,7 @@
     let mut current_call_frame = vm.call_frames.pop().unwrap();
     vm.execute(&mut current_call_frame);
 
-<<<<<<< HEAD
-    let call_frame = vm.current_call_frame_mut();
-=======
     let call_frame = vm.current_call_frame_mut().unwrap();
->>>>>>> b659e91d
     let returned_address = call_frame.stack.pop().unwrap();
 
     let expected_address = VM::calculate_create_address(sender_addr, sender_nonce + 1);
@@ -3929,11 +3826,7 @@
     let operations = create_opcodes(size, offset, value_to_transfer);
 
     let mut vm = new_vm_with_ops_addr_bal_db(
-<<<<<<< HEAD
-        ops_to_bytecode(&operations),
-=======
         ops_to_bytecode(&operations).unwrap(),
->>>>>>> b659e91d
         sender_addr,
         sender_balance,
         Db::new(),
@@ -3967,11 +3860,7 @@
     let operations = create_opcodes(size, offset, value_to_transfer);
 
     let mut vm = new_vm_with_ops_addr_bal_db(
-<<<<<<< HEAD
-        ops_to_bytecode(&operations),
-=======
         ops_to_bytecode(&operations).unwrap(),
->>>>>>> b659e91d
         sender_addr,
         sender_balance,
         Db::new(),
@@ -4006,11 +3895,7 @@
     let operations = create_opcodes(size, offset, value_to_transfer);
 
     let mut vm = new_vm_with_ops_addr_bal_db(
-<<<<<<< HEAD
-        ops_to_bytecode(&operations),
-=======
         ops_to_bytecode(&operations).unwrap(),
->>>>>>> b659e91d
         sender_addr,
         sender_balance,
         Db::new(),
@@ -4166,11 +4051,7 @@
     ];
 
     let mut vm = new_vm_with_ops_addr_bal_db(
-<<<<<<< HEAD
-        ops_to_bytecode(&operations),
-=======
         ops_to_bytecode(&operations).unwrap(),
->>>>>>> b659e91d
         sender_addr,
         sender_balance,
         Db::new(),
@@ -4182,11 +4063,7 @@
     let mut current_call_frame = vm.call_frames.pop().unwrap();
     vm.execute(&mut current_call_frame);
 
-<<<<<<< HEAD
-    let call_frame = vm.current_call_frame_mut();
-=======
     let call_frame = vm.current_call_frame_mut().unwrap();
->>>>>>> b659e91d
     let returned_address = call_frame.stack.pop().unwrap();
     assert_eq!(word_to_address(returned_address), expected_address);
     // check the created account is correct
@@ -4224,11 +4101,7 @@
 //     ]
 //     .concat();
 
-<<<<<<< HEAD
-//     let mut vm = new_vm_with_ops_addr_bal(ops_to_bytecode(&operations), sender_addr, sender_balance);
-=======
 //     let mut vm = new_vm_with_ops_addr_bal(ops_to_bytecode(&operations).unwrap(), sender_addr, sender_balance);
->>>>>>> b659e91d
 
 //     vm.current_call_frame_mut().unwrap().msg_sender = sender_addr;
 
@@ -4247,21 +4120,13 @@
     let mut db = Db::default();
     db.add_accounts(vec![(
         address_that_has_the_code,
-<<<<<<< HEAD
-        Account::default().with_bytecode(ops_to_bytecode(&operations)),
-=======
         Account::default().with_bytecode(ops_to_bytecode(&operations).unwrap()),
->>>>>>> b659e91d
     )]);
 
     let mut cache = Cache::default();
     cache.add_account(
         &address_that_has_the_code,
-<<<<<<< HEAD
-        &Account::default().with_bytecode(ops_to_bytecode(&operations)),
-=======
         &Account::default().with_bytecode(ops_to_bytecode(&operations).unwrap()),
->>>>>>> b659e91d
     );
 
     let env = Environment::default_from_address(caller);
@@ -4296,21 +4161,13 @@
     let mut db = Db::default();
     db.add_accounts(vec![(
         address_that_has_the_code,
-<<<<<<< HEAD
-        Account::default().with_bytecode(ops_to_bytecode(&operations)),
-=======
         Account::default().with_bytecode(ops_to_bytecode(&operations).unwrap()),
->>>>>>> b659e91d
     )]);
 
     let mut cache = Cache::default();
     cache.add_account(
         &msg_sender,
-<<<<<<< HEAD
-        &Account::default().with_bytecode(ops_to_bytecode(&operations)),
-=======
         &Account::default().with_bytecode(ops_to_bytecode(&operations).unwrap()),
->>>>>>> b659e91d
     );
 
     let env = Environment::default_from_address(msg_sender);
@@ -4346,11 +4203,7 @@
     ];
 
     let mut vm = new_vm_with_ops_addr_bal_db(
-<<<<<<< HEAD
-        ops_to_bytecode(&operations),
-=======
         ops_to_bytecode(&operations).unwrap(),
->>>>>>> b659e91d
         Address::from_low_u64_be(address),
         U256::from(1234),
         Db::new(),
@@ -4376,21 +4229,13 @@
     let mut db = Db::default();
     db.add_accounts(vec![(
         address_that_has_the_code,
-<<<<<<< HEAD
-        Account::default().with_bytecode(ops_to_bytecode(&operations)),
-=======
         Account::default().with_bytecode(ops_to_bytecode(&operations).unwrap()),
->>>>>>> b659e91d
     )]);
 
     let mut cache = Cache::default();
     cache.add_account(
         &address_that_has_the_code,
-<<<<<<< HEAD
-        &Account::default().with_bytecode(ops_to_bytecode(&operations)),
-=======
         &Account::default().with_bytecode(ops_to_bytecode(&operations).unwrap()),
->>>>>>> b659e91d
     );
 
     let env = Environment::default_from_address(Address::from_low_u64_be(42));
@@ -4426,11 +4271,7 @@
     db.add_accounts(vec![(
         address_that_has_the_code,
         Account::default()
-<<<<<<< HEAD
-            .with_bytecode(ops_to_bytecode(&operations))
-=======
             .with_bytecode(ops_to_bytecode(&operations).unwrap())
->>>>>>> b659e91d
             .with_balance(balance),
     )]);
 
@@ -4438,11 +4279,7 @@
     cache.add_account(
         &address_that_has_the_code,
         &Account::default()
-<<<<<<< HEAD
-            .with_bytecode(ops_to_bytecode(&operations))
-=======
             .with_bytecode(ops_to_bytecode(&operations).unwrap())
->>>>>>> b659e91d
             .with_balance(balance),
     );
 
@@ -4479,21 +4316,13 @@
 
     db.add_accounts(vec![(
         address_that_has_the_code,
-<<<<<<< HEAD
-        Account::default().with_bytecode(ops_to_bytecode(&operations)),
-=======
         Account::default().with_bytecode(ops_to_bytecode(&operations).unwrap()),
->>>>>>> b659e91d
     )]);
 
     let mut cache = Cache::default();
     cache.add_account(
         &address_that_has_the_code,
-<<<<<<< HEAD
-        &Account::default().with_bytecode(ops_to_bytecode(&operations)),
-=======
         &Account::default().with_bytecode(ops_to_bytecode(&operations).unwrap()),
->>>>>>> b659e91d
     );
 
     let env = Environment::default_from_address(Address::from_low_u64_be(42));
@@ -4528,21 +4357,13 @@
 
     db.add_accounts(vec![(
         address_that_has_the_code,
-<<<<<<< HEAD
-        Account::default().with_bytecode(ops_to_bytecode(&operations)),
-=======
         Account::default().with_bytecode(ops_to_bytecode(&operations).unwrap()),
->>>>>>> b659e91d
     )]);
 
     let mut cache = Cache::default();
     cache.add_account(
         &address_that_has_the_code,
-<<<<<<< HEAD
-        &Account::default().with_bytecode(ops_to_bytecode(&operations)),
-=======
         &Account::default().with_bytecode(ops_to_bytecode(&operations).unwrap()),
->>>>>>> b659e91d
     );
 
     let env = Environment::default_from_address(Address::from_low_u64_be(42));
@@ -4575,21 +4396,13 @@
 
     db.add_accounts(vec![(
         address_that_has_the_code,
-<<<<<<< HEAD
-        Account::default().with_bytecode(ops_to_bytecode(&operations)),
-=======
         Account::default().with_bytecode(ops_to_bytecode(&operations).unwrap()),
->>>>>>> b659e91d
     )]);
 
     let mut cache = Cache::default();
     cache.add_account(
         &address_that_has_the_code,
-<<<<<<< HEAD
-        &Account::default().with_bytecode(ops_to_bytecode(&operations)),
-=======
         &Account::default().with_bytecode(ops_to_bytecode(&operations).unwrap()),
->>>>>>> b659e91d
     );
 
     let mut env = Environment::default_from_address(Address::from_low_u64_be(42));
@@ -4640,21 +4453,13 @@
 
     db.add_accounts(vec![(
         address_that_has_the_code,
-<<<<<<< HEAD
-        Account::default().with_bytecode(ops_to_bytecode(&operations)),
-=======
         Account::default().with_bytecode(ops_to_bytecode(&operations).unwrap()),
->>>>>>> b659e91d
     )]);
 
     let mut cache = Cache::default();
     cache.add_account(
         &address_that_has_the_code,
-<<<<<<< HEAD
-        &Account::default().with_bytecode(ops_to_bytecode(&operations)),
-=======
         &Account::default().with_bytecode(ops_to_bytecode(&operations).unwrap()),
->>>>>>> b659e91d
     );
 
     let env = Environment::default_from_address(Address::from_low_u64_be(42));
@@ -4673,11 +4478,7 @@
     vm.execute(&mut current_call_frame);
 
     assert_eq!(
-<<<<<<< HEAD
-        vm.current_call_frame_mut().memory.load(0).unwrap(),
-=======
         vm.current_call_frame_mut().unwrap().memory.load(0).unwrap(),
->>>>>>> b659e91d
         expected_memory
     );
     assert_eq!(
@@ -4698,11 +4499,7 @@
     let mut db = Db::default();
     db.add_accounts(vec![(
         address_with_code,
-<<<<<<< HEAD
-        Account::default().with_bytecode(ops_to_bytecode(&operations)),
-=======
         Account::default().with_bytecode(ops_to_bytecode(&operations).unwrap()),
->>>>>>> b659e91d
     )]);
 
     let mut vm = new_vm_with_ops_db(&operations, db).unwrap();
@@ -4753,11 +4550,7 @@
     let mut db = Db::new();
     db.add_accounts(vec![(
         address_with_code,
-<<<<<<< HEAD
-        Account::default().with_bytecode(ops_to_bytecode(&operations)),
-=======
         Account::default().with_bytecode(ops_to_bytecode(&operations).unwrap()),
->>>>>>> b659e91d
     )]);
 
     let mut vm = new_vm_with_ops_db(&operations, db).unwrap();
@@ -4766,10 +4559,7 @@
     vm.execute(&mut current_call_frame);
     assert_eq!(
         vm.current_call_frame_mut()
-<<<<<<< HEAD
-=======
             .unwrap()
->>>>>>> b659e91d
             .memory
             .load_range(0, size)
             .unwrap(),
@@ -4798,10 +4588,7 @@
     vm.execute(&mut current_call_frame);
     assert_eq!(
         vm.current_call_frame_mut()
-<<<<<<< HEAD
-=======
             .unwrap()
->>>>>>> b659e91d
             .memory
             .load_range(0, size)
             .unwrap(),
