--- conflicted
+++ resolved
@@ -425,8 +425,6 @@
 
     vm.execute();
 
-    println!("VM: {:?}", vm);
-
     let result = vm.current_call_frame_mut().stack.pop().unwrap();
     assert_eq!(result, U256::from(0xF0F0));
     assert_eq!(vm.env.consumed_gas, TX_BASE_COST + 9);
@@ -3981,7 +3979,136 @@
 }
 
 #[test]
-<<<<<<< HEAD
+fn extcodesize_existing_account() {
+    let address_with_code = Address::from_low_u64_be(0x42);
+    let operations = [
+        Operation::Push((20, address_with_code.as_bytes().into())),
+        Operation::ExtcodeSize,
+        Operation::Stop,
+    ];
+
+    let mut vm = new_vm_with_ops(&operations);
+    vm.db.add_account(
+        address_with_code,
+        Account::default().with_bytecode(ops_to_bytecde(&operations)),
+    );
+
+    assert!(vm.execute().is_success());
+    assert_eq!(vm.current_call_frame_mut().stack.pop().unwrap(), 23.into());
+    assert_eq!(vm.env.consumed_gas, 23603);
+}
+
+#[test]
+fn extcodesize_non_existing_account() {
+    // EVM Playground: https://www.evm.codes/playground?fork=cancun&unit=Wei&codeType=Mnemonic&code='PUSH20%200x42%5CnEXTCODESIZE%5CnSTOP'_
+    let operations = [
+        Operation::Push((20, "0x42".into())),
+        Operation::ExtcodeSize,
+        Operation::Stop,
+    ];
+
+    let mut vm = new_vm_with_ops(&operations);
+
+    assert!(vm.execute().is_success());
+    assert_eq!(vm.current_call_frame_mut().stack.pop().unwrap(), 0.into());
+    assert_eq!(vm.env.consumed_gas, 23603);
+}
+
+#[test]
+fn extcodecopy_existing_account() {
+    let address_with_code = Address::from_low_u64_be(0x42);
+    let size: usize = 1;
+
+    let operations = [
+        Operation::Push((1, size.into())),
+        Operation::Push0, // offset
+        Operation::Push0, // destOffset
+        Operation::Push((20, address_with_code.as_bytes().into())),
+        Operation::ExtcodeCopy,
+        Operation::Stop,
+    ];
+
+    let mut vm = new_vm_with_ops(&operations);
+    vm.db.add_account(
+        address_with_code,
+        Account::default().with_bytecode(ops_to_bytecde(&operations)),
+    );
+
+    assert!(vm.execute().is_success());
+    assert_eq!(
+        vm.current_call_frame_mut().memory.load_range(0, size),
+        vec![0x60]
+    );
+    assert_eq!(vm.env.consumed_gas, 23616);
+}
+
+#[test]
+fn extcodecopy_non_existing_account() {
+    // EVM Playground: https://www.evm.codes/playground?fork=cancun&unit=Wei&codeType=Mnemonic&code='y1%201~~~20%200x42zEXTCODECOPYzSTOP'~0zyz%5CnyPUSH%01yz~_
+    let size: usize = 10;
+
+    let operations = [
+        Operation::Push((1, size.into())),
+        Operation::Push0, // offset
+        Operation::Push0, // destOffset
+        Operation::Push((20, "0x42".into())),
+        Operation::ExtcodeCopy,
+        Operation::Stop,
+    ];
+
+    let mut vm = new_vm_with_ops(&operations);
+
+    assert!(vm.execute().is_success());
+    assert_eq!(
+        vm.current_call_frame_mut().memory.load_range(0, size),
+        vec![0; size]
+    );
+    assert_eq!(vm.env.consumed_gas, 23616);
+}
+
+#[test]
+fn extcodehash_account_with_empty_code() {
+    let address_with_code = Address::from_low_u64_be(0x42);
+    let operations = [
+        Operation::Push((20, address_with_code.as_bytes().into())),
+        Operation::ExtcodeHash,
+        Operation::Stop,
+    ];
+
+    let mut vm = new_vm_with_ops(&operations);
+    vm.db.add_account(
+        address_with_code,
+        Account::default().with_bytecode(Bytes::new()),
+    );
+
+    assert!(vm.execute().is_success());
+    assert_eq!(
+        vm.current_call_frame_mut().stack.pop().unwrap(),
+        "c5d2460186f7233c927e7db2dcc703c0e500b653ca82273b7bfad8045d85a470".into()
+    );
+    assert_eq!(vm.env.consumed_gas, 23603);
+}
+
+#[test]
+fn extcodehash_non_existing_account() {
+    // EVM Playground: https://www.evm.codes/playground?fork=cancun&unit=Wei&codeType=Mnemonic&code='PUSH20%200x42%5CnEXTCODEHASH%5CnSTOP'_
+    let operations = [
+        Operation::Push((20, "0x42".into())),
+        Operation::ExtcodeHash,
+        Operation::Stop,
+    ];
+
+    let mut vm = new_vm_with_ops(&operations);
+
+    assert!(vm.execute().is_success());
+    assert_eq!(
+        vm.current_call_frame_mut().stack.pop().unwrap(),
+        "c5d2460186f7233c927e7db2dcc703c0e500b653ca82273b7bfad8045d85a470".into()
+    );
+    assert_eq!(vm.env.consumed_gas, 23603);
+}
+
+#[test]
 fn test_calculate_intrinsic_cost_create_tx() {
     let tx_env = TxEnv {
         transact_to: TransactTo::Create,
@@ -4605,134 +4732,4 @@
 //             + TX_DATA_COST_PER_ZERO * data_zero.len() as u64
 //             + access_list_cost(&access_list)
 //     )
-// }
-=======
-fn extcodesize_existing_account() {
-    let address_with_code = Address::from_low_u64_be(0x42);
-    let operations = [
-        Operation::Push((20, address_with_code.as_bytes().into())),
-        Operation::ExtcodeSize,
-        Operation::Stop,
-    ];
-
-    let mut vm = new_vm_with_ops(&operations);
-    vm.db.add_account(
-        address_with_code,
-        Account::default().with_bytecode(ops_to_bytecde(&operations)),
-    );
-
-    assert!(vm.execute().is_success());
-    assert_eq!(vm.current_call_frame_mut().stack.pop().unwrap(), 23.into());
-    assert_eq!(vm.env.consumed_gas, 23603);
-}
-
-#[test]
-fn extcodesize_non_existing_account() {
-    // EVM Playground: https://www.evm.codes/playground?fork=cancun&unit=Wei&codeType=Mnemonic&code='PUSH20%200x42%5CnEXTCODESIZE%5CnSTOP'_
-    let operations = [
-        Operation::Push((20, "0x42".into())),
-        Operation::ExtcodeSize,
-        Operation::Stop,
-    ];
-
-    let mut vm = new_vm_with_ops(&operations);
-
-    assert!(vm.execute().is_success());
-    assert_eq!(vm.current_call_frame_mut().stack.pop().unwrap(), 0.into());
-    assert_eq!(vm.env.consumed_gas, 23603);
-}
-
-#[test]
-fn extcodecopy_existing_account() {
-    let address_with_code = Address::from_low_u64_be(0x42);
-    let size: usize = 1;
-
-    let operations = [
-        Operation::Push((1, size.into())),
-        Operation::Push0, // offset
-        Operation::Push0, // destOffset
-        Operation::Push((20, address_with_code.as_bytes().into())),
-        Operation::ExtcodeCopy,
-        Operation::Stop,
-    ];
-
-    let mut vm = new_vm_with_ops(&operations);
-    vm.db.add_account(
-        address_with_code,
-        Account::default().with_bytecode(ops_to_bytecde(&operations)),
-    );
-
-    assert!(vm.execute().is_success());
-    assert_eq!(
-        vm.current_call_frame_mut().memory.load_range(0, size),
-        vec![0x60]
-    );
-    assert_eq!(vm.env.consumed_gas, 23616);
-}
-
-#[test]
-fn extcodecopy_non_existing_account() {
-    // EVM Playground: https://www.evm.codes/playground?fork=cancun&unit=Wei&codeType=Mnemonic&code='y1%201~~~20%200x42zEXTCODECOPYzSTOP'~0zyz%5CnyPUSH%01yz~_
-    let size: usize = 10;
-
-    let operations = [
-        Operation::Push((1, size.into())),
-        Operation::Push0, // offset
-        Operation::Push0, // destOffset
-        Operation::Push((20, "0x42".into())),
-        Operation::ExtcodeCopy,
-        Operation::Stop,
-    ];
-
-    let mut vm = new_vm_with_ops(&operations);
-
-    assert!(vm.execute().is_success());
-    assert_eq!(
-        vm.current_call_frame_mut().memory.load_range(0, size),
-        vec![0; size]
-    );
-    assert_eq!(vm.env.consumed_gas, 23616);
-}
-
-#[test]
-fn extcodehash_account_with_empty_code() {
-    let address_with_code = Address::from_low_u64_be(0x42);
-    let operations = [
-        Operation::Push((20, address_with_code.as_bytes().into())),
-        Operation::ExtcodeHash,
-        Operation::Stop,
-    ];
-
-    let mut vm = new_vm_with_ops(&operations);
-    vm.db.add_account(
-        address_with_code,
-        Account::default().with_bytecode(Bytes::new()),
-    );
-
-    assert!(vm.execute().is_success());
-    assert_eq!(
-        vm.current_call_frame_mut().stack.pop().unwrap(),
-        "c5d2460186f7233c927e7db2dcc703c0e500b653ca82273b7bfad8045d85a470".into()
-    );
-    assert_eq!(vm.env.consumed_gas, 23603);
-}
-
-#[test]
-fn extcodehash_non_existing_account() {
-    // EVM Playground: https://www.evm.codes/playground?fork=cancun&unit=Wei&codeType=Mnemonic&code='PUSH20%200x42%5CnEXTCODEHASH%5CnSTOP'_
-    let operations = [
-        Operation::Push((20, "0x42".into())),
-        Operation::ExtcodeHash,
-        Operation::Stop,
-    ];
-
-    let mut vm = new_vm_with_ops(&operations);
-
-    assert!(vm.execute().is_success());
-    assert_eq!(
-        vm.current_call_frame_mut().stack.pop().unwrap(),
-        "c5d2460186f7233c927e7db2dcc703c0e500b653ca82273b7bfad8045d85a470".into()
-    );
-    assert_eq!(vm.env.consumed_gas, 23603);
-}
->>>>>>> 45138d20
+// }