--- conflicted
+++ resolved
@@ -2757,54 +2757,6 @@
     assert_eq!(result.logs().len(), 2)
 }
 
-<<<<<<< HEAD
-#[test]
-fn call_return_success_but_caller_halts() {
-    let callee_address = Address::from_low_u64_be(U256::from(2).low_u64());
-    let callee_address_u256 = U256::from(2);
-
-    let operations = vec![Operation::Pop, Operation::Stop];
-    let callee_bytecode = operations
-        .clone()
-        .iter()
-        .flat_map(Operation::to_bytecode)
-        .collect::<Bytes>();
-    let callee_account = Account::new(
-        callee_address,
-        U256::from(500000),
-        callee_bytecode,
-        0,
-        HashMap::new(),
-    );
-
-    let caller_ops = vec![
-        Operation::Push32(U256::from(32)),      // ret_size
-        Operation::Push32(U256::from(0)),       // ret_offset
-        Operation::Push32(U256::from(0)),       // args_size
-        Operation::Push32(U256::from(0)),       // args_offset
-        Operation::Push32(U256::zero()),        // value
-        Operation::Push32(callee_address_u256), // address
-        Operation::Push32(U256::from(100_000)), // gas
-        Operation::Call,
-        Operation::Stop,
-    ];
-
-    let mut vm = new_vm_with_ops_addr_bal(
-        ops_to_bytecde(&caller_ops),
-        Address::from_low_u64_be(U256::from(1).low_u64()),
-        U256::zero(),
-    );
-
-    vm.db.add_account(callee_address, callee_account);
-
-    vm.execute().unwrap();
-
-    assert_eq!(
-        vm.current_call_frame_mut().stack.pop().unwrap(),
-        U256::from(HALT_FOR_CALL)
-    );
-}
-=======
 // #[test]
 // fn call_return_success_but_caller_halts() {
 //     let callee_address = Address::from_low_u64_be(U256::from(2).low_u64());
@@ -2851,7 +2803,6 @@
 //         U256::from(HALT_FOR_CALL)
 //     );
 // }
->>>>>>> 618d67c2
 
 #[test]
 fn push0_ok() {
