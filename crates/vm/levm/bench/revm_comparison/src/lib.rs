--- conflicted
+++ resolved
@@ -23,24 +23,14 @@
         let mut vm = new_vm_with_bytecode(Bytes::new()).unwrap();
         *vm.current_call_frame_mut().unwrap() = call_frame.clone();
         let mut current_call_frame = vm.call_frames.pop().unwrap();
-<<<<<<< HEAD
-        let tx_report = black_box(vm.execute(&mut current_call_frame));
-        assert!(tx_report.unwrap().result == TxResult::Success);
-=======
         let tx_report = black_box(vm.execute(&mut current_call_frame).unwrap());
         assert!(tx_report.result == TxResult::Success);
->>>>>>> 57e0fe7a
     }
     let mut vm = new_vm_with_bytecode(Bytes::new()).unwrap();
     *vm.current_call_frame_mut().unwrap() = call_frame.clone();
     let mut current_call_frame = vm.call_frames.pop().unwrap();
-<<<<<<< HEAD
-    let tx_report = black_box(vm.execute(&mut current_call_frame));
-    assert!(tx_report.clone().unwrap().result == TxResult::Success);
-=======
     let tx_report = black_box(vm.execute(&mut current_call_frame).unwrap());
     assert!(tx_report.result == TxResult::Success);
->>>>>>> 57e0fe7a
 
     match tx_report.unwrap().result {
         TxResult::Success => {
