--- conflicted
+++ resolved
@@ -2,19 +2,12 @@
 use ethrex_core::{Address, H160, U256};
 use keccak_hash::keccak256;
 use libsecp256k1::{self, Message, RecoveryId, Signature};
-<<<<<<< HEAD
 use sha3::Digest;
-=======
->>>>>>> 73af6af4
 
 use crate::{
     call_frame::CallFrame,
     errors::{InternalError, PrecompileError, VMError},
-<<<<<<< HEAD
     gas_cost::{sha2_256 as sha2_256_cost, ECRECOVER_COST},
-=======
-    gas_cost::ECRECOVER_COST,
->>>>>>> 73af6af4
 };
 
 pub const ECRECOVER_ADDRESS: H160 = H160([
@@ -106,7 +99,6 @@
     Ok(result)
 }
 
-<<<<<<< HEAD
 /// Verifies if the gas cost is higher than the gas limit and consumes the gas cost if it is not
 fn increase_precompile_consumed_gas(
     gas_for_call: U256,
@@ -124,8 +116,6 @@
     Ok(())
 }
 
-=======
->>>>>>> 73af6af4
 /// When slice length is less than 128, the rest is filled with zeros. If slice length is
 /// more than 128 the excess bytes are discarded.
 fn fill_with_zeros(slice: &[u8]) -> Result<[u8; 128], VMError> {
@@ -148,20 +138,9 @@
     gas_for_call: U256,
     consumed_gas: &mut U256,
 ) -> Result<Bytes, VMError> {
-<<<<<<< HEAD
     let gas_cost = ECRECOVER_COST.into();
 
     increase_precompile_consumed_gas(gas_for_call, gas_cost, consumed_gas)?;
-=======
-    // Consume gas
-    *consumed_gas = consumed_gas
-        .checked_add(ECRECOVER_COST.into())
-        .ok_or(PrecompileError::GasConsumedOverflow)?;
-
-    if gas_for_call < *consumed_gas {
-        return Err(VMError::PrecompileError(PrecompileError::NotEnoughGas));
-    }
->>>>>>> 73af6af4
 
     // If calldata does not reach the required length, we should fill the rest with zeros
     let calldata = fill_with_zeros(calldata)?;
@@ -205,11 +184,7 @@
     // We need to take the 64 bytes from the public key (discarding the first pos of the slice)
     keccak256(&mut public_key[1..65]);
 
-<<<<<<< HEAD
-    // The output is made up of 12 bytes set with 0s and 20 with the addres recovered
-=======
     // The output is 32 bytes: the initial 12 bytes with 0s, and the remaining 20 with the recovered address
->>>>>>> 73af6af4
     let mut output = vec![0u8; 12];
     output.extend_from_slice(public_key.get(13..33).ok_or(InternalError::SlicingError)?);
 
