use bytes::Bytes;
use ethrex_core::{Address, H160, U256};
use keccak_hash::keccak256;
use libsecp256k1::{self, Message, RecoveryId, Signature};
use sha3::Digest;

use crate::{
    call_frame::CallFrame,
    errors::{InternalError, PrecompileError, VMError},
<<<<<<< HEAD
    gas_cost::{ripemd_160 as ripemd_160_cost, sha2_256 as sha2_256_cost, ECRECOVER_COST},
=======
    gas_cost::{sha2_256 as sha2_256_cost, ECRECOVER_COST},
>>>>>>> fac0f141
};

pub const ECRECOVER_ADDRESS: H160 = H160([
    0x00, 0x00, 0x00, 0x00, 0x00, 0x00, 0x00, 0x00, 0x00, 0x00, 0x00, 0x00, 0x00, 0x00, 0x00, 0x00,
    0x00, 0x00, 0x00, 0x01,
]);
pub const SHA2_256_ADDRESS: H160 = H160([
    0x00, 0x00, 0x00, 0x00, 0x00, 0x00, 0x00, 0x00, 0x00, 0x00, 0x00, 0x00, 0x00, 0x00, 0x00, 0x00,
    0x00, 0x00, 0x00, 0x02,
]);
pub const RIPEMD_160_ADDRESS: H160 = H160([
    0x00, 0x00, 0x00, 0x00, 0x00, 0x00, 0x00, 0x00, 0x00, 0x00, 0x00, 0x00, 0x00, 0x00, 0x00, 0x00,
    0x00, 0x00, 0x00, 0x03,
]);
pub const IDENTITY_ADDRESS: H160 = H160([
    0x00, 0x00, 0x00, 0x00, 0x00, 0x00, 0x00, 0x00, 0x00, 0x00, 0x00, 0x00, 0x00, 0x00, 0x00, 0x00,
    0x00, 0x00, 0x00, 0x04,
]);
pub const MODEXP_ADDRESS: H160 = H160([
    0x00, 0x00, 0x00, 0x00, 0x00, 0x00, 0x00, 0x00, 0x00, 0x00, 0x00, 0x00, 0x00, 0x00, 0x00, 0x00,
    0x00, 0x00, 0x00, 0x05,
]);
pub const ECADD_ADDRESS: H160 = H160([
    0x00, 0x00, 0x00, 0x00, 0x00, 0x00, 0x00, 0x00, 0x00, 0x00, 0x00, 0x00, 0x00, 0x00, 0x00, 0x00,
    0x00, 0x00, 0x00, 0x06,
]);
pub const ECMUL_ADDRESS: H160 = H160([
    0x00, 0x00, 0x00, 0x00, 0x00, 0x00, 0x00, 0x00, 0x00, 0x00, 0x00, 0x00, 0x00, 0x00, 0x00, 0x00,
    0x00, 0x00, 0x00, 0x07,
]);
pub const ECPAIRING_ADDRESS: H160 = H160([
    0x00, 0x00, 0x00, 0x00, 0x00, 0x00, 0x00, 0x00, 0x00, 0x00, 0x00, 0x00, 0x00, 0x00, 0x00, 0x00,
    0x00, 0x00, 0x00, 0x08,
]);
pub const BLAKE2F_ADDRESS: H160 = H160([
    0x00, 0x00, 0x00, 0x00, 0x00, 0x00, 0x00, 0x00, 0x00, 0x00, 0x00, 0x00, 0x00, 0x00, 0x00, 0x00,
    0x00, 0x00, 0x00, 0x09,
]);
pub const POINT_EVALUATION_ADDRESS: H160 = H160([
    0x00, 0x00, 0x00, 0x00, 0x00, 0x00, 0x00, 0x00, 0x00, 0x00, 0x00, 0x00, 0x00, 0x00, 0x00, 0x00,
    0x00, 0x00, 0x00, 0x0a,
]);

pub const PRECOMPILES: [H160; 10] = [
    ECRECOVER_ADDRESS,
    SHA2_256_ADDRESS,
    RIPEMD_160_ADDRESS,
    IDENTITY_ADDRESS,
    MODEXP_ADDRESS,
    ECADD_ADDRESS,
    ECMUL_ADDRESS,
    ECPAIRING_ADDRESS,
    BLAKE2F_ADDRESS,
    POINT_EVALUATION_ADDRESS,
];

pub fn is_precompile(callee_address: &Address) -> bool {
    PRECOMPILES.contains(callee_address)
}

pub fn execute_precompile(current_call_frame: &mut CallFrame) -> Result<Bytes, VMError> {
    let callee_address = current_call_frame.code_address;
    let calldata = current_call_frame.calldata.clone();
    let gas_for_call = current_call_frame.gas_limit;
    let consumed_gas = &mut current_call_frame.gas_used;

    let result = match callee_address {
        address if address == ECRECOVER_ADDRESS => {
            ecrecover(&calldata, gas_for_call, consumed_gas)?
        }
        address if address == IDENTITY_ADDRESS => identity(&calldata, gas_for_call, consumed_gas)?,
        address if address == SHA2_256_ADDRESS => sha2_256(&calldata, gas_for_call, consumed_gas)?,
        address if address == RIPEMD_160_ADDRESS => {
            ripemd_160(&calldata, gas_for_call, consumed_gas)?
        }
        address if address == MODEXP_ADDRESS => modexp(&calldata, gas_for_call, consumed_gas)?,
        address if address == ECADD_ADDRESS => ecadd(&calldata, gas_for_call, consumed_gas)?,
        address if address == ECMUL_ADDRESS => ecmul(&calldata, gas_for_call, consumed_gas)?,
        address if address == ECPAIRING_ADDRESS => {
            ecpairing(&calldata, gas_for_call, consumed_gas)?
        }
        address if address == BLAKE2F_ADDRESS => blake2f(&calldata, gas_for_call, consumed_gas)?,
        address if address == POINT_EVALUATION_ADDRESS => {
            point_evaluation(&calldata, gas_for_call, consumed_gas)?
        }
        _ => return Err(VMError::Internal(InternalError::InvalidPrecompileAddress)),
    };

    Ok(result)
}

<<<<<<< HEAD
=======
/// Verifies if the gas cost is higher than the gas limit and consumes the gas cost if it is not
>>>>>>> fac0f141
fn increase_precompile_consumed_gas(
    gas_for_call: U256,
    gas_cost: U256,
    consumed_gas: &mut U256,
) -> Result<(), VMError> {
    if gas_for_call < gas_cost {
        return Err(VMError::PrecompileError(PrecompileError::NotEnoughGas));
    }

    *consumed_gas = consumed_gas
        .checked_add(gas_cost)
        .ok_or(PrecompileError::GasConsumedOverflow)?;

    Ok(())
}

<<<<<<< HEAD
=======
/// When slice length is less than 128, the rest is filled with zeros. If slice length is
/// more than 128 the excess bytes are discarded.
>>>>>>> fac0f141
fn fill_with_zeros(slice: &[u8]) -> Result<[u8; 128], VMError> {
    let mut result = [0; 128];

    let n = slice.len().min(128);

    let trimmed_slice: &[u8] = slice.get(..n).unwrap_or_default();

    for i in 0..n {
        let byte: &mut u8 = result.get_mut(i).ok_or(InternalError::SlicingError)?;
        *byte = *trimmed_slice.get(i).ok_or(InternalError::SlicingError)?;
    }

    Ok(result)
}

pub fn ecrecover(
    calldata: &Bytes,
    gas_for_call: U256,
    consumed_gas: &mut U256,
) -> Result<Bytes, VMError> {
    let gas_cost = ECRECOVER_COST.into();

    increase_precompile_consumed_gas(gas_for_call, gas_cost, consumed_gas)?;

    // If calldata does not reach the required length, we should fill the rest with zeros
    let calldata = fill_with_zeros(calldata)?;

<<<<<<< HEAD
=======
    // Parse the input elements, first as a slice of bytes and then as an specific type of the crate
>>>>>>> fac0f141
    let hash = calldata.get(0..32).ok_or(InternalError::SlicingError)?;
    let message = Message::parse_slice(hash).map_err(|_| PrecompileError::ParsingInputError)?;

    let v: U256 = calldata
        .get(32..64)
        .ok_or(InternalError::SlicingError)?
        .into();

<<<<<<< HEAD
=======
    // The Recovery identifier is expected to be 27 or 28, any other value is invalid
>>>>>>> fac0f141
    if !(v == U256::from(27) || v == U256::from(28)) {
        return Ok(Bytes::new());
    }

<<<<<<< HEAD
    let v = u8::try_from(v).map_err(|_| PrecompileError::ParsingInputError)?;
=======
    let v = u8::try_from(v).map_err(|_| InternalError::ConversionError)?;
>>>>>>> fac0f141
    let recovery_id = match RecoveryId::parse_rpc(v) {
        Ok(id) => id,
        Err(_) => {
            return Ok(Bytes::new());
        }
    };

<<<<<<< HEAD
=======
    // signature is made up of the parameters r and s
>>>>>>> fac0f141
    let sig = calldata.get(64..128).ok_or(InternalError::SlicingError)?;
    let signature =
        Signature::parse_standard_slice(sig).map_err(|_| PrecompileError::ParsingInputError)?;

<<<<<<< HEAD
=======
    // Recover the address using secp256k1
>>>>>>> fac0f141
    let mut public_key = match libsecp256k1::recover(&message, &signature, &recovery_id) {
        Ok(id) => id,
        Err(_) => {
            return Ok(Bytes::new());
        }
    }
    .serialize();

<<<<<<< HEAD
    keccak256(&mut public_key[1..65]);

    let mut output = vec![0u8; 12];
    output.extend_from_slice(&public_key[13..33]);
=======
    // We need to take the 64 bytes from the public key (discarding the first pos of the slice)
    keccak256(&mut public_key[1..65]);

    // The output is 32 bytes: the initial 12 bytes with 0s, and the remaining 20 with the recovered address
    let mut output = vec![0u8; 12];
    output.extend_from_slice(public_key.get(13..33).ok_or(InternalError::SlicingError)?);
>>>>>>> fac0f141

    Ok(Bytes::from(output.to_vec()))
}

fn identity(
    _calldata: &Bytes,
    _gas_for_call: U256,
    _consumed_gas: &mut U256,
) -> Result<Bytes, VMError> {
    Ok(Bytes::new())
}

<<<<<<< HEAD
pub fn sha2_256(
=======
fn sha2_256(
>>>>>>> fac0f141
    calldata: &Bytes,
    gas_for_call: U256,
    consumed_gas: &mut U256,
) -> Result<Bytes, VMError> {
    let gas_cost = sha2_256_cost(calldata.len())?;

    increase_precompile_consumed_gas(gas_for_call, gas_cost, consumed_gas)?;

    let result = sha2::Sha256::digest(calldata).to_vec();

    Ok(Bytes::from(result))
}

pub fn ripemd_160(
    calldata: &Bytes,
    gas_for_call: U256,
    consumed_gas: &mut U256,
) -> Result<Bytes, VMError> {
    let gas_cost = ripemd_160_cost(calldata.len())?;

    increase_precompile_consumed_gas(gas_for_call, gas_cost, consumed_gas)?;

    let mut hasher = ripemd::Ripemd160::new();
    hasher.update(calldata);
    let result = hasher.finalize();

    let mut output = vec![0; 12];
    output.extend_from_slice(&result);

    Ok(Bytes::from(output))
}

fn modexp(
    _calldata: &Bytes,
    _gas_for_call: U256,
    _consumed_gas: &mut U256,
) -> Result<Bytes, VMError> {
    Ok(Bytes::new())
}

fn ecadd(
    _calldata: &Bytes,
    _gas_for_call: U256,
    _consumed_gas: &mut U256,
) -> Result<Bytes, VMError> {
    Ok(Bytes::new())
}

fn ecmul(
    _calldata: &Bytes,
    _gas_for_call: U256,
    _consumed_gas: &mut U256,
) -> Result<Bytes, VMError> {
    Ok(Bytes::new())
}

fn ecpairing(
    _calldata: &Bytes,
    _gas_for_call: U256,
    _consumed_gas: &mut U256,
) -> Result<Bytes, VMError> {
    Ok(Bytes::new())
}

fn blake2f(
    _calldata: &Bytes,
    _gas_for_call: U256,
    _consumed_gas: &mut U256,
) -> Result<Bytes, VMError> {
    Ok(Bytes::new())
}

fn point_evaluation(
    _calldata: &Bytes,
    _gas_for_call: U256,
    _consumed_gas: &mut U256,
) -> Result<Bytes, VMError> {
    Ok(Bytes::new())
}<|MERGE_RESOLUTION|>--- conflicted
+++ resolved
@@ -7,11 +7,7 @@
 use crate::{
     call_frame::CallFrame,
     errors::{InternalError, PrecompileError, VMError},
-<<<<<<< HEAD
     gas_cost::{ripemd_160 as ripemd_160_cost, sha2_256 as sha2_256_cost, ECRECOVER_COST},
-=======
-    gas_cost::{sha2_256 as sha2_256_cost, ECRECOVER_COST},
->>>>>>> fac0f141
 };
 
 pub const ECRECOVER_ADDRESS: H160 = H160([
@@ -103,10 +99,7 @@
     Ok(result)
 }
 
-<<<<<<< HEAD
-=======
 /// Verifies if the gas cost is higher than the gas limit and consumes the gas cost if it is not
->>>>>>> fac0f141
 fn increase_precompile_consumed_gas(
     gas_for_call: U256,
     gas_cost: U256,
@@ -123,11 +116,8 @@
     Ok(())
 }
 
-<<<<<<< HEAD
-=======
 /// When slice length is less than 128, the rest is filled with zeros. If slice length is
 /// more than 128 the excess bytes are discarded.
->>>>>>> fac0f141
 fn fill_with_zeros(slice: &[u8]) -> Result<[u8; 128], VMError> {
     let mut result = [0; 128];
 
@@ -155,10 +145,7 @@
     // If calldata does not reach the required length, we should fill the rest with zeros
     let calldata = fill_with_zeros(calldata)?;
 
-<<<<<<< HEAD
-=======
     // Parse the input elements, first as a slice of bytes and then as an specific type of the crate
->>>>>>> fac0f141
     let hash = calldata.get(0..32).ok_or(InternalError::SlicingError)?;
     let message = Message::parse_slice(hash).map_err(|_| PrecompileError::ParsingInputError)?;
 
@@ -167,19 +154,12 @@
         .ok_or(InternalError::SlicingError)?
         .into();
 
-<<<<<<< HEAD
-=======
     // The Recovery identifier is expected to be 27 or 28, any other value is invalid
->>>>>>> fac0f141
     if !(v == U256::from(27) || v == U256::from(28)) {
         return Ok(Bytes::new());
     }
 
-<<<<<<< HEAD
-    let v = u8::try_from(v).map_err(|_| PrecompileError::ParsingInputError)?;
-=======
     let v = u8::try_from(v).map_err(|_| InternalError::ConversionError)?;
->>>>>>> fac0f141
     let recovery_id = match RecoveryId::parse_rpc(v) {
         Ok(id) => id,
         Err(_) => {
@@ -187,18 +167,12 @@
         }
     };
 
-<<<<<<< HEAD
-=======
     // signature is made up of the parameters r and s
->>>>>>> fac0f141
     let sig = calldata.get(64..128).ok_or(InternalError::SlicingError)?;
     let signature =
         Signature::parse_standard_slice(sig).map_err(|_| PrecompileError::ParsingInputError)?;
 
-<<<<<<< HEAD
-=======
     // Recover the address using secp256k1
->>>>>>> fac0f141
     let mut public_key = match libsecp256k1::recover(&message, &signature, &recovery_id) {
         Ok(id) => id,
         Err(_) => {
@@ -207,19 +181,12 @@
     }
     .serialize();
 
-<<<<<<< HEAD
-    keccak256(&mut public_key[1..65]);
-
-    let mut output = vec![0u8; 12];
-    output.extend_from_slice(&public_key[13..33]);
-=======
     // We need to take the 64 bytes from the public key (discarding the first pos of the slice)
     keccak256(&mut public_key[1..65]);
 
     // The output is 32 bytes: the initial 12 bytes with 0s, and the remaining 20 with the recovered address
     let mut output = vec![0u8; 12];
     output.extend_from_slice(public_key.get(13..33).ok_or(InternalError::SlicingError)?);
->>>>>>> fac0f141
 
     Ok(Bytes::from(output.to_vec()))
 }
@@ -232,11 +199,7 @@
     Ok(Bytes::new())
 }
 
-<<<<<<< HEAD
 pub fn sha2_256(
-=======
-fn sha2_256(
->>>>>>> fac0f141
     calldata: &Bytes,
     gas_for_call: U256,
     consumed_gas: &mut U256,
