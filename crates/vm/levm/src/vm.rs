--- conflicted
+++ resolved
@@ -347,10 +347,6 @@
         }
 
         let origin = self.env.origin;
-<<<<<<< HEAD
-=======
-        let to = call_frame.to;
->>>>>>> 6df349e7
 
         let mut sender_account = self.get_account(&origin);
 
@@ -369,12 +365,6 @@
         if sender_account.info.balance < call_frame.msg_value {
             return Err(VMError::SenderBalanceShouldContainTransferValue);
         }
-<<<<<<< HEAD
-=======
-        // TODO: This belongs elsewhere.
-        sender_account.info.balance -= call_frame.msg_value;
-        receiver_account.info.balance += call_frame.msg_value;
->>>>>>> 6df349e7
 
         self.cache.add_account(&origin, &sender_account);
 
