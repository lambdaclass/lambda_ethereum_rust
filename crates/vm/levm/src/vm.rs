--- conflicted
+++ resolved
@@ -410,17 +410,13 @@
 
         let mut report = self.execute(&mut initial_call_frame);
 
-        let initial_call_frame = self.call_frames.last().ok_or(VMError::Internal(InternalError::CouldNotAccessLastCallframe))?;
+        let initial_call_frame = self.call_frames.last().ok_or(VMError::Internal(InternalError::CouldNotAccessLastCallframe))?.clone();
 
         // This cost applies both for call and create
         // 4 gas for each zero byte in the transaction data 16 gas for each non-zero byte in the transaction.
         let mut calldata_cost = 0;
-<<<<<<< HEAD
         for byte in &initial_call_frame.calldata
         {
-=======
-        for byte in &initial_call_frame.calldata {
->>>>>>> b277379c
             if *byte != 0 {
                 calldata_cost += 16;
             } else {
@@ -461,16 +457,8 @@
             // Charge 22100 gas for each storage variable set
 
             // GInitCodeword * number_of_words rounded up. GinitCodeWord = 2
-<<<<<<< HEAD
-            let number_of_words = initial_call_frame
-                .calldata
-                .chunks(32)
-                .len() as u64;
-            report.gas_used += number_of_words * 2;
-=======
             let number_of_words = initial_call_frame.calldata.chunks(32).len() as u64;
             report.add_gas_with_max(number_of_words * 2, max_gas);
->>>>>>> b277379c
 
             let contract_address = initial_call_frame.to;
             let mut created_contract = self.get_account(&contract_address);
@@ -665,28 +653,12 @@
         sender_address: Address,
         initialization_code: &Bytes,
         salt: U256,
-<<<<<<< HEAD
     ) -> Result<Address, VMError> {
-        let mut hasher = Keccak256::new();
-        hasher.update(initialization_code.clone());
-        let initialization_code_hash = hasher.finalize();
-        let mut hasher = Keccak256::new();
-        let mut salt_bytes = [0; 32];
-        salt.to_big_endian(&mut salt_bytes);
-        hasher.update([0xff]);
-        hasher.update(sender_address.as_bytes());
-        hasher.update(salt_bytes);
-        hasher.update(initialization_code_hash);
-        Ok(Address::from_slice(
-            hasher.finalize().get(12..).ok_or(VMError::Internal(InternalError::CouldNotComputeCreate2Address))?,
-        ))
-=======
-    ) -> Address {
         let init_code_hash = keccak(initialization_code);
         let mut salt_bytes = [0; 32];
         salt.to_big_endian(&mut salt_bytes);
 
-        Address::from_slice(
+        Ok(Address::from_slice(
             keccak(
                 [
                     &[0xff],
@@ -698,8 +670,8 @@
             )
             .as_bytes()
             .get(12..)
-            .expect("Failed to get create2 address"),
-        )
+            .ok_or(VMError::Internal(InternalError::CouldNotComputeCreate2Address))?,
+        ))
     }
 
     fn compute_gas_create(
@@ -713,7 +685,7 @@
             .checked_add(U256::from(31))
             .ok_or(VMError::DataSizeOverflow)?)
         .checked_div(U256::from(32))
-        .ok_or(VMError::Internal)?; // '32' will never be zero
+        .ok_or(VMError::Internal(InternalError::Uncategorized))?; // '32' will never be zero
 
         let init_code_cost = minimum_word_size
             .checked_mul(INIT_CODE_WORD_COST)
@@ -748,7 +720,6 @@
             .ok_or(VMError::CreationCostIsTooHigh)?
             .checked_add(hash_cost)
             .ok_or(VMError::CreationCostIsTooHigh)
->>>>>>> b277379c
     }
 
     /// Common behavior for CREATE and CREATE2 opcodes
@@ -825,11 +796,7 @@
 
         let new_address = match salt {
             Some(salt) => {
-<<<<<<< HEAD
-                Self::calculate_create2_address(current_call_frame.msg_sender, &code, salt)?
-=======
-                Self::calculate_create2_address(current_call_frame.to, &code, salt)
->>>>>>> b277379c
+                Self::calculate_create2_address(current_call_frame.to, &code, salt)?
             }
             None => Self::calculate_create_address(
                 current_call_frame.msg_sender,
