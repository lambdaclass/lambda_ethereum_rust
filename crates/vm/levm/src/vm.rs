--- conflicted
+++ resolved
@@ -180,8 +180,6 @@
 
         loop {
             let opcode = current_call_frame.next_opcode();
-<<<<<<< HEAD
-            current_call_frame.increment_pc()?;
             /*
                dbg!(&current_call_frame.gas_used);
                dbg!(&current_call_frame.stack);
@@ -192,8 +190,6 @@
                println!("Calldata: {}", hex_string);
                dbg!(&opcode);
             */
-=======
->>>>>>> c0574675
 
             let op_result: Result<OpcodeSuccess, VMError> = match opcode {
                 Opcode::STOP => Ok(OpcodeSuccess::Result(ResultReason::Stop)),
