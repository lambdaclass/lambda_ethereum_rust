--- conflicted
+++ resolved
@@ -572,6 +572,12 @@
             }
         }
 
+        if self.is_create() {
+            // Assign bytecode to context and empty calldata
+            initial_call_frame.bytecode = initial_call_frame.calldata.clone();
+            initial_call_frame.calldata = Bytes::new();
+        }
+
         Ok(())
     }
 
@@ -649,23 +655,7 @@
             .ok_or(VMError::Internal(InternalError::CouldNotPopCallframe))?;
 
         let cache_before_execution = self.cache.clone();
-<<<<<<< HEAD
         self.prepare_execution(&mut initial_call_frame)?;
-=======
-        self.validate_transaction(&mut initial_call_frame)?;
-
-        if self.is_create() {
-            // Assign bytecode to context and empty calldata
-            initial_call_frame.bytecode = initial_call_frame.calldata.clone();
-            initial_call_frame.calldata = Bytes::new();
-        }
-
-        // Maybe can be done in validate_transaction
-        let sender = initial_call_frame.msg_sender;
-        let receiver_address = initial_call_frame.to;
-        self.decrease_account_balance(sender, initial_call_frame.msg_value)?;
-        self.increase_account_balance(receiver_address, initial_call_frame.msg_value)?;
->>>>>>> 0d11b5a1
 
         let mut report = self.execute(&mut initial_call_frame)?;
 
