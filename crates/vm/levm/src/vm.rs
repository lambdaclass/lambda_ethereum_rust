--- conflicted
+++ resolved
@@ -288,21 +288,6 @@
         gas_used: u64,
         gas_refunded: u64,
     ) -> ExecutionResult {
-<<<<<<< HEAD
-        let reason = match reason {
-            ResultReason::Stop => SuccessReason::Stop,
-            ResultReason::Return => SuccessReason::Return,
-            ResultReason::Revert => SuccessReason::Revert,
-        };
-
-        ExecutionResult::Success {
-            reason,
-            logs: call_frame.logs.clone(),
-            return_data: call_frame.returndata.clone(),
-            gas_used,
-            output: Output::Call(call_frame.returndata.clone()),
-            gas_refunded,
-=======
         match reason {
             ResultReason::Stop => ExecutionResult::Success {
                 reason: SuccessReason::Stop,
@@ -325,7 +310,6 @@
                 gas_used,
                 output: current_call_frame.returndata.clone(),
             },
->>>>>>> 75dc40e7
         }
     }
 
@@ -482,15 +466,12 @@
                 Opcode::CODECOPY => self.op_codecopy(&mut current_call_frame),
                 Opcode::CODESIZE => self.op_codesize(&mut current_call_frame),
                 Opcode::GASPRICE => self.op_gasprice(&mut current_call_frame),
-<<<<<<< HEAD
                 Opcode::REVERT => self.op_revert(&mut current_call_frame),
                 Opcode::INVALID => self.op_invalid(),
                 Opcode::SELFDESTRUCT => self.op_selfdestruct(&mut current_call_frame),
-=======
                 Opcode::EXTCODESIZE => self.op_extcodesize(&mut current_call_frame),
                 Opcode::EXTCODECOPY => self.op_extcodecopy(&mut current_call_frame),
                 Opcode::EXTCODEHASH => self.op_extcodehash(&mut current_call_frame),
->>>>>>> 75dc40e7
                 _ => Err(VMError::OpcodeNotFound),
             };
 
@@ -506,20 +487,14 @@
                     );
                 }
                 Err(e) => {
-<<<<<<< HEAD
                     // When an error happens we should revert changes made and consume all gas of the context. That is an Exceptional Halt, and the revert of changes is handled by the caller in generic_call().
+                    
+                    self.call_frames.push(current_call_frame.clone());
                     
                     return ExecutionResult::Halt {
                         reason: e,
                         gas_used: self.env.consumed_gas, // This attribute is unnecessary because there is no gas refund.
-                    }
-=======
-                    self.call_frames.push(current_call_frame.clone());
-                    return ExecutionResult::Halt {
-                        reason: e,
-                        gas_used: self.env.consumed_gas,
                     };
->>>>>>> 75dc40e7
                 }
             }
         }
@@ -626,7 +601,6 @@
 
                 // 1. Pushing 0 to stack
                 current_call_frame.stack.push(U256::from(REVERT_FOR_CALL))?;
-<<<<<<< HEAD
 
                 // 2. Adding unused gas to the caller
                 // Caller should've assigned some of it's gas to the sub-context before, so now we should add the unused gas by the sub-context to the caller. I just leave the comment because I didn't see this being implemented.
@@ -636,11 +610,12 @@
 
                 // 4. Reverting gas refunds
                 // I checked for gas_refunds in the current_call_frame, but I didn't see any, so I didn't implement this part. SSTORE doesn't have gas_refunds implemented, so I don't know how to do this part.
-=======
-                current_call_frame.gas -= U256::from(gas_used);
-                self.env.refunded_gas += gas_used;
+
+
+                // From main branch
+                //      current_call_frame.gas -= U256::from(gas_used);
+                //      self.env.refunded_gas += gas_used;
                 Ok(OpcodeSuccess::Continue)
->>>>>>> 75dc40e7
             }
             ExecutionResult::Halt { reason, gas_used } => {
                 current_call_frame
