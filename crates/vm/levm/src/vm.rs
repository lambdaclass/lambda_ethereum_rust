--- conflicted
+++ resolved
@@ -469,12 +469,8 @@
             match op_result {
                 Ok(OpcodeSuccess::Continue) => {}
                 Ok(OpcodeSuccess::Result(r)) => {
-<<<<<<< HEAD
                     self.call_frames.push(current_call_frame.clone());
-                    return Ok(Self::write_success_result(
-=======
                     return Self::write_success_result(
->>>>>>> 45138d20
                         current_call_frame.clone(),
                         r,
                         self.env.consumed_gas,
@@ -482,18 +478,11 @@
                     );
                 }
                 Err(e) => {
-<<<<<<< HEAD
                     self.call_frames.push(current_call_frame.clone());
-                    return Ok(ExecutionResult::Halt {
-                        reason: e,
-                        gas_used: self.env.consumed_gas,
-                    });
-=======
                     return ExecutionResult::Halt {
                         reason: e,
                         gas_used: self.env.consumed_gas,
-                    }
->>>>>>> 45138d20
+                    };
                 }
             }
         }
