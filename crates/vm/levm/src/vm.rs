--- conflicted
+++ resolved
@@ -275,7 +275,6 @@
     }
 
     pub fn execute(&mut self, current_call_frame: &mut CallFrame) -> TransactionReport {
-<<<<<<< HEAD
         // Backup of Database, Substate and Gas Refunds if sub-context is reverted
         let (backup_db, backup_substate, backup_refunded_gas) = (
             self.db.clone(),
@@ -283,12 +282,6 @@
             self.env.refunded_gas,
         );
 
-=======
-        // let mut current_call_frame = self
-        //     .call_frames
-        //     .pop()
-        //     .expect("Fatal Error: This should not happen"); // if this happens during execution, we are cooked 💀
->>>>>>> 22e3cff1
         loop {
             let opcode = current_call_frame.next_opcode().unwrap_or(Opcode::STOP);
             let op_result: Result<OpcodeSuccess, VMError> = match opcode {
@@ -397,7 +390,6 @@
             match op_result {
                 Ok(OpcodeSuccess::Continue) => {}
                 Ok(OpcodeSuccess::Result(_)) => {
-<<<<<<< HEAD
                     self.call_frames.push(current_call_frame.clone());
                     return TransactionReport {
                         result: TxResult::Success,
@@ -413,46 +405,22 @@
                     self.call_frames.push(current_call_frame.clone());
 
                     // Unless error is from Revert opcode, all gas is consumed
-=======
-                    self.call_frames.push(current_call_frame.clone());
-                    return TransactionReport {
-                        result: TxResult::Success,
-                        new_state: self.db.accounts.clone(),
-                        gas_used: current_call_frame.gas_used.low_u64(),
-                        gas_refunded: self.env.refunded_gas.low_u64(),
-                        output: current_call_frame.returndata.clone(),
-                        logs: current_call_frame.logs.clone(),
-                        created_address: None,
-                    };
-                }
-                Err(error) => {
-                    self.call_frames.push(current_call_frame.clone());
-
-                    // CONSUME ALL GAS UNLESS THE ERROR IS FROM REVERT OPCODE
->>>>>>> 22e3cff1
                     if error != VMError::RevertOpcode {
                         let left_gas = current_call_frame.gas_limit - current_call_frame.gas_used;
                         current_call_frame.gas_used += left_gas;
                         self.env.consumed_gas += left_gas;
                     }
 
-<<<<<<< HEAD
                     // Restore previous state
                     (self.accrued_substate, self.db, self.env.refunded_gas) =
                         (backup_substate, backup_db, backup_refunded_gas);
 
-=======
->>>>>>> 22e3cff1
                     return TransactionReport {
                         result: TxResult::Revert(error),
                         new_state: self.db.accounts.clone(),
                         gas_used: current_call_frame.gas_used.low_u64(),
                         gas_refunded: self.env.refunded_gas.low_u64(),
-<<<<<<< HEAD
                         output: current_call_frame.returndata.clone(), // Bytes::new() if error is not RevertOpcode
-=======
-                        output: current_call_frame.returndata.clone(),
->>>>>>> 22e3cff1
                         logs: current_call_frame.logs.clone(),
                         created_address: None,
                     };
@@ -582,11 +550,7 @@
         // self.call_frames.push(new_call_frame.clone());
         let tx_report = self.execute(&mut new_call_frame);
 
-<<<<<<< HEAD
         current_call_frame.gas_used += tx_report.gas_used.into(); // Add gas used by the sub-context to the current one after it's execution.
-=======
-        current_call_frame.gas_used += tx_report.gas_used.into(); // We add the gas used by the sub-context to the current one after it's execution.
->>>>>>> 22e3cff1
         current_call_frame.logs.extend(tx_report.logs);
         current_call_frame
             .memory
@@ -600,15 +564,8 @@
                     .stack
                     .push(U256::from(SUCCESS_FOR_CALL))?;
             }
-<<<<<<< HEAD
             TxResult::Revert(_) => {
                 // Push 0 to stack
-=======
-            TxResult::Revert(_error) => {
-                // Behavior for revert between contexts goes here if necessary
-                // It is also possible to differentiate between RevertOpcode error and other kinds of revert.
-
->>>>>>> 22e3cff1
                 current_call_frame.stack.push(U256::from(REVERT_FOR_CALL))?;
             }
         }
