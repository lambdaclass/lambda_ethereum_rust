use crate::{
    account::{Account, StorageSlot},
    call_frame::CallFrame,
    constants::*,
    db::{
        cache::{self, remove_account},
        CacheDB, Database,
    },
    environment::Environment,
    errors::{
        InternalError, OpcodeSuccess, OutOfGasError, ResultReason, TransactionReport, TxResult,
        TxValidationError, VMError,
    },
    gas_cost::{self, fake_exponential, BLOB_GAS_PER_BLOB, CREATE_BASE_COST},
    memory,
    opcodes::Opcode,
    AccountInfo,
};
use bytes::Bytes;
use ethrex_core::{types::TxKind, Address, H256, U256};
use ethrex_rlp;
use ethrex_rlp::encode::RLPEncode;
use keccak_hash::keccak;
use sha3::{Digest, Keccak256};
use std::{
    collections::{HashMap, HashSet},
    sync::Arc,
};

pub type Storage = HashMap<U256, H256>;

#[derive(Debug, Clone, Default)]
// TODO: https://github.com/lambdaclass/ethrex/issues/604
pub struct Substate {
    // accessed addresses and storage keys are considered WARM
    // pub accessed_addresses: HashSet<Address>,
    // pub accessed_storage_keys: HashSet<(Address, U256)>,
    pub selfdestrutct_set: HashSet<Address>,
}

pub struct VM {
    pub call_frames: Vec<CallFrame>,
    pub env: Environment,
    /// Information that is acted upon immediately following the
    /// transaction.
    pub accrued_substate: Substate,
    /// Mapping between addresses (160-bit identifiers) and account
    /// states.
    pub db: Arc<dyn Database>,
    pub cache: CacheDB,
    pub tx_kind: TxKind,

    pub touched_accounts: HashSet<Address>,
    pub touched_storage_slots: HashMap<Address, HashSet<H256>>,
}

pub fn address_to_word(address: Address) -> U256 {
    // This unwrap can't panic, as Address are 20 bytes long and U256 use 32 bytes
    let mut word = [0u8; 32];

    for (word_byte, address_byte) in word.iter_mut().skip(12).zip(address.as_bytes().iter()) {
        *word_byte = *address_byte;
    }

    U256::from_big_endian(&word)
}

pub fn word_to_address(word: U256) -> Address {
    let mut bytes = [0u8; WORD_SIZE];
    word.to_big_endian(&mut bytes);
    Address::from_slice(&bytes[12..])
}

pub fn get_valid_jump_destinations(code: &Bytes) -> Result<HashSet<usize>, VMError> {
    let mut valid_jump_destinations = HashSet::new();
    let mut pc = 0;

<<<<<<< HEAD
    while pc < code.len() {
        let code_position = match code.get(pc) {
            Some(code) => *code,
            None => {
                break;
            }
        };

        let current_opcode = Opcode::from(code_position);
=======
    while let Some(&opcode_number) = code.get(pc) {
        let current_opcode = Opcode::from(opcode_number);
>>>>>>> 00f19420

        if current_opcode == Opcode::JUMPDEST {
            // If current opcode is jumpdest, add it to valid destinations set
            valid_jump_destinations.insert(pc);
        } else if (Opcode::PUSH1..=Opcode::PUSH32).contains(&current_opcode) {
            // If current opcode is push, skip as many positions as the size of the push
<<<<<<< HEAD
            let pushed_size = code_position
                .checked_sub(u8::from(Opcode::PUSH1))
                .ok_or(VMError::InvalidBytecode)?;
            let skip_length =
                usize::from(pushed_size.checked_add(1).ok_or(VMError::InvalidBytecode)?);
=======
            let size_to_push =
                opcode_number
                    .checked_sub(u8::from(Opcode::PUSH1))
                    .ok_or(VMError::Internal(
                        InternalError::ArithmeticOperationUnderflow,
                    ))?;
            let skip_length = usize::from(size_to_push.checked_add(1).ok_or(VMError::Internal(
                InternalError::ArithmeticOperationOverflow,
            ))?);
>>>>>>> 00f19420
            pc = pc.checked_add(skip_length).ok_or(VMError::Internal(
                InternalError::ArithmeticOperationOverflow, // to fail, pc should be at least usize max - 31
            ))?;
        }

        pc = pc.checked_add(1).ok_or(VMError::Internal(
            InternalError::ArithmeticOperationOverflow, // to fail, code len should be more than usize max
        ))?;
    }

    Ok(valid_jump_destinations)
}

impl VM {
    // TODO: Refactor this.
    #[allow(clippy::too_many_arguments)]
    pub fn new(
        to: TxKind,
        env: Environment,
        value: U256,
        calldata: Bytes,
        db: Arc<dyn Database>,
        mut cache: CacheDB,
    ) -> Result<Self, VMError> {
        // Maybe this decision should be made in an upper layer

        // Add sender, coinbase and recipient (in the case of a Call) to cache [https://www.evm.codes/about#access_list]
        let mut default_touched_accounts =
            HashSet::from_iter([env.origin, env.coinbase].iter().cloned());

        match to {
            TxKind::Call(address_to) => {
                default_touched_accounts.insert(address_to);

                // add address_to to cache
                let recipient_account_info = db.get_account_info(address_to);
                cache::insert_account(
                    &mut cache,
                    address_to,
                    Account::from(recipient_account_info.clone()),
                );

                let valid_jump_destinations =
                    get_valid_jump_destinations(&recipient_account_info.bytecode)?;

                // CALL tx
                let initial_call_frame = CallFrame::new(
                    env.origin,
                    address_to,
                    address_to,
                    recipient_account_info.bytecode,
                    value,
                    calldata.clone(),
                    false,
                    env.gas_limit,
                    U256::zero(),
                    0,
                    valid_jump_destinations,
                );

                Ok(Self {
                    call_frames: vec![initial_call_frame],
                    db,
                    env,
                    accrued_substate: Substate::default(),
                    cache,
                    tx_kind: to,
                    touched_accounts: default_touched_accounts,
                    touched_storage_slots: HashMap::new(),
                })
            }
            TxKind::Create => {
                // CREATE tx

                let new_contract_address =
                    VM::calculate_create_address(env.origin, db.get_account_info(env.origin).nonce)
                        .map_err(|_| {
                            VMError::Internal(InternalError::CouldNotComputeCreateAddress)
                        })?;

                default_touched_accounts.insert(new_contract_address);

                let created_contract = Account::new(value, calldata.clone(), 1, HashMap::new());
                cache::insert_account(&mut cache, new_contract_address, created_contract);

                let valid_jump_destinations = get_valid_jump_destinations(&calldata)?;

                let initial_call_frame = CallFrame::new(
                    env.origin,
                    new_contract_address,
                    new_contract_address,
                    Bytes::new(), // Bytecode is assigned after passing validations.
                    value,
                    calldata, // Calldata is removed after passing validations.
                    false,
                    env.gas_limit,
                    U256::zero(),
                    0,
                    valid_jump_destinations,
                );

                Ok(Self {
                    call_frames: vec![initial_call_frame],
                    db,
                    env,
                    accrued_substate: Substate::default(),
                    cache,
                    tx_kind: TxKind::Create,
                    touched_accounts: default_touched_accounts,
                    touched_storage_slots: HashMap::new(),
                })
            }
        }
        // TODO: https://github.com/lambdaclass/ethrex/issues/1088
    }

    pub fn execute(
        &mut self,
        current_call_frame: &mut CallFrame,
    ) -> Result<TransactionReport, VMError> {
        // Backup of Database, Substate and Gas Refunds if sub-context is reverted
        let (backup_db, backup_substate, backup_refunded_gas) = (
            self.cache.clone(),
            self.accrued_substate.clone(),
            self.env.refunded_gas,
        );

        loop {
            let opcode = current_call_frame.next_opcode();

            let op_result: Result<OpcodeSuccess, VMError> = match opcode {
                Opcode::STOP => Ok(OpcodeSuccess::Result(ResultReason::Stop)),
                Opcode::ADD => self.op_add(current_call_frame),
                Opcode::MUL => self.op_mul(current_call_frame),
                Opcode::SUB => self.op_sub(current_call_frame),
                Opcode::DIV => self.op_div(current_call_frame),
                Opcode::SDIV => self.op_sdiv(current_call_frame),
                Opcode::MOD => self.op_mod(current_call_frame),
                Opcode::SMOD => self.op_smod(current_call_frame),
                Opcode::ADDMOD => self.op_addmod(current_call_frame),
                Opcode::MULMOD => self.op_mulmod(current_call_frame),
                Opcode::EXP => self.op_exp(current_call_frame),
                Opcode::SIGNEXTEND => self.op_signextend(current_call_frame),
                Opcode::LT => self.op_lt(current_call_frame),
                Opcode::GT => self.op_gt(current_call_frame),
                Opcode::SLT => self.op_slt(current_call_frame),
                Opcode::SGT => self.op_sgt(current_call_frame),
                Opcode::EQ => self.op_eq(current_call_frame),
                Opcode::ISZERO => self.op_iszero(current_call_frame),
                Opcode::KECCAK256 => self.op_keccak256(current_call_frame),
                Opcode::CALLDATALOAD => self.op_calldataload(current_call_frame),
                Opcode::CALLDATASIZE => self.op_calldatasize(current_call_frame),
                Opcode::CALLDATACOPY => self.op_calldatacopy(current_call_frame),
                Opcode::RETURNDATASIZE => self.op_returndatasize(current_call_frame),
                Opcode::RETURNDATACOPY => self.op_returndatacopy(current_call_frame),
                Opcode::JUMP => self.op_jump(current_call_frame),
                Opcode::JUMPI => self.op_jumpi(current_call_frame),
                Opcode::JUMPDEST => self.op_jumpdest(current_call_frame),
                Opcode::PC => self.op_pc(current_call_frame),
                Opcode::BLOCKHASH => self.op_blockhash(current_call_frame),
                Opcode::COINBASE => self.op_coinbase(current_call_frame),
                Opcode::TIMESTAMP => self.op_timestamp(current_call_frame),
                Opcode::NUMBER => self.op_number(current_call_frame),
                Opcode::PREVRANDAO => self.op_prevrandao(current_call_frame),
                Opcode::GASLIMIT => self.op_gaslimit(current_call_frame),
                Opcode::CHAINID => self.op_chainid(current_call_frame),
                Opcode::BASEFEE => self.op_basefee(current_call_frame),
                Opcode::BLOBHASH => self.op_blobhash(current_call_frame),
                Opcode::BLOBBASEFEE => self.op_blobbasefee(current_call_frame),
                Opcode::PUSH0 => self.op_push0(current_call_frame),
                // PUSHn
                op if (Opcode::PUSH1..=Opcode::PUSH32).contains(&op) => {
                    let n_bytes = get_n_value(op, Opcode::PUSH1)?;
                    self.op_push(current_call_frame, n_bytes)
                }
                Opcode::AND => self.op_and(current_call_frame),
                Opcode::OR => self.op_or(current_call_frame),
                Opcode::XOR => self.op_xor(current_call_frame),
                Opcode::NOT => self.op_not(current_call_frame),
                Opcode::BYTE => self.op_byte(current_call_frame),
                Opcode::SHL => self.op_shl(current_call_frame),
                Opcode::SHR => self.op_shr(current_call_frame),
                Opcode::SAR => self.op_sar(current_call_frame),
                // DUPn
                op if (Opcode::DUP1..=Opcode::DUP16).contains(&op) => {
                    let depth = get_n_value(op, Opcode::DUP1)?;
                    self.op_dup(current_call_frame, depth)
                }
                // SWAPn
                op if (Opcode::SWAP1..=Opcode::SWAP16).contains(&op) => {
                    let depth = get_n_value(op, Opcode::SWAP1)?;
                    self.op_swap(current_call_frame, depth)
                }
                Opcode::POP => self.op_pop(current_call_frame),
                op if (Opcode::LOG0..=Opcode::LOG4).contains(&op) => {
                    let number_of_topics = get_number_of_topics(op)?;
                    self.op_log(current_call_frame, number_of_topics)
                }
                Opcode::MLOAD => self.op_mload(current_call_frame),
                Opcode::MSTORE => self.op_mstore(current_call_frame),
                Opcode::MSTORE8 => self.op_mstore8(current_call_frame),
                Opcode::SLOAD => self.op_sload(current_call_frame),
                Opcode::SSTORE => self.op_sstore(current_call_frame),
                Opcode::MSIZE => self.op_msize(current_call_frame),
                Opcode::GAS => self.op_gas(current_call_frame),
                Opcode::MCOPY => self.op_mcopy(current_call_frame),
                Opcode::CALL => self.op_call(current_call_frame),
                Opcode::CALLCODE => self.op_callcode(current_call_frame),
                Opcode::RETURN => self.op_return(current_call_frame),
                Opcode::DELEGATECALL => self.op_delegatecall(current_call_frame),
                Opcode::STATICCALL => self.op_staticcall(current_call_frame),
                Opcode::CREATE => self.op_create(current_call_frame),
                Opcode::CREATE2 => self.op_create2(current_call_frame),
                Opcode::TLOAD => self.op_tload(current_call_frame),
                Opcode::TSTORE => self.op_tstore(current_call_frame),
                Opcode::SELFBALANCE => self.op_selfbalance(current_call_frame),
                Opcode::ADDRESS => self.op_address(current_call_frame),
                Opcode::ORIGIN => self.op_origin(current_call_frame),
                Opcode::BALANCE => self.op_balance(current_call_frame),
                Opcode::CALLER => self.op_caller(current_call_frame),
                Opcode::CALLVALUE => self.op_callvalue(current_call_frame),
                Opcode::CODECOPY => self.op_codecopy(current_call_frame),
                Opcode::CODESIZE => self.op_codesize(current_call_frame),
                Opcode::GASPRICE => self.op_gasprice(current_call_frame),
                Opcode::EXTCODESIZE => self.op_extcodesize(current_call_frame),
                Opcode::EXTCODECOPY => self.op_extcodecopy(current_call_frame),
                Opcode::EXTCODEHASH => self.op_extcodehash(current_call_frame),
                Opcode::REVERT => self.op_revert(current_call_frame),
                Opcode::INVALID => self.op_invalid(),
                Opcode::SELFDESTRUCT => self.op_selfdestruct(current_call_frame),

                _ => Err(VMError::OpcodeNotFound),
            };

            if opcode != Opcode::JUMP && opcode != Opcode::JUMPI {
                current_call_frame.increment_pc()?;
            }

            // Gas refunds are applied at the end of a transaction. Should it be implemented here?

            match op_result {
                Ok(OpcodeSuccess::Continue) => {}
                Ok(OpcodeSuccess::Result(_)) => {
                    self.call_frames.push(current_call_frame.clone());
                    return Ok(TransactionReport {
                        result: TxResult::Success,
                        new_state: self.cache.clone(),
                        gas_used: current_call_frame.gas_used.low_u64(),
                        gas_refunded: self.env.refunded_gas.low_u64(),
                        output: current_call_frame.returndata.clone(),
                        logs: current_call_frame.logs.clone(),
                        created_address: None,
                    });
                }
                Err(error) => {
                    self.call_frames.push(current_call_frame.clone());

                    if error.is_internal() {
                        return Err(error);
                    }

                    // Unless error is from Revert opcode, all gas is consumed
                    if error != VMError::RevertOpcode {
                        let left_gas = current_call_frame
                            .gas_limit
                            .saturating_sub(current_call_frame.gas_used);
                        current_call_frame.gas_used =
                            current_call_frame.gas_used.saturating_add(left_gas);
                        self.env.consumed_gas = self.env.consumed_gas.saturating_add(left_gas);
                    }

                    self.restore_state(backup_db, backup_substate, backup_refunded_gas);

                    return Ok(TransactionReport {
                        result: TxResult::Revert(error),
                        new_state: self.cache.clone(),
                        gas_used: current_call_frame.gas_used.low_u64(),
                        gas_refunded: self.env.refunded_gas.low_u64(),
                        output: current_call_frame.returndata.clone(), // Bytes::new() if error is not RevertOpcode
                        logs: current_call_frame.logs.clone(),
                        created_address: None,
                    });
                }
            }
        }
    }

    fn restore_state(
        &mut self,
        backup_cache: CacheDB,
        backup_substate: Substate,
        backup_refunded_gas: U256,
    ) {
        self.cache = backup_cache;
        self.accrued_substate = backup_substate;
        self.env.refunded_gas = backup_refunded_gas;
    }

    fn is_create(&self) -> bool {
        matches!(self.tx_kind, TxKind::Create)
    }

    fn add_intrinsic_gas(&mut self, initial_call_frame: &mut CallFrame) -> Result<(), VMError> {
        // Intrinsic gas is the gas consumed by the transaction before the execution of the opcodes. Section 6.2 in the Yellow Paper.

        // Intrinsic Gas = Calldata cost + Create cost + Base cost + Access list cost
        let mut intrinsic_gas = U256::zero();

        // Calldata Cost
        // 4 gas for each zero byte in the transaction data 16 gas for each non-zero byte in the transaction.
        let calldata_cost =
            gas_cost::tx_calldata(&initial_call_frame.calldata).map_err(VMError::OutOfGas)?;

        intrinsic_gas = intrinsic_gas
            .checked_add(calldata_cost)
            .ok_or(OutOfGasError::ConsumedGasOverflow)?;

        // Base Cost
        intrinsic_gas = intrinsic_gas
            .checked_add(TX_BASE_COST)
            .ok_or(OutOfGasError::ConsumedGasOverflow)?;

        // Create Cost
        if self.is_create() {
            intrinsic_gas = intrinsic_gas
                .checked_add(CREATE_BASE_COST)
                .ok_or(OutOfGasError::ConsumedGasOverflow)?;

            let number_of_words = initial_call_frame.calldata.len().div_ceil(WORD_SIZE);

            intrinsic_gas = intrinsic_gas
                .checked_add(
                    U256::from(number_of_words)
                        .checked_mul(U256::from(2))
                        .ok_or(OutOfGasError::ConsumedGasOverflow)?,
                )
                .ok_or(OutOfGasError::ConsumedGasOverflow)?;
        }

        // Access List Cost
        // TODO: Implement access list cost.

        self.increase_consumed_gas(initial_call_frame, intrinsic_gas)
            .map_err(|_| TxValidationError::IntrinsicGasTooLow)?;

        Ok(())
    }

    /// To get the maximum fee per gas that the user is willing to pay, independently of the actual gas price
    /// For legacy transactions the max fee per gas is the gas price
    fn max_fee_per_gas_or_gasprice(&self) -> U256 {
        self.env.tx_max_fee_per_gas.unwrap_or(self.env.gas_price)
    }

    /// Gets the max blob gas cost for a transaction that a user is willing to pay.
    fn get_max_blob_gas_cost(&self) -> Result<U256, VMError> {
        let blob_gas_used = U256::from(self.env.tx_blob_hashes.len())
            .checked_mul(BLOB_GAS_PER_BLOB)
            .unwrap_or_default();

        let blob_gas_cost = self
            .env
            .tx_max_fee_per_blob_gas
            .unwrap_or_default()
            .checked_mul(blob_gas_used)
            .ok_or(InternalError::UndefinedState(1))?;

        Ok(blob_gas_cost)
    }

    pub fn get_base_fee_per_blob_gas(&self) -> Result<U256, VMError> {
        fake_exponential(
            MIN_BASE_FEE_PER_BLOB_GAS,
            self.env.block_excess_blob_gas.unwrap_or_default().low_u64(), //Maybe replace unwrap_or_default for sth else later.
            BLOB_BASE_FEE_UPDATE_FRACTION,
        )
    }

    /// ## Description
    /// This method performs validations and returns an error if any of the validations fail.
    /// It also makes pre-execution changes:
    /// - It increases sender nonce
    /// - It substracts up-front-cost from sender balance.
    /// - It adds value to receiver balance.
    /// - It calculates and adds intrinsic gas to the 'gas used' of callframe and environment.
    ///   See 'docs' for more information about validations.
    fn prepare_execution(&mut self, initial_call_frame: &mut CallFrame) -> Result<(), VMError> {
        //TODO: This should revert the transaction, not throw an error. And I don't know if it should be done here...
        // if self.is_create() {
        //     // If address is already in db, there's an error
        //     let new_address_acc = self.db.get_account_info(call_frame.to);
        //     if !new_address_acc.is_empty() {
        //         return Err(VMError::AddressAlreadyOccupied);
        //     }
        // }
        let sender_address = self.env.origin;
        let sender_account = self.get_account(sender_address);

        // (1) GASLIMIT_PRICE_PRODUCT_OVERFLOW
        let gaslimit_price_product = self
            .max_fee_per_gas_or_gasprice()
            .checked_mul(self.env.gas_limit)
            .ok_or(VMError::TxValidation(
                TxValidationError::GasLimitPriceProductOverflow,
            ))?;

        // Up front cost is the maximum amount of wei that a user is willing to pay for. Gaslimit * gasprice + value + blob_gas_cost
        let value = initial_call_frame.msg_value;

        // blob gas cost = max fee per blob gas * blob gas used
        // https://eips.ethereum.org/EIPS/eip-4844
        let blob_gas_cost = self.get_max_blob_gas_cost()?;

        let up_front_cost = gaslimit_price_product
            .checked_add(value)
            .ok_or(InternalError::UndefinedState(1))?
            .checked_add(blob_gas_cost)
            .ok_or(InternalError::UndefinedState(1))?;
        // There is no error specified for overflow in up_front_cost in ef_tests. Maybe we can go with GasLimitPriceProductOverflow or InsufficientAccountFunds.

        // (2) INSUFFICIENT_ACCOUNT_FUNDS
        self.decrease_account_balance(sender_address, up_front_cost)
            .map_err(|_| TxValidationError::InsufficientAccountFunds)?;

        // Transfer value to receiver
        let receiver_address = initial_call_frame.to;
        // msg_value is already transferred into the created contract at creation.
        if !self.is_create() {
            self.increase_account_balance(receiver_address, initial_call_frame.msg_value)?;
        }

        // (3) INSUFFICIENT_MAX_FEE_PER_GAS
        if self.max_fee_per_gas_or_gasprice() < self.env.base_fee_per_gas {
            return Err(VMError::TxValidation(
                TxValidationError::InsufficientMaxFeePerGas,
            ));
        }

        // (4) INITCODE_SIZE_EXCEEDED
        if self.is_create() {
            // INITCODE_SIZE_EXCEEDED
            if initial_call_frame.calldata.len() > INIT_CODE_MAX_SIZE {
                return Err(VMError::TxValidation(
                    TxValidationError::InitcodeSizeExceeded,
                ));
            }
        }

        // (5) INTRINSIC_GAS_TOO_LOW
        self.add_intrinsic_gas(initial_call_frame)?;

        // (6) NONCE_IS_MAX
        self.increment_account_nonce(sender_address)
            .map_err(|_| VMError::TxValidation(TxValidationError::NonceIsMax))?;

        // (7) PRIORITY_GREATER_THAN_MAX_FEE_PER_GAS
        if let (Some(tx_max_priority_fee), Some(tx_max_fee_per_gas)) = (
            self.env.tx_max_priority_fee_per_gas,
            self.env.tx_max_fee_per_gas,
        ) {
            if tx_max_priority_fee > tx_max_fee_per_gas {
                return Err(VMError::TxValidation(
                    TxValidationError::PriorityGreaterThanMaxFeePerGas,
                ));
            }
        }

        // (8) SENDER_NOT_EOA
        if sender_account.has_code() {
            return Err(VMError::TxValidation(TxValidationError::SenderNotEOA));
        }

        // (9) GAS_ALLOWANCE_EXCEEDED
        if self.env.gas_limit > self.env.block_gas_limit {
            return Err(VMError::TxValidation(
                TxValidationError::GasAllowanceExceeded,
            ));
        }

        // (10) INSUFFICIENT_MAX_FEE_PER_BLOB_GAS
        if let Some(tx_max_fee_per_blob_gas) = self.env.tx_max_fee_per_blob_gas {
            if tx_max_fee_per_blob_gas < self.get_base_fee_per_blob_gas()? {
                return Err(VMError::TxValidation(
                    TxValidationError::InsufficientMaxFeePerBlobGas,
                ));
            }
        }

        // Transaction is type 3 if tx_max_fee_per_blob_gas is Some
        if self.env.tx_max_fee_per_blob_gas.is_some() {
            let blob_hashes = &self.env.tx_blob_hashes;

            // (11) TYPE_3_TX_ZERO_BLOBS
            if blob_hashes.is_empty() {
                return Err(VMError::TxValidation(TxValidationError::Type3TxZeroBlobs));
            }

            // (12) TYPE_3_TX_INVALID_BLOB_VERSIONED_HASH
            for blob_hash in blob_hashes {
                let blob_hash = blob_hash.as_bytes();
                if let Some(first_byte) = blob_hash.first() {
                    if !VALID_BLOB_PREFIXES.contains(first_byte) {
                        return Err(VMError::TxValidation(
                            TxValidationError::Type3TxInvalidBlobVersionedHash,
                        ));
                    }
                }
            }

            // (13) TYPE_3_TX_PRE_FORK -> This is not necessary for now because we are not supporting pre-cancun transactions yet. But we should somehow be able to tell the current context.

            // (14) TYPE_3_TX_BLOB_COUNT_EXCEEDED
            if blob_hashes.len() > MAX_BLOB_COUNT {
                return Err(VMError::TxValidation(
                    TxValidationError::Type3TxBlobCountExceeded,
                ));
            }

            // (15) TYPE_3_TX_CONTRACT_CREATION
            if self.is_create() {
                return Err(VMError::TxValidation(
                    TxValidationError::Type3TxContractCreation,
                ));
            }
        }

        if self.is_create() {
            // Assign bytecode to context and empty calldata
            initial_call_frame.bytecode = initial_call_frame.calldata.clone();
            initial_call_frame.calldata = Bytes::new();
        }

        Ok(())
    }

    /// ## Changes post execution
    /// 1. Undo value transfer if the transaction was reverted
    /// 2. Return unused gas + gas refunds to the sender.
    /// 3. Pay coinbase fee
    fn post_execution_changes(
        &mut self,
        initial_call_frame: &CallFrame,
        report: &TransactionReport,
    ) -> Result<(), VMError> {
        // POST-EXECUTION Changes
        let sender_address = initial_call_frame.msg_sender;
        let receiver_address = initial_call_frame.to;

        // 1. Undo value transfer if the transaction was reverted
        if let TxResult::Revert(_) = report.result {
            // msg_value was not increased in the receiver account when is a create transaction.
            if !self.is_create() {
                self.decrease_account_balance(receiver_address, initial_call_frame.msg_value)?;
            }
            self.increase_account_balance(sender_address, initial_call_frame.msg_value)?;
        }

        // 2. Return unused gas + gas refunds to the sender.
        let max_gas = self.env.gas_limit.low_u64();
        let consumed_gas = report.gas_used;
        let refunded_gas = report.gas_refunded.min(
            consumed_gas
                .checked_div(5)
                .ok_or(VMError::Internal(InternalError::UndefinedState(-1)))?,
        );
        // "The max refundable proportion of gas was reduced from one half to one fifth by EIP-3529 by Buterin and Swende [2021] in the London release"

        let gas_to_return = max_gas
            .checked_sub(consumed_gas)
            .and_then(|gas| gas.checked_add(refunded_gas))
            .ok_or(VMError::Internal(InternalError::UndefinedState(0)))?;

        let gas_return_amount = self
            .env
            .gas_price
            .low_u64()
            .checked_mul(gas_to_return)
            .ok_or(VMError::Internal(InternalError::UndefinedState(1)))?;

        self.increase_account_balance(sender_address, U256::from(gas_return_amount))?;

        // 3. Pay coinbase fee
        let coinbase_address = self.env.coinbase;

        let gas_to_pay_coinbase = consumed_gas
            .checked_sub(refunded_gas)
            .ok_or(VMError::Internal(InternalError::UndefinedState(2)))?;

        let priority_fee_per_gas = self
            .env
            .gas_price
            .low_u64()
            .checked_sub(self.env.base_fee_per_gas.low_u64())
            .ok_or(VMError::GasPriceIsLowerThanBaseFee)?;
        let coinbase_fee = gas_to_pay_coinbase
            .checked_mul(priority_fee_per_gas)
            .ok_or(VMError::BalanceOverflow)?;

        if coinbase_fee != 0 {
            self.increase_account_balance(coinbase_address, U256::from(coinbase_fee))?;
        };

        Ok(())
    }

    pub fn transact(&mut self) -> Result<TransactionReport, VMError> {
        let mut initial_call_frame = self
            .call_frames
            .pop()
            .ok_or(VMError::Internal(InternalError::CouldNotPopCallframe))?;

        self.prepare_execution(&mut initial_call_frame)?;

        let mut report = self.execute(&mut initial_call_frame)?;

        if self.is_create() {
            match self.create_post_execution(&mut initial_call_frame, &mut report) {
                Ok(_) => {}
                Err(error) => {
                    if error.is_internal() {
                        return Err(error);
                    } else {
                        report.result = TxResult::Revert(error);
                        if report.result != TxResult::Revert(VMError::RevertOpcode) {
                            report.gas_used = self.env.gas_limit.low_u64(); // Consume all gas unless the error cause is revert opcode
                        }
                        remove_account(&mut self.cache, &initial_call_frame.to);
                    }
                }
            };
        }

        self.post_execution_changes(&initial_call_frame, &report)?;
        // There shouldn't be any errors here but I don't know what the desired behavior is if something goes wrong.

        report.new_state.clone_from(&self.cache);

        Ok(report)
    }

    pub fn current_call_frame_mut(&mut self) -> Result<&mut CallFrame, VMError> {
        self.call_frames.last_mut().ok_or(VMError::Internal(
            InternalError::CouldNotAccessLastCallframe,
        ))
    }

    fn create_post_execution(
        &mut self,
        initial_call_frame: &mut CallFrame,
        report: &mut TransactionReport,
    ) -> Result<(), VMError> {
        if let TxResult::Revert(error) = &report.result {
            return Err(error.clone());
        }

        let contract_code = report.clone().output;

        if contract_code.len() > MAX_CODE_SIZE {
            return Err(VMError::ContractOutputTooBig);
        }

        // If contract code is not empty then the first byte should not be 0xef
        if *contract_code.first().unwrap_or(&0) == INVALID_CONTRACT_PREFIX {
            return Err(VMError::InvalidInitialByte);
        }

        let max_gas = self.env.gas_limit.low_u64();

        // If initialization code is successful, code-deposit cost is paid.
        let code_length: u64 = contract_code
            .len()
            .try_into()
            .map_err(|_| VMError::Internal(InternalError::ConversionError))?;
        let code_deposit_cost = code_length.checked_mul(200).ok_or(VMError::Internal(
            InternalError::ArithmeticOperationOverflow,
        ))?;

        report.add_gas_with_max(code_deposit_cost, max_gas)?;
        // Charge 22100 gas for each storage variable set (???)

        // Assign bytecode to the new contract
        let contract_address = initial_call_frame.to;

        self.update_account_bytecode(contract_address, contract_code)?;

        Ok(())
    }

    // TODO: Improve and test REVERT behavior for XCALL opcodes. Issue: https://github.com/lambdaclass/ethrex/issues/1061
    #[allow(clippy::too_many_arguments)]
    pub fn generic_call(
        &mut self,
        current_call_frame: &mut CallFrame,
        gas_limit: U256,
        value: U256,
        msg_sender: Address,
        to: Address,
        code_address: Address,
        _should_transfer_value: bool,
        is_static: bool,
        args_offset: usize,
        args_size: usize,
        ret_offset: usize,
        ret_size: usize,
        should_transfer_value: bool,
    ) -> Result<OpcodeSuccess, VMError> {
        let (sender_account_info, _address_was_cold) = self.access_account(msg_sender);

        if should_transfer_value {
            if sender_account_info.balance < value {
                current_call_frame.stack.push(U256::from(REVERT_FOR_CALL))?;
                return Ok(OpcodeSuccess::Continue);
            }

            self.decrease_account_balance(msg_sender, value)?;
            self.increase_account_balance(to, value)?;
        }

        let (code_account_info, _address_was_cold) = self.access_account(code_address);

        if code_account_info.bytecode.is_empty() {
            current_call_frame
                .stack
                .push(U256::from(SUCCESS_FOR_CALL))?;
            return Ok(OpcodeSuccess::Continue);
        }

        // self.cache.increment_account_nonce(&code_address); // Internal call doesn't increment account nonce.

        let calldata =
            memory::load_range(&mut current_call_frame.memory, args_offset, args_size)?.to_vec();

        // I don't know if this gas limit should be calculated before or after consuming gas
        let mut potential_remaining_gas = current_call_frame
            .gas_limit
            .checked_sub(current_call_frame.gas_used)
            .ok_or(VMError::OutOfGas(OutOfGasError::MaxGasLimitExceeded))?;
        potential_remaining_gas = potential_remaining_gas
            .checked_sub(potential_remaining_gas.checked_div(64.into()).ok_or(
                VMError::Internal(InternalError::ArithmeticOperationOverflow),
            )?)
            .ok_or(VMError::OutOfGas(OutOfGasError::MaxGasLimitExceeded))?;
        let gas_limit = std::cmp::min(gas_limit, potential_remaining_gas);

        let new_depth = current_call_frame
            .depth
            .checked_add(1)
            .ok_or(InternalError::ArithmeticOperationOverflow)?;

        let valid_jump_destinations = get_valid_jump_destinations(&code_account_info.bytecode)?;

        let mut new_call_frame = CallFrame::new(
            msg_sender,
            to,
            code_address,
            code_account_info.bytecode,
            value,
            calldata.into(),
            is_static,
            gas_limit,
            U256::zero(),
            new_depth,
            valid_jump_destinations,
        );

        if new_call_frame.depth > 1024 {
            current_call_frame.stack.push(U256::from(REVERT_FOR_CALL))?;
            return Ok(OpcodeSuccess::Continue);
        }

        current_call_frame.sub_return_data_offset = ret_offset;
        current_call_frame.sub_return_data_size = ret_size;

        let tx_report = self.execute(&mut new_call_frame)?;

        // Add gas used by the sub-context to the current one after it's execution.
        current_call_frame.gas_used = current_call_frame
            .gas_used
            .checked_add(tx_report.gas_used.into())
            .ok_or(VMError::OutOfGas(OutOfGasError::ConsumedGasOverflow))?;
        current_call_frame.logs.extend(tx_report.logs);
        memory::try_store_range(
            &mut current_call_frame.memory,
            ret_offset,
            ret_size,
            &tx_report.output,
        )?;
        current_call_frame.sub_return_data = tx_report.output;

        // What to do, depending on TxResult
        match tx_report.result {
            TxResult::Success => {
                current_call_frame
                    .stack
                    .push(U256::from(SUCCESS_FOR_CALL))?;
            }
            TxResult::Revert(_) => {
                // Push 0 to stack
                current_call_frame.stack.push(U256::from(REVERT_FOR_CALL))?;
            }
        }

        Ok(OpcodeSuccess::Continue)
    }

    /// Calculates the address of a new conctract using the CREATE opcode as follow
    ///
    /// address = keccak256(rlp([sender_address,sender_nonce]))[12:]
    pub fn calculate_create_address(
        sender_address: Address,
        sender_nonce: u64,
    ) -> Result<Address, VMError> {
        let mut encoded = Vec::new();
        (sender_address, sender_nonce).encode(&mut encoded);
        let mut hasher = Keccak256::new();
        hasher.update(encoded);
        Ok(Address::from_slice(hasher.finalize().get(12..).ok_or(
            VMError::Internal(InternalError::CouldNotComputeCreateAddress),
        )?))
    }

    /// Calculates the address of a new contract using the CREATE2 opcode as follow
    ///
    /// initialization_code = memory[offset:offset+size]
    ///
    /// address = keccak256(0xff + sender_address + salt + keccak256(initialization_code))[12:]
    ///
    pub fn calculate_create2_address(
        sender_address: Address,
        initialization_code: &Bytes,
        salt: U256,
    ) -> Result<Address, VMError> {
        let init_code_hash = keccak(initialization_code);
        let mut salt_bytes = [0; 32];
        salt.to_big_endian(&mut salt_bytes);

        let generated_address = Address::from_slice(
            keccak(
                [
                    &[0xff],
                    sender_address.as_bytes(),
                    &salt_bytes,
                    init_code_hash.as_bytes(),
                ]
                .concat(),
            )
            .as_bytes()
            .get(12..)
            .ok_or(VMError::Internal(
                InternalError::CouldNotComputeCreate2Address,
            ))?,
        );
        Ok(generated_address)
    }

    /// Common behavior for CREATE and CREATE2 opcodes
    ///
    /// Could be used for CREATE type transactions
    // TODO: Improve and test REVERT behavior for CREATE. Issue: https://github.com/lambdaclass/ethrex/issues/1061
    pub fn create(
        &mut self,
        value_in_wei_to_send: U256,
        code_offset_in_memory: usize,
        code_size_in_memory: usize,
        salt: Option<U256>,
        current_call_frame: &mut CallFrame,
    ) -> Result<OpcodeSuccess, VMError> {
        if code_size_in_memory > MAX_CODE_SIZE * 2 {
            current_call_frame
                .stack
                .push(U256::from(REVERT_FOR_CREATE))?;
            return Ok(OpcodeSuccess::Result(ResultReason::Revert));
        }
        if current_call_frame.is_static {
            current_call_frame
                .stack
                .push(U256::from(REVERT_FOR_CREATE))?;
            return Ok(OpcodeSuccess::Result(ResultReason::Revert));
        }

        let (sender_account_info, _sender_address_was_cold) =
            self.access_account(current_call_frame.msg_sender);

        if sender_account_info.balance < value_in_wei_to_send {
            current_call_frame
                .stack
                .push(U256::from(REVERT_FOR_CREATE))?;
            return Ok(OpcodeSuccess::Result(ResultReason::Revert));
        }

        let new_nonce = match self.increment_account_nonce(current_call_frame.msg_sender) {
            Ok(nonce) => nonce,
            Err(_) => {
                current_call_frame
                    .stack
                    .push(U256::from(REVERT_FOR_CREATE))?;
                return Ok(OpcodeSuccess::Result(ResultReason::Revert));
            }
        };

        let code = Bytes::from(
            memory::load_range(
                &mut current_call_frame.memory,
                code_offset_in_memory,
                code_size_in_memory,
            )?
            .to_vec(),
        );

        let new_address = match salt {
            Some(salt) => Self::calculate_create2_address(current_call_frame.to, &code, salt)?,
            None => Self::calculate_create_address(current_call_frame.msg_sender, new_nonce)?,
        };

        // FIXME: Shouldn't we check against the db?
        if cache::is_account_cached(&self.cache, &new_address) {
            current_call_frame
                .stack
                .push(U256::from(REVERT_FOR_CREATE))?;
            return Ok(OpcodeSuccess::Result(ResultReason::Revert));
        }

        let new_account = Account::new(U256::zero(), code.clone(), 0, Default::default());
        cache::insert_account(&mut self.cache, new_address, new_account);

        current_call_frame
            .stack
            .push(address_to_word(new_address))?;

        self.generic_call(
            current_call_frame,
            U256::MAX, // FIXME: Why we send U256::MAX here?
            value_in_wei_to_send,
            current_call_frame.msg_sender,
            new_address,
            new_address,
            true,
            false,
            code_offset_in_memory,
            code_size_in_memory,
            code_offset_in_memory,
            code_size_in_memory,
            true,
        )?;

        // Erases the success value in the stack result of calling generic call, probably this should be refactored soon...
        current_call_frame
            .stack
            .pop()
            .map_err(|_| VMError::StackUnderflow)?;

        Ok(OpcodeSuccess::Continue)
    }

    /// Increases gas consumption of CallFrame and Environment, returning an error if the callframe gas limit is reached.
    pub fn increase_consumed_gas(
        &mut self,
        current_call_frame: &mut CallFrame,
        gas: U256,
    ) -> Result<(), VMError> {
        let potential_consumed_gas = current_call_frame
            .gas_used
            .checked_add(gas)
            .ok_or(OutOfGasError::ConsumedGasOverflow)?;
        if potential_consumed_gas > current_call_frame.gas_limit {
            return Err(VMError::OutOfGas(OutOfGasError::MaxGasLimitExceeded));
        }

        current_call_frame.gas_used = potential_consumed_gas;
        self.env.consumed_gas = self
            .env
            .consumed_gas
            .checked_add(gas)
            .ok_or(OutOfGasError::ConsumedGasOverflow)?;

        Ok(())
    }

    pub fn cache_from_db(&mut self, address: Address) {
        let acc_info = self.db.get_account_info(address);
        cache::insert_account(
            &mut self.cache,
            address,
            Account {
                info: acc_info.clone(),
                storage: HashMap::new(),
            },
        );
    }

    /// Accesses to an account's information.
    ///
    /// Accessed accounts are stored in the `touched_accounts` set.
    /// Accessed accounts take place in some gas cost computation.
    #[must_use]
    pub fn access_account(&mut self, address: Address) -> (AccountInfo, bool) {
        let address_was_cold = self.touched_accounts.insert(address);
        let account = match cache::get_account(&self.cache, &address) {
            Some(account) => account.info.clone(),
            None => self.db.get_account_info(address),
        };
        (account, address_was_cold)
    }

    /// Accesses to an account's storage slot.
    ///
    /// Accessed storage slots are stored in the `touched_storage_slots` set.
    /// Accessed storage slots take place in some gas cost computation.
    pub fn access_storage_slot(
        &mut self,
        address: Address,
        key: H256,
    ) -> Result<(StorageSlot, bool), VMError> {
        let storage_slot_was_cold = self
            .touched_storage_slots
            .entry(address)
            .or_default()
            .insert(key);
        let storage_slot = match cache::get_account(&self.cache, &address) {
            Some(account) => match account.storage.get(&key) {
                Some(storage_slot) => storage_slot.clone(),
                None => {
                    let value = self.db.get_storage_slot(address, key);
                    StorageSlot {
                        original_value: value,
                        current_value: value,
                    }
                }
            },
            None => {
                let value = self.db.get_storage_slot(address, key);
                StorageSlot {
                    original_value: value,
                    current_value: value,
                }
            }
        };

        let account = self.get_account_mut(address)?;
        account.storage.insert(key, storage_slot.clone());

        Ok((storage_slot, storage_slot_was_cold))
    }

    pub fn increase_account_balance(
        &mut self,
        address: Address,
        increase: U256,
    ) -> Result<(), VMError> {
        let account = self.get_account_mut(address)?;
        account.info.balance = account
            .info
            .balance
            .checked_add(increase)
            .ok_or(VMError::BalanceOverflow)?;
        Ok(())
    }

    pub fn decrease_account_balance(
        &mut self,
        address: Address,
        decrease: U256,
    ) -> Result<(), VMError> {
        let account = self.get_account_mut(address)?;
        account.info.balance = account
            .info
            .balance
            .checked_sub(decrease)
            .ok_or(VMError::BalanceUnderflow)?;
        Ok(())
    }

    pub fn increment_account_nonce(&mut self, address: Address) -> Result<u64, VMError> {
        let account = self.get_account_mut(address)?;
        account.info.nonce = account
            .info
            .nonce
            .checked_add(1)
            .ok_or(VMError::NonceOverflow)?;
        Ok(account.info.nonce)
    }

    pub fn decrement_account_nonce(&mut self, address: Address) -> Result<(), VMError> {
        let account = self.get_account_mut(address)?;
        account.info.nonce = account
            .info
            .nonce
            .checked_sub(1)
            .ok_or(VMError::NonceUnderflow)?;
        Ok(())
    }

    pub fn update_account_bytecode(
        &mut self,
        address: Address,
        new_bytecode: Bytes,
    ) -> Result<(), VMError> {
        let account = self.get_account_mut(address)?;
        account.info.bytecode = new_bytecode;
        Ok(())
    }

    pub fn update_account_storage(
        &mut self,
        address: Address,
        key: H256,
        new_value: U256,
    ) -> Result<(), VMError> {
        let account = self.get_account_mut(address)?;
        let account_original_storage_slot_value = account
            .storage
            .get(&key)
            .map_or(U256::zero(), |slot| slot.original_value);
        let slot = account.storage.entry(key).or_insert(StorageSlot {
            original_value: account_original_storage_slot_value,
            current_value: new_value,
        });
        slot.current_value = new_value;
        Ok(())
    }

    pub fn get_account_mut(&mut self, address: Address) -> Result<&mut Account, VMError> {
        if !cache::is_account_cached(&self.cache, &address) {
            let account_info = self.db.get_account_info(address);
            let account = Account {
                info: account_info,
                storage: HashMap::new(),
            };
            cache::insert_account(&mut self.cache, address, account.clone());
        }
        cache::get_account_mut(&mut self.cache, &address)
            .ok_or(VMError::Internal(InternalError::AccountNotFound))
    }

    /// Gets account, first checking the cache and then the database (caching in the second case)
    pub fn get_account(&mut self, address: Address) -> Account {
        match cache::get_account(&self.cache, &address) {
            Some(acc) => acc.clone(),
            None => {
                let account_info = self.db.get_account_info(address);
                let account = Account {
                    info: account_info,
                    storage: HashMap::new(),
                };
                cache::insert_account(&mut self.cache, address, account.clone());
                account
            }
        }
    }
}

fn get_n_value(op: Opcode, base_opcode: Opcode) -> Result<usize, VMError> {
    let offset = (usize::from(op))
        .checked_sub(usize::from(base_opcode))
        .ok_or(VMError::InvalidOpcode)?
        .checked_add(1)
        .ok_or(VMError::InvalidOpcode)?;

    Ok(offset)
}

fn get_number_of_topics(op: Opcode) -> Result<u8, VMError> {
    let number_of_topics = (u8::from(op))
        .checked_sub(u8::from(Opcode::LOG0))
        .ok_or(VMError::InvalidOpcode)?;

    Ok(number_of_topics)
}<|MERGE_RESOLUTION|>--- conflicted
+++ resolved
@@ -75,33 +75,14 @@
     let mut valid_jump_destinations = HashSet::new();
     let mut pc = 0;
 
-<<<<<<< HEAD
-    while pc < code.len() {
-        let code_position = match code.get(pc) {
-            Some(code) => *code,
-            None => {
-                break;
-            }
-        };
-
-        let current_opcode = Opcode::from(code_position);
-=======
     while let Some(&opcode_number) = code.get(pc) {
         let current_opcode = Opcode::from(opcode_number);
->>>>>>> 00f19420
 
         if current_opcode == Opcode::JUMPDEST {
             // If current opcode is jumpdest, add it to valid destinations set
             valid_jump_destinations.insert(pc);
         } else if (Opcode::PUSH1..=Opcode::PUSH32).contains(&current_opcode) {
             // If current opcode is push, skip as many positions as the size of the push
-<<<<<<< HEAD
-            let pushed_size = code_position
-                .checked_sub(u8::from(Opcode::PUSH1))
-                .ok_or(VMError::InvalidBytecode)?;
-            let skip_length =
-                usize::from(pushed_size.checked_add(1).ok_or(VMError::InvalidBytecode)?);
-=======
             let size_to_push =
                 opcode_number
                     .checked_sub(u8::from(Opcode::PUSH1))
@@ -111,7 +92,6 @@
             let skip_length = usize::from(size_to_push.checked_add(1).ok_or(VMError::Internal(
                 InternalError::ArithmeticOperationOverflow,
             ))?);
->>>>>>> 00f19420
             pc = pc.checked_add(skip_length).ok_or(VMError::Internal(
                 InternalError::ArithmeticOperationOverflow, // to fail, pc should be at least usize max - 31
             ))?;
@@ -154,9 +134,6 @@
                     Account::from(recipient_account_info.clone()),
                 );
 
-                let valid_jump_destinations =
-                    get_valid_jump_destinations(&recipient_account_info.bytecode)?;
-
                 // CALL tx
                 let initial_call_frame = CallFrame::new(
                     env.origin,
@@ -169,7 +146,6 @@
                     env.gas_limit,
                     U256::zero(),
                     0,
-                    valid_jump_destinations,
                 );
 
                 Ok(Self {
@@ -196,8 +172,6 @@
 
                 let created_contract = Account::new(value, calldata.clone(), 1, HashMap::new());
                 cache::insert_account(&mut cache, new_contract_address, created_contract);
-
-                let valid_jump_destinations = get_valid_jump_destinations(&calldata)?;
 
                 let initial_call_frame = CallFrame::new(
                     env.origin,
@@ -210,7 +184,6 @@
                     env.gas_limit,
                     U256::zero(),
                     0,
-                    valid_jump_destinations,
                 );
 
                 Ok(Self {
@@ -861,8 +834,6 @@
             .checked_add(1)
             .ok_or(InternalError::ArithmeticOperationOverflow)?;
 
-        let valid_jump_destinations = get_valid_jump_destinations(&code_account_info.bytecode)?;
-
         let mut new_call_frame = CallFrame::new(
             msg_sender,
             to,
@@ -874,7 +845,6 @@
             gas_limit,
             U256::zero(),
             new_depth,
-            valid_jump_destinations,
         );
 
         if new_call_frame.depth > 1024 {
