use crate::{
    account::{Account, StorageSlot},
    call_frame::CallFrame,
    constants::*,
    db::{
        cache::{self, remove_account},
        CacheDB, Database,
    },
    environment::Environment,
    errors::{
        InternalError, OpcodeSuccess, OutOfGasError, ResultReason, TransactionReport, TxResult,
        TxValidationError, VMError,
    },
    gas_cost::{
        self, fake_exponential, ACCESS_LIST_ADDRESS_COST, ACCESS_LIST_STORAGE_KEY_COST,
        BLOB_GAS_PER_BLOB, CODE_DEPOSIT_COST, CREATE_BASE_COST,
    },
    opcodes::Opcode,
    precompiles::{execute_precompile, is_precompile},
    AccountInfo,
};
use bytes::Bytes;
use ethrex_core::{types::TxKind, Address, H256, U256};
use ethrex_rlp;
use ethrex_rlp::encode::RLPEncode;
use keccak_hash::keccak;
use sha3::{Digest, Keccak256};
use std::{
    collections::{HashMap, HashSet},
    sync::Arc,
};

pub type Storage = HashMap<U256, H256>;

#[derive(Debug, Clone, Default)]
// TODO: https://github.com/lambdaclass/ethrex/issues/604
pub struct Substate {
    // accessed addresses and storage keys are considered WARM
    // pub accessed_addresses: HashSet<Address>,
    // pub accessed_storage_keys: HashSet<(Address, U256)>,
    pub selfdestrutct_set: HashSet<Address>,
    pub touched_accounts: HashSet<Address>,
    pub touched_storage_slots: HashMap<Address, HashSet<H256>>,
    pub created_accounts: HashSet<Address>,
}

pub struct VM {
    pub call_frames: Vec<CallFrame>,
    pub env: Environment,
    /// Information that is acted upon immediately following the
    /// transaction.
    pub accrued_substate: Substate,
    /// Mapping between addresses (160-bit identifiers) and account
    /// states.
    pub db: Arc<dyn Database>,
    pub cache: CacheDB,
    pub tx_kind: TxKind,
    pub access_list: AccessList,
}

pub fn address_to_word(address: Address) -> U256 {
    // This unwrap can't panic, as Address are 20 bytes long and U256 use 32 bytes
    let mut word = [0u8; 32];

    for (word_byte, address_byte) in word.iter_mut().skip(12).zip(address.as_bytes().iter()) {
        *word_byte = *address_byte;
    }

    U256::from_big_endian(&word)
}

pub fn word_to_address(word: U256) -> Address {
    let mut bytes = [0u8; WORD_SIZE];
    word.to_big_endian(&mut bytes);
    Address::from_slice(&bytes[12..])
}

// Taken from cmd/ef_tests/ethrex/types.rs, didn't want to fight dependencies yet
#[derive(Debug, PartialEq, Eq, Clone)]
pub struct AccessListItem {
    pub address: Address,
    pub storage_keys: Vec<H256>,
}

type AccessList = Vec<(Address, Vec<H256>)>;

pub fn get_valid_jump_destinations(code: &Bytes) -> Result<HashSet<usize>, VMError> {
    let mut valid_jump_destinations = HashSet::new();
    let mut pc = 0;

    while let Some(&opcode_number) = code.get(pc) {
        let current_opcode = Opcode::from(opcode_number);

        if current_opcode == Opcode::JUMPDEST {
            // If current opcode is jumpdest, add it to valid destinations set
            valid_jump_destinations.insert(pc);
        } else if (Opcode::PUSH1..=Opcode::PUSH32).contains(&current_opcode) {
            // If current opcode is push, skip as many positions as the size of the push
            let size_to_push =
                opcode_number
                    .checked_sub(u8::from(Opcode::PUSH1))
                    .ok_or(VMError::Internal(
                        InternalError::ArithmeticOperationUnderflow,
                    ))?;
            let skip_length = usize::from(size_to_push.checked_add(1).ok_or(VMError::Internal(
                InternalError::ArithmeticOperationOverflow,
            ))?);
            pc = pc.checked_add(skip_length).ok_or(VMError::Internal(
                InternalError::ArithmeticOperationOverflow, // to fail, pc should be at least usize max - 31
            ))?;
        }

        pc = pc.checked_add(1).ok_or(VMError::Internal(
            InternalError::ArithmeticOperationOverflow, // to fail, code len should be more than usize max
        ))?;
    }

    Ok(valid_jump_destinations)
}

impl VM {
    // TODO: Refactor this.
    #[allow(clippy::too_many_arguments)]
    pub fn new(
        to: TxKind,
        env: Environment,
        value: U256,
        calldata: Bytes,
        db: Arc<dyn Database>,
        mut cache: CacheDB,
        access_list: AccessList,
    ) -> Result<Self, VMError> {
        // Maybe this decision should be made in an upper layer

        // Add sender, coinbase and recipient (in the case of a Call) to cache [https://www.evm.codes/about#access_list]
        let mut default_touched_accounts =
            HashSet::from_iter([env.origin, env.coinbase].iter().cloned());

        let mut default_touched_storage_slots: HashMap<Address, HashSet<H256>> = HashMap::new();

        // Add access lists contents to cache
        for (address, keys) in access_list.clone() {
            default_touched_accounts.insert(address);
            let mut warm_slots = HashSet::new();
            for slot in keys {
                warm_slots.insert(slot);
            }
            default_touched_storage_slots.insert(address, warm_slots);
        }

        // Add precompiled contracts addresses to cache.
        // TODO: Use the addresses from precompiles.rs in a future
        for i in 1..=10 {
            default_touched_accounts.insert(Address::from_low_u64_be(i));
        }

        match to {
            TxKind::Call(address_to) => {
                default_touched_accounts.insert(address_to);

                // add address_to to cache
                let recipient_account_info = db.get_account_info(address_to);
                cache::insert_account(
                    &mut cache,
                    address_to,
                    Account::from(recipient_account_info.clone()),
                );

                // CALL tx
                let initial_call_frame = CallFrame::new(
                    env.origin,
                    address_to,
                    address_to,
                    recipient_account_info.bytecode,
                    value,
                    calldata.clone(),
                    false,
                    env.gas_limit,
                    0,
                    0,
                    false,
                );

                let substate = Substate {
                    selfdestrutct_set: HashSet::new(),
                    touched_accounts: default_touched_accounts,
                    touched_storage_slots: default_touched_storage_slots,
                    created_accounts: HashSet::new(),
                };

                Ok(Self {
                    call_frames: vec![initial_call_frame],
                    db,
                    env,
                    accrued_substate: substate,
                    cache,
                    tx_kind: to,
                    access_list,
                })
            }
            TxKind::Create => {
                // CREATE tx

                let new_contract_address =
                    VM::calculate_create_address(env.origin, db.get_account_info(env.origin).nonce)
                        .map_err(|_| {
                            VMError::Internal(InternalError::CouldNotComputeCreateAddress)
                        })?;

                default_touched_accounts.insert(new_contract_address);

                // Since we are in a CREATE transaction, we need to check if the address is already occupied.
                // If it is, we should not continue with the transaction. We will handle the revert in the next step.
                let new_account = db.get_account_info(new_contract_address);
                let balance = value
                    .checked_add(new_account.balance)
                    .ok_or(VMError::BalanceOverflow)?;

                if !new_account.has_code() && !new_account.has_nonce() {
                    let created_contract = Account::new(balance, Bytes::new(), 1, HashMap::new());
                    cache::insert_account(&mut cache, new_contract_address, created_contract);
                }

                let initial_call_frame = CallFrame::new(
                    env.origin,
                    new_contract_address,
                    new_contract_address,
                    Bytes::new(), // Bytecode is assigned after passing validations.
                    value,
                    calldata, // Calldata is removed after passing validations.
                    false,
                    env.gas_limit,
                    0,
                    0,
                    false,
                );

                let substate = Substate {
                    selfdestrutct_set: HashSet::new(),
                    touched_accounts: default_touched_accounts,
                    touched_storage_slots: default_touched_storage_slots,
                    created_accounts: HashSet::from([new_contract_address]),
                };

                Ok(Self {
                    call_frames: vec![initial_call_frame],
                    db,
                    env,
                    accrued_substate: substate,
                    cache,
                    tx_kind: TxKind::Create,
                    access_list,
                })
            }
        }
    }

    pub fn execute(
        &mut self,
        current_call_frame: &mut CallFrame,
    ) -> Result<TransactionReport, VMError> {
        // Backup of Database, Substate and Gas Refunds if sub-context is reverted
        let (backup_db, backup_substate, backup_refunded_gas) = (
            self.cache.clone(),
            self.accrued_substate.clone(),
            self.env.refunded_gas,
        );

        if is_precompile(&current_call_frame.code_address) {
            let precompile_result = execute_precompile(current_call_frame);

            match precompile_result {
                Ok(output) => {
                    self.call_frames.push(current_call_frame.clone());

                    return Ok(TransactionReport {
                        result: TxResult::Success,
                        new_state: self.cache.clone(),
                        gas_used: current_call_frame.gas_used,
                        gas_refunded: 0,
                        output,
                        logs: current_call_frame.logs.clone(),
                        created_address: None,
                    });
                }
                Err(error) => {
                    if error.is_internal() {
                        return Err(error);
                    }

                    self.call_frames.push(current_call_frame.clone());

                    self.restore_state(backup_db, backup_substate, backup_refunded_gas);

                    return Ok(TransactionReport {
                        result: TxResult::Revert(error),
                        new_state: self.cache.clone(),
                        gas_used: current_call_frame.gas_limit,
                        gas_refunded: 0,
                        output: Bytes::new(),
                        logs: current_call_frame.logs.clone(),
                        created_address: None,
                    });
                }
            }
        }

        loop {
            let opcode = current_call_frame.next_opcode();

            let op_result: Result<OpcodeSuccess, VMError> = match opcode {
                Opcode::STOP => Ok(OpcodeSuccess::Result(ResultReason::Stop)),
                Opcode::ADD => self.op_add(current_call_frame),
                Opcode::MUL => self.op_mul(current_call_frame),
                Opcode::SUB => self.op_sub(current_call_frame),
                Opcode::DIV => self.op_div(current_call_frame),
                Opcode::SDIV => self.op_sdiv(current_call_frame),
                Opcode::MOD => self.op_mod(current_call_frame),
                Opcode::SMOD => self.op_smod(current_call_frame),
                Opcode::ADDMOD => self.op_addmod(current_call_frame),
                Opcode::MULMOD => self.op_mulmod(current_call_frame),
                Opcode::EXP => self.op_exp(current_call_frame),
                Opcode::SIGNEXTEND => self.op_signextend(current_call_frame),
                Opcode::LT => self.op_lt(current_call_frame),
                Opcode::GT => self.op_gt(current_call_frame),
                Opcode::SLT => self.op_slt(current_call_frame),
                Opcode::SGT => self.op_sgt(current_call_frame),
                Opcode::EQ => self.op_eq(current_call_frame),
                Opcode::ISZERO => self.op_iszero(current_call_frame),
                Opcode::KECCAK256 => self.op_keccak256(current_call_frame),
                Opcode::CALLDATALOAD => self.op_calldataload(current_call_frame),
                Opcode::CALLDATASIZE => self.op_calldatasize(current_call_frame),
                Opcode::CALLDATACOPY => self.op_calldatacopy(current_call_frame),
                Opcode::RETURNDATASIZE => self.op_returndatasize(current_call_frame),
                Opcode::RETURNDATACOPY => self.op_returndatacopy(current_call_frame),
                Opcode::JUMP => self.op_jump(current_call_frame),
                Opcode::JUMPI => self.op_jumpi(current_call_frame),
                Opcode::JUMPDEST => self.op_jumpdest(current_call_frame),
                Opcode::PC => self.op_pc(current_call_frame),
                Opcode::BLOCKHASH => self.op_blockhash(current_call_frame),
                Opcode::COINBASE => self.op_coinbase(current_call_frame),
                Opcode::TIMESTAMP => self.op_timestamp(current_call_frame),
                Opcode::NUMBER => self.op_number(current_call_frame),
                Opcode::PREVRANDAO => self.op_prevrandao(current_call_frame),
                Opcode::GASLIMIT => self.op_gaslimit(current_call_frame),
                Opcode::CHAINID => self.op_chainid(current_call_frame),
                Opcode::BASEFEE => self.op_basefee(current_call_frame),
                Opcode::BLOBHASH => self.op_blobhash(current_call_frame),
                Opcode::BLOBBASEFEE => self.op_blobbasefee(current_call_frame),
                Opcode::PUSH0 => self.op_push0(current_call_frame),
                // PUSHn
                op if (Opcode::PUSH1..=Opcode::PUSH32).contains(&op) => {
                    let n_bytes = get_n_value(op, Opcode::PUSH1)?;
                    self.op_push(current_call_frame, n_bytes)
                }
                Opcode::AND => self.op_and(current_call_frame),
                Opcode::OR => self.op_or(current_call_frame),
                Opcode::XOR => self.op_xor(current_call_frame),
                Opcode::NOT => self.op_not(current_call_frame),
                Opcode::BYTE => self.op_byte(current_call_frame),
                Opcode::SHL => self.op_shl(current_call_frame),
                Opcode::SHR => self.op_shr(current_call_frame),
                Opcode::SAR => self.op_sar(current_call_frame),
                // DUPn
                op if (Opcode::DUP1..=Opcode::DUP16).contains(&op) => {
                    let depth = get_n_value(op, Opcode::DUP1)?;
                    self.op_dup(current_call_frame, depth)
                }
                // SWAPn
                op if (Opcode::SWAP1..=Opcode::SWAP16).contains(&op) => {
                    let depth = get_n_value(op, Opcode::SWAP1)?;
                    self.op_swap(current_call_frame, depth)
                }
                Opcode::POP => self.op_pop(current_call_frame),
                op if (Opcode::LOG0..=Opcode::LOG4).contains(&op) => {
                    let number_of_topics = get_number_of_topics(op)?;
                    self.op_log(current_call_frame, number_of_topics)
                }
                Opcode::MLOAD => self.op_mload(current_call_frame),
                Opcode::MSTORE => self.op_mstore(current_call_frame),
                Opcode::MSTORE8 => self.op_mstore8(current_call_frame),
                Opcode::SLOAD => self.op_sload(current_call_frame),
                Opcode::SSTORE => self.op_sstore(current_call_frame),
                Opcode::MSIZE => self.op_msize(current_call_frame),
                Opcode::GAS => self.op_gas(current_call_frame),
                Opcode::MCOPY => self.op_mcopy(current_call_frame),
                Opcode::CALL => self.op_call(current_call_frame),
                Opcode::CALLCODE => self.op_callcode(current_call_frame),
                Opcode::RETURN => self.op_return(current_call_frame),
                Opcode::DELEGATECALL => self.op_delegatecall(current_call_frame),
                Opcode::STATICCALL => self.op_staticcall(current_call_frame),
                Opcode::CREATE => self.op_create(current_call_frame),
                Opcode::CREATE2 => self.op_create2(current_call_frame),
                Opcode::TLOAD => self.op_tload(current_call_frame),
                Opcode::TSTORE => self.op_tstore(current_call_frame),
                Opcode::SELFBALANCE => self.op_selfbalance(current_call_frame),
                Opcode::ADDRESS => self.op_address(current_call_frame),
                Opcode::ORIGIN => self.op_origin(current_call_frame),
                Opcode::BALANCE => self.op_balance(current_call_frame),
                Opcode::CALLER => self.op_caller(current_call_frame),
                Opcode::CALLVALUE => self.op_callvalue(current_call_frame),
                Opcode::CODECOPY => self.op_codecopy(current_call_frame),
                Opcode::CODESIZE => self.op_codesize(current_call_frame),
                Opcode::GASPRICE => self.op_gasprice(current_call_frame),
                Opcode::EXTCODESIZE => self.op_extcodesize(current_call_frame),
                Opcode::EXTCODECOPY => self.op_extcodecopy(current_call_frame),
                Opcode::EXTCODEHASH => self.op_extcodehash(current_call_frame),
                Opcode::REVERT => self.op_revert(current_call_frame),
                Opcode::INVALID => self.op_invalid(),
                Opcode::SELFDESTRUCT => self.op_selfdestruct(current_call_frame),

                _ => Err(VMError::OpcodeNotFound),
            };

            if opcode != Opcode::JUMP && opcode != Opcode::JUMPI {
                current_call_frame.increment_pc()?;
            }

            // Gas refunds are applied at the end of a transaction. Should it be implemented here?

            match op_result {
                Ok(OpcodeSuccess::Continue) => {}
                Ok(OpcodeSuccess::Result(_)) => {
                    self.call_frames.push(current_call_frame.clone());
                    // On successful create check output validity
                    if (self.is_create() && current_call_frame.depth == 0)
                        || current_call_frame.create_op_called
                    {
                        let contract_code = current_call_frame.output.clone();
                        let code_length = contract_code.len();

                        let code_length_u64: u64 = code_length
                            .try_into()
                            .map_err(|_| VMError::Internal(InternalError::ConversionError))?;

                        let code_deposit_cost: u64 =
                            code_length_u64.checked_mul(CODE_DEPOSIT_COST).ok_or(
                                VMError::Internal(InternalError::ArithmeticOperationOverflow),
                            )?;

                        // Revert
                        // If the first byte of code is 0xef
                        // If the code_length > MAX_CODE_SIZE
                        // If current_consumed_gas + code_deposit_cost > gas_limit
                        let validate_create = if code_length > MAX_CODE_SIZE {
                            Err(VMError::ContractOutputTooBig)
                        } else if contract_code.first().unwrap_or(&0) == &INVALID_CONTRACT_PREFIX {
                            Err(VMError::InvalidContractPrefix)
                        } else if self
                            .increase_consumed_gas(current_call_frame, code_deposit_cost)
                            .is_err()
                        {
                            Err(VMError::OutOfGas(OutOfGasError::MaxGasLimitExceeded))
                        } else {
                            Ok(current_call_frame.to)
                        };

                        match validate_create {
                            Ok(new_address) => {
                                // Set bytecode to new account if success
                                self.update_account_bytecode(new_address, contract_code)?;
                            }
                            Err(error) => {
                                // Revert if error
                                current_call_frame.gas_used = current_call_frame.gas_limit;
                                self.restore_state(backup_db, backup_substate, backup_refunded_gas);

                                return Ok(TransactionReport {
                                    result: TxResult::Revert(error),
                                    new_state: self.cache.clone(),
                                    gas_used: current_call_frame.gas_used,
                                    gas_refunded: self.env.refunded_gas,
                                    output: current_call_frame.output.clone(),
                                    logs: current_call_frame.logs.clone(),
                                    created_address: None,
                                });
                            }
                        }
                    }

                    return Ok(TransactionReport {
                        result: TxResult::Success,
                        new_state: self.cache.clone(),
                        gas_used: current_call_frame.gas_used,
                        gas_refunded: self.env.refunded_gas,
                        output: current_call_frame.output.clone(),
                        logs: current_call_frame.logs.clone(),
                        created_address: None,
                    });
                }
                Err(error) => {
                    self.call_frames.push(current_call_frame.clone());

                    if error.is_internal() {
                        return Err(error);
                    }

                    // Unless error is from Revert opcode, all gas is consumed
                    if error != VMError::RevertOpcode {
                        let left_gas = current_call_frame
                            .gas_limit
                            .saturating_sub(current_call_frame.gas_used);
                        current_call_frame.gas_used =
                            current_call_frame.gas_used.saturating_add(left_gas);
                    }

                    self.restore_state(backup_db, backup_substate, backup_refunded_gas);

                    return Ok(TransactionReport {
                        result: TxResult::Revert(error),
                        new_state: self.cache.clone(),
                        gas_used: current_call_frame.gas_used,
                        gas_refunded: self.env.refunded_gas,
                        output: current_call_frame.output.clone(), // Bytes::new() if error is not RevertOpcode
                        logs: current_call_frame.logs.clone(),
                        created_address: None,
                    });
                }
            }
        }
    }

    fn restore_state(
        &mut self,
        backup_cache: CacheDB,
        backup_substate: Substate,
        backup_refunded_gas: u64,
    ) {
        self.cache = backup_cache;
        self.accrued_substate = backup_substate;
        self.env.refunded_gas = backup_refunded_gas;
    }

    fn is_create(&self) -> bool {
        matches!(self.tx_kind, TxKind::Create)
    }

    fn add_intrinsic_gas(&mut self, initial_call_frame: &mut CallFrame) -> Result<(), VMError> {
        // Intrinsic gas is the gas consumed by the transaction before the execution of the opcodes. Section 6.2 in the Yellow Paper.

        // Intrinsic Gas = Calldata cost + Create cost + Base cost + Access list cost
        let mut intrinsic_gas: u64 = 0;

        // Calldata Cost
        // 4 gas for each zero byte in the transaction data 16 gas for each non-zero byte in the transaction.
        let calldata_cost =
            gas_cost::tx_calldata(&initial_call_frame.calldata).map_err(VMError::OutOfGas)?;

        intrinsic_gas = intrinsic_gas
            .checked_add(calldata_cost)
            .ok_or(OutOfGasError::ConsumedGasOverflow)?;

        // Base Cost
        intrinsic_gas = intrinsic_gas
            .checked_add(TX_BASE_COST)
            .ok_or(OutOfGasError::ConsumedGasOverflow)?;

        // Create Cost
        if self.is_create() {
            intrinsic_gas = intrinsic_gas
                .checked_add(CREATE_BASE_COST)
                .ok_or(OutOfGasError::ConsumedGasOverflow)?;

            let number_of_words = initial_call_frame.calldata.len().div_ceil(WORD_SIZE);
            let double_nuber_of_words: u64 = number_of_words
                .checked_mul(2)
                .ok_or(OutOfGasError::ConsumedGasOverflow)?
                .try_into()
                .map_err(|_| VMError::Internal(InternalError::ConversionError))?;

            intrinsic_gas = intrinsic_gas
                .checked_add(double_nuber_of_words)
                .ok_or(OutOfGasError::ConsumedGasOverflow)?;
        }

        // Access List Cost
        let mut access_lists_cost: u64 = 0;
        for (_, keys) in self.access_list.clone() {
            access_lists_cost = access_lists_cost
                .checked_add(ACCESS_LIST_ADDRESS_COST)
                .ok_or(OutOfGasError::ConsumedGasOverflow)?;
            for _ in keys {
                access_lists_cost = access_lists_cost
                    .checked_add(ACCESS_LIST_STORAGE_KEY_COST)
                    .ok_or(OutOfGasError::ConsumedGasOverflow)?;
            }
        }

        intrinsic_gas = intrinsic_gas
            .checked_add(access_lists_cost)
            .ok_or(OutOfGasError::ConsumedGasOverflow)?;

        self.increase_consumed_gas(initial_call_frame, intrinsic_gas)
            .map_err(|_| TxValidationError::IntrinsicGasTooLow)?;

        Ok(())
    }

    /// Gets the max blob gas cost for a transaction that a user is willing to pay.
    fn get_max_blob_gas_cost(&self) -> Result<u64, VMError> {
        let blob_gasses = self.env.tx_blob_hashes.len();

        let blob_gas_used: u64 = blob_gasses
            .try_into()
            .map_err(|_| VMError::Internal(InternalError::ConversionError))?;

        let blob_gas_used: u64 = blob_gas_used
            .checked_mul(BLOB_GAS_PER_BLOB)
            .unwrap_or_default();

<<<<<<< HEAD
        let base_fee_per_blob_gas = self.get_base_fee_per_blob_gas()?;

        let blob_fee = blob_gas_used
            .checked_mul(base_fee_per_blob_gas)
            .ok_or(InternalError::UndefinedState(1))?;

=======
        let max_blob_gas_cost = self
            .env
            .tx_max_fee_per_blob_gas
            .unwrap_or_default()
            .checked_mul(blob_gas_used)
            .ok_or(InternalError::UndefinedState(1))?;

        Ok(max_blob_gas_cost)
    }

    /// Gets the actual blob gas cost.
    fn get_blob_gas_cost(&self) -> Result<U256, VMError> {
        let blob_gas_used = U256::from(self.env.tx_blob_hashes.len())
            .checked_mul(BLOB_GAS_PER_BLOB)
            .unwrap_or_default();

        let base_fee_per_blob_gas = self.get_base_fee_per_blob_gas()?;

        let blob_fee = blob_gas_used
            .checked_mul(base_fee_per_blob_gas)
            .ok_or(InternalError::UndefinedState(1))?;

>>>>>>> f7417441
        Ok(blob_fee)
    }

    pub fn get_base_fee_per_blob_gas(&self) -> Result<u64, VMError> {
        fake_exponential(
            MIN_BASE_FEE_PER_BLOB_GAS,
            self.env.block_excess_blob_gas.unwrap_or_default().low_u64(), //Maybe replace unwrap_or_default for sth else later.
            BLOB_BASE_FEE_UPDATE_FRACTION,
        )
    }

    /// ## Description
    /// This method performs validations and returns an error if any of the validations fail.
    /// It also makes pre-execution changes:
    /// - It increases sender nonce
    /// - It substracts up-front-cost from sender balance.
    /// - It adds value to receiver balance.
    /// - It calculates and adds intrinsic gas to the 'gas used' of callframe and environment.
    ///   See 'docs' for more information about validations.
    fn prepare_execution(&mut self, initial_call_frame: &mut CallFrame) -> Result<(), VMError> {
        let sender_address = self.env.origin;
        let sender_account = self.get_account(sender_address);

        // (1) GASLIMIT_PRICE_PRODUCT_OVERFLOW
        let gaslimit_price_product = self
            .env
            .gas_price
            .checked_mul(self.env.gas_limit.into())
            .ok_or(VMError::TxValidation(
                TxValidationError::GasLimitPriceProductOverflow,
            ))?;

        // Up front cost is the maximum amount of wei that a user is willing to pay for. Gaslimit * gasprice + value + blob_gas_cost
        let value = initial_call_frame.msg_value;

        // blob gas cost = max fee per blob gas * blob gas used
        // https://eips.ethereum.org/EIPS/eip-4844
        let max_blob_gas_cost = self.get_max_blob_gas_cost()?;

        // For the transaction to be valid the sender account has to have a balance >= gas_price * gas_limit + value if tx is type 0 and 1
        // balance >= max_fee_per_gas * gas_limit + value + blob_gas_cost if tx is type 2 or 3
        let gas_fee_for_valid_tx = self
            .env
            .tx_max_fee_per_gas
            .unwrap_or(self.env.gas_price)
            .checked_mul(self.env.gas_limit.into())
            .ok_or(VMError::TxValidation(
                TxValidationError::GasLimitPriceProductOverflow,
            ))?;

        let balance_for_valid_tx = gas_fee_for_valid_tx
            .checked_add(value)
            .ok_or(VMError::TxValidation(
                TxValidationError::InsufficientAccountFunds,
            ))?
<<<<<<< HEAD
            .checked_add(blob_gas_cost.into())
=======
            .checked_add(max_blob_gas_cost)
>>>>>>> f7417441
            .ok_or(VMError::TxValidation(
                TxValidationError::InsufficientAccountFunds,
            ))?;
        if sender_account.info.balance < balance_for_valid_tx {
            return Err(VMError::TxValidation(
                TxValidationError::InsufficientAccountFunds,
            ));
        }

        let blob_gas_cost = self.get_blob_gas_cost()?;

        // The real cost to deduct is calculated as effective_gas_price * gas_limit + value + blob_gas_cost
        let up_front_cost = gaslimit_price_product
            .checked_add(value)
            .ok_or(VMError::TxValidation(
                TxValidationError::InsufficientAccountFunds,
            ))?
            .checked_add(blob_gas_cost.into())
            .ok_or(VMError::TxValidation(
                TxValidationError::InsufficientAccountFunds,
            ))?;
        // There is no error specified for overflow in up_front_cost in ef_tests. Maybe we can go with GasLimitPriceProductOverflow or InsufficientAccountFunds.

        // (2) INSUFFICIENT_ACCOUNT_FUNDS
        self.decrease_account_balance(sender_address, up_front_cost)
            .map_err(|_| TxValidationError::InsufficientAccountFunds)?;

        // Transfer value to receiver
        let receiver_address = initial_call_frame.to;
        // msg_value is already transferred into the created contract at creation.
        if !self.is_create() {
            self.increase_account_balance(receiver_address, initial_call_frame.msg_value)?;
        }

        // (3) INSUFFICIENT_MAX_FEE_PER_GAS
        if self.env.tx_max_fee_per_gas.unwrap_or(self.env.gas_price) < self.env.base_fee_per_gas {
            return Err(VMError::TxValidation(
                TxValidationError::InsufficientMaxFeePerGas,
            ));
        }

        // (4) INITCODE_SIZE_EXCEEDED
        if self.is_create() {
            // INITCODE_SIZE_EXCEEDED
            if initial_call_frame.calldata.len() > INIT_CODE_MAX_SIZE {
                return Err(VMError::TxValidation(
                    TxValidationError::InitcodeSizeExceeded,
                ));
            }
        }

        // (5) INTRINSIC_GAS_TOO_LOW
        self.add_intrinsic_gas(initial_call_frame)?;

        // (6) NONCE_IS_MAX
        self.increment_account_nonce(sender_address)
            .map_err(|_| VMError::TxValidation(TxValidationError::NonceIsMax))?;

        // (7) PRIORITY_GREATER_THAN_MAX_FEE_PER_GAS
        if let (Some(tx_max_priority_fee), Some(tx_max_fee_per_gas)) = (
            self.env.tx_max_priority_fee_per_gas,
            self.env.tx_max_fee_per_gas,
        ) {
            if tx_max_priority_fee > tx_max_fee_per_gas {
                return Err(VMError::TxValidation(
                    TxValidationError::PriorityGreaterThanMaxFeePerGas,
                ));
            }
        }

        // (8) SENDER_NOT_EOA
        if sender_account.has_code() {
            return Err(VMError::TxValidation(TxValidationError::SenderNotEOA));
        }

        // (9) GAS_ALLOWANCE_EXCEEDED
        if self.env.gas_limit > self.env.block_gas_limit {
            return Err(VMError::TxValidation(
                TxValidationError::GasAllowanceExceeded,
            ));
        }

        // (10) INSUFFICIENT_MAX_FEE_PER_BLOB_GAS
        if let Some(tx_max_fee_per_blob_gas) = self.env.tx_max_fee_per_blob_gas {
            if tx_max_fee_per_blob_gas < self.get_base_fee_per_blob_gas()?.into() {
                return Err(VMError::TxValidation(
                    TxValidationError::InsufficientMaxFeePerBlobGas,
                ));
            }
        }

        // Transaction is type 3 if tx_max_fee_per_blob_gas is Some
        if self.env.tx_max_fee_per_blob_gas.is_some() {
            let blob_hashes = &self.env.tx_blob_hashes;

            // (11) TYPE_3_TX_ZERO_BLOBS
            if blob_hashes.is_empty() {
                return Err(VMError::TxValidation(TxValidationError::Type3TxZeroBlobs));
            }

            // (12) TYPE_3_TX_INVALID_BLOB_VERSIONED_HASH
            for blob_hash in blob_hashes {
                let blob_hash = blob_hash.as_bytes();
                if let Some(first_byte) = blob_hash.first() {
                    if !VALID_BLOB_PREFIXES.contains(first_byte) {
                        return Err(VMError::TxValidation(
                            TxValidationError::Type3TxInvalidBlobVersionedHash,
                        ));
                    }
                }
            }

            // (13) TYPE_3_TX_PRE_FORK -> This is not necessary for now because we are not supporting pre-cancun transactions yet. But we should somehow be able to tell the current context.

            // (14) TYPE_3_TX_BLOB_COUNT_EXCEEDED
            if blob_hashes.len() > MAX_BLOB_COUNT {
                return Err(VMError::TxValidation(
                    TxValidationError::Type3TxBlobCountExceeded,
                ));
            }

            // (15) TYPE_3_TX_CONTRACT_CREATION
            if self.is_create() {
                return Err(VMError::TxValidation(
                    TxValidationError::Type3TxContractCreation,
                ));
            }
        }

        if self.is_create() {
            // Assign bytecode to context and empty calldata
            initial_call_frame.assign_bytecode(initial_call_frame.calldata.clone());
            initial_call_frame.calldata = Bytes::new();
        }
        Ok(())
    }

    /// ## Changes post execution
    /// 1. Undo value transfer if the transaction was reverted
    /// 2. Return unused gas + gas refunds to the sender.
    /// 3. Pay coinbase fee
    /// 4. Destruct addresses in selfdestruct set.
    fn post_execution_changes(
        &mut self,
        initial_call_frame: &CallFrame,
        report: &mut TransactionReport,
    ) -> Result<(), VMError> {
        // POST-EXECUTION Changes
        let sender_address = initial_call_frame.msg_sender;
        let receiver_address = initial_call_frame.to;

        // 1. Undo value transfer if the transaction was reverted
        if let TxResult::Revert(_) = report.result {
            // msg_value was not increased in the receiver account when is a create transaction.
            if !self.is_create() {
                self.decrease_account_balance(receiver_address, initial_call_frame.msg_value)?;
            }
            self.increase_account_balance(sender_address, initial_call_frame.msg_value)?;
        }

        // 2. Return unused gas + gas refunds to the sender.
        let max_gas = self.env.gas_limit;
        let consumed_gas = report.gas_used;
        let refunded_gas = report.gas_refunded.min(
            consumed_gas
                .checked_div(5)
                .ok_or(VMError::Internal(InternalError::UndefinedState(-1)))?,
        );
        // "The max refundable proportion of gas was reduced from one half to one fifth by EIP-3529 by Buterin and Swende [2021] in the London release"
        report.gas_refunded = refunded_gas;

        let gas_to_return = max_gas
            .checked_sub(consumed_gas)
            .and_then(|gas| gas.checked_add(refunded_gas))
            .ok_or(VMError::Internal(InternalError::UndefinedState(0)))?;

        let wei_return_amount = self
            .env
            .gas_price
            .checked_mul(U256::from(gas_to_return))
            .ok_or(VMError::Internal(InternalError::UndefinedState(1)))?;

        self.increase_account_balance(sender_address, wei_return_amount)?;

        // 3. Pay coinbase fee
        let coinbase_address = self.env.coinbase;

        let gas_to_pay_coinbase = consumed_gas
            .checked_sub(refunded_gas)
            .ok_or(VMError::Internal(InternalError::UndefinedState(2)))?;

        let priority_fee_per_gas = self
            .env
            .gas_price
            .checked_sub(self.env.base_fee_per_gas)
            .ok_or(VMError::GasPriceIsLowerThanBaseFee)?;
        let coinbase_fee = U256::from(gas_to_pay_coinbase)
            .checked_mul(priority_fee_per_gas)
            .ok_or(VMError::BalanceOverflow)?;

        if coinbase_fee != U256::zero() {
            self.increase_account_balance(coinbase_address, coinbase_fee)?;
        };

        // 4. Destruct addresses in selfdestruct set.
        // In Cancun the only addresses destroyed are contracts created in this transaction, so we 'destroy' them by just removing them from the cache, as if they never existed.
        for address in &self.accrued_substate.selfdestrutct_set {
            remove_account(&mut self.cache, address);
        }

        Ok(())
    }

    pub fn transact(&mut self) -> Result<TransactionReport, VMError> {
        let mut initial_call_frame = self
            .call_frames
            .pop()
            .ok_or(VMError::Internal(InternalError::CouldNotPopCallframe))?;

        self.prepare_execution(&mut initial_call_frame)?;

        // The transaction should be reverted if:
        // - The transaction is a CREATE transaction and
        // - The address is already in the database and
        // - The address is not empty
        if self.is_create() {
            let new_address_acc = self.db.get_account_info(initial_call_frame.to);
            if new_address_acc.has_code() || new_address_acc.has_nonce() {
                return self.handle_create_non_empty_account(&initial_call_frame);
            }
        }

        let mut report = self.execute(&mut initial_call_frame)?;
        if self.is_create() && !report.is_success() {
            remove_account(&mut self.cache, &initial_call_frame.to);
        }

        self.post_execution_changes(&initial_call_frame, &mut report)?;
        // There shouldn't be any errors here but I don't know what the desired behavior is if something goes wrong.

        report.new_state.clone_from(&self.cache);

        Ok(report)
    }

    pub fn current_call_frame_mut(&mut self) -> Result<&mut CallFrame, VMError> {
        self.call_frames.last_mut().ok_or(VMError::Internal(
            InternalError::CouldNotAccessLastCallframe,
        ))
    }

    /// Calculates the address of a new conctract using the CREATE opcode as follow
    ///
    /// address = keccak256(rlp([sender_address,sender_nonce]))[12:]
    pub fn calculate_create_address(
        sender_address: Address,
        sender_nonce: u64,
    ) -> Result<Address, VMError> {
        let mut encoded = Vec::new();
        (sender_address, sender_nonce).encode(&mut encoded);
        let mut hasher = Keccak256::new();
        hasher.update(encoded);
        Ok(Address::from_slice(hasher.finalize().get(12..).ok_or(
            VMError::Internal(InternalError::CouldNotComputeCreateAddress),
        )?))
    }

    /// Calculates the address of a new contract using the CREATE2 opcode as follow
    ///
    /// initialization_code = memory[offset:offset+size]
    ///
    /// address = keccak256(0xff + sender_address + salt + keccak256(initialization_code))[12:]
    ///
    pub fn calculate_create2_address(
        sender_address: Address,
        initialization_code: &Bytes,
        salt: U256,
    ) -> Result<Address, VMError> {
        let init_code_hash = keccak(initialization_code);
        let mut salt_bytes = [0; 32];
        salt.to_big_endian(&mut salt_bytes);

        let generated_address = Address::from_slice(
            keccak(
                [
                    &[0xff],
                    sender_address.as_bytes(),
                    &salt_bytes,
                    init_code_hash.as_bytes(),
                ]
                .concat(),
            )
            .as_bytes()
            .get(12..)
            .ok_or(VMError::Internal(
                InternalError::CouldNotComputeCreate2Address,
            ))?,
        );
        Ok(generated_address)
    }

    /// Increases gas consumption of CallFrame and Environment, returning an error if the callframe gas limit is reached.
    pub fn increase_consumed_gas(
        &mut self,
        current_call_frame: &mut CallFrame,
        gas: u64,
    ) -> Result<(), VMError> {
        let potential_consumed_gas = current_call_frame
            .gas_used
            .checked_add(gas)
            .ok_or(OutOfGasError::ConsumedGasOverflow)?;
        if potential_consumed_gas > current_call_frame.gas_limit {
            return Err(VMError::OutOfGas(OutOfGasError::MaxGasLimitExceeded));
        }

        current_call_frame.gas_used = potential_consumed_gas;

        Ok(())
    }

    pub fn cache_from_db(&mut self, address: Address) {
        let acc_info = self.db.get_account_info(address);
        cache::insert_account(
            &mut self.cache,
            address,
            Account {
                info: acc_info.clone(),
                storage: HashMap::new(),
            },
        );
    }

    /// Accesses to an account's information.
    ///
    /// Accessed accounts are stored in the `touched_accounts` set.
    /// Accessed accounts take place in some gas cost computation.
    #[must_use]
    pub fn access_account(&mut self, address: Address) -> (AccountInfo, bool) {
        let address_was_cold = self.accrued_substate.touched_accounts.insert(address);
        let account = match cache::get_account(&self.cache, &address) {
            Some(account) => account.info.clone(),
            None => self.db.get_account_info(address),
        };
        (account, address_was_cold)
    }

    /// Accesses to an account's storage slot.
    ///
    /// Accessed storage slots are stored in the `touched_storage_slots` set.
    /// Accessed storage slots take place in some gas cost computation.
    pub fn access_storage_slot(
        &mut self,
        address: Address,
        key: H256,
    ) -> Result<(StorageSlot, bool), VMError> {
        let storage_slot_was_cold = self
            .accrued_substate
            .touched_storage_slots
            .entry(address)
            .or_default()
            .insert(key);
        let storage_slot = match cache::get_account(&self.cache, &address) {
            Some(account) => match account.storage.get(&key) {
                Some(storage_slot) => storage_slot.clone(),
                None => {
                    let value = self.db.get_storage_slot(address, key);
                    StorageSlot {
                        original_value: value,
                        current_value: value,
                    }
                }
            },
            None => {
                let value = self.db.get_storage_slot(address, key);
                StorageSlot {
                    original_value: value,
                    current_value: value,
                }
            }
        };

        // When updating account storage of an account that's not yet cached we need to store the StorageSlot in the account
        // Note: We end up caching the account because it is the most straightforward way of doing it.
        let account = self.get_account_mut(address)?;
        account.storage.insert(key, storage_slot.clone());

        Ok((storage_slot, storage_slot_was_cold))
    }

    pub fn increase_account_balance(
        &mut self,
        address: Address,
        increase: U256,
    ) -> Result<(), VMError> {
        let account = self.get_account_mut(address)?;
        account.info.balance = account
            .info
            .balance
            .checked_add(increase)
            .ok_or(VMError::BalanceOverflow)?;
        Ok(())
    }

    pub fn decrease_account_balance(
        &mut self,
        address: Address,
        decrease: U256,
    ) -> Result<(), VMError> {
        let account = self.get_account_mut(address)?;
        account.info.balance = account
            .info
            .balance
            .checked_sub(decrease)
            .ok_or(VMError::BalanceUnderflow)?;
        Ok(())
    }

    pub fn increment_account_nonce(&mut self, address: Address) -> Result<u64, VMError> {
        let account = self.get_account_mut(address)?;
        account.info.nonce = account
            .info
            .nonce
            .checked_add(1)
            .ok_or(VMError::NonceOverflow)?;
        Ok(account.info.nonce)
    }

    pub fn decrement_account_nonce(&mut self, address: Address) -> Result<(), VMError> {
        let account = self.get_account_mut(address)?;
        account.info.nonce = account
            .info
            .nonce
            .checked_sub(1)
            .ok_or(VMError::NonceUnderflow)?;
        Ok(())
    }

    pub fn update_account_bytecode(
        &mut self,
        address: Address,
        new_bytecode: Bytes,
    ) -> Result<(), VMError> {
        let account = self.get_account_mut(address)?;
        account.info.bytecode = new_bytecode;
        Ok(())
    }

    pub fn update_account_storage(
        &mut self,
        address: Address,
        key: H256,
        new_value: U256,
    ) -> Result<(), VMError> {
        let account = self.get_account_mut(address)?;
        let account_original_storage_slot_value = account
            .storage
            .get(&key)
            .map_or(U256::zero(), |slot| slot.original_value);
        let slot = account.storage.entry(key).or_insert(StorageSlot {
            original_value: account_original_storage_slot_value,
            current_value: new_value,
        });
        slot.current_value = new_value;
        Ok(())
    }

    pub fn get_account_mut(&mut self, address: Address) -> Result<&mut Account, VMError> {
        if !cache::is_account_cached(&self.cache, &address) {
            let account_info = self.db.get_account_info(address);
            let account = Account {
                info: account_info,
                storage: HashMap::new(),
            };
            cache::insert_account(&mut self.cache, address, account.clone());
        }
        cache::get_account_mut(&mut self.cache, &address)
            .ok_or(VMError::Internal(InternalError::AccountNotFound))
    }

    /// Gets account, first checking the cache and then the database (caching in the second case)
    pub fn get_account(&mut self, address: Address) -> Account {
        match cache::get_account(&self.cache, &address) {
            Some(acc) => acc.clone(),
            None => {
                let account_info = self.db.get_account_info(address);
                let account = Account {
                    info: account_info,
                    storage: HashMap::new(),
                };
                cache::insert_account(&mut self.cache, address, account.clone());
                account
            }
        }
    }

    fn handle_create_non_empty_account(
        &mut self,
        initial_call_frame: &CallFrame,
    ) -> Result<TransactionReport, VMError> {
        let mut report = TransactionReport {
            result: TxResult::Revert(VMError::AddressAlreadyOccupied),
            gas_used: self.env.gas_limit,
            gas_refunded: 0,
            logs: vec![],
            new_state: self.cache.clone(),
            output: Bytes::new(),
            created_address: None,
        };

        self.post_execution_changes(initial_call_frame, &mut report)?;
        report.new_state.clone_from(&self.cache);

        Ok(report)
    }
}

fn get_n_value(op: Opcode, base_opcode: Opcode) -> Result<usize, VMError> {
    let offset = (usize::from(op))
        .checked_sub(usize::from(base_opcode))
        .ok_or(VMError::InvalidOpcode)?
        .checked_add(1)
        .ok_or(VMError::InvalidOpcode)?;

    Ok(offset)
}

fn get_number_of_topics(op: Opcode) -> Result<u8, VMError> {
    let number_of_topics = (u8::from(op))
        .checked_sub(u8::from(Opcode::LOG0))
        .ok_or(VMError::InvalidOpcode)?;

    Ok(number_of_topics)
}<|MERGE_RESOLUTION|>--- conflicted
+++ resolved
@@ -608,14 +608,7 @@
             .checked_mul(BLOB_GAS_PER_BLOB)
             .unwrap_or_default();
 
-<<<<<<< HEAD
-        let base_fee_per_blob_gas = self.get_base_fee_per_blob_gas()?;
-
-        let blob_fee = blob_gas_used
-            .checked_mul(base_fee_per_blob_gas)
-            .ok_or(InternalError::UndefinedState(1))?;
-
-=======
+
         let max_blob_gas_cost = self
             .env
             .tx_max_fee_per_blob_gas
@@ -638,7 +631,6 @@
             .checked_mul(base_fee_per_blob_gas)
             .ok_or(InternalError::UndefinedState(1))?;
 
->>>>>>> f7417441
         Ok(blob_fee)
     }
 
@@ -694,11 +686,7 @@
             .ok_or(VMError::TxValidation(
                 TxValidationError::InsufficientAccountFunds,
             ))?
-<<<<<<< HEAD
-            .checked_add(blob_gas_cost.into())
-=======
             .checked_add(max_blob_gas_cost)
->>>>>>> f7417441
             .ok_or(VMError::TxValidation(
                 TxValidationError::InsufficientAccountFunds,
             ))?;
