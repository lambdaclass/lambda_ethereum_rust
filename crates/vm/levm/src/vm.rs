--- conflicted
+++ resolved
@@ -105,7 +105,9 @@
 
                 // (2)
                 let new_contract_address =
-                    VM::calculate_create_address(env.origin, sender_account_info.nonce).unwrap(); // TODO: Remove after merging the PR that removes unwraps.
+                    VM::calculate_create_address(env.origin, sender_account_info.nonce).map_err(
+                        |_| VMError::Internal(InternalError::CouldNotComputeCreateAddress),
+                    )?; // TODO: Remove after merging the PR that removes unwraps.
 
                 // (3)
                 let created_contract = Account::new(value, calldata.clone(), 1, HashMap::new());
@@ -343,20 +345,8 @@
             }
         }
 
-        let initial_call_frame = self
-            .call_frames
-            .last()
-            .ok_or(VMError::Internal(
-                InternalError::CouldNotAccessLastCallframe,
-            ))?
-            .clone();
-
         let origin = self.env.origin;
-<<<<<<< HEAD
-        let to = initial_call_frame.to;
-=======
         let to = call_frame.to;
->>>>>>> b659e91d
 
         let mut receiver_account = self.get_account(&to);
         let mut sender_account = self.get_account(&origin);
@@ -373,21 +363,12 @@
             return Err(VMError::SenderAccountShouldNotHaveBytecode);
         }
         // (6)
-<<<<<<< HEAD
-        if sender_account.info.balance < initial_call_frame.msg_value {
-            return Err(VMError::SenderBalanceShouldContainTransferValue);
-        }
-        // TODO: This belongs elsewhere.
-        sender_account.info.balance -= initial_call_frame.msg_value;
-        receiver_account.info.balance += initial_call_frame.msg_value;
-=======
         if sender_account.info.balance < call_frame.msg_value {
             return Err(VMError::SenderBalanceShouldContainTransferValue);
         }
         // TODO: This belongs elsewhere.
         sender_account.info.balance -= call_frame.msg_value;
         receiver_account.info.balance += call_frame.msg_value;
->>>>>>> b659e91d
 
         self.cache.add_account(&origin, &sender_account);
         self.cache.add_account(&to, &receiver_account);
@@ -404,18 +385,7 @@
     }
 
     fn revert_create(&mut self) -> Result<(), VMError> {
-        let initial_call_frame = self
-            .call_frames
-            .last()
-            .ok_or(VMError::Internal(
-                InternalError::CouldNotAccessLastCallframe,
-            ))?
-            .clone();
-
         // Note: currently working with copies
-<<<<<<< HEAD
-        let sender = initial_call_frame.msg_sender;
-=======
         let call_frame = self
             .call_frames
             .last()
@@ -425,16 +395,11 @@
             .clone();
 
         let sender = call_frame.msg_sender;
->>>>>>> b659e91d
         let mut sender_account = self.get_account(&sender);
 
         sender_account.info.nonce -= 1;
 
-<<<<<<< HEAD
-        let new_contract_address = initial_call_frame.to;
-=======
         let new_contract_address = call_frame.to;
->>>>>>> b659e91d
 
         if self.cache.accounts.remove(&new_contract_address).is_none() {
             return Err(VMError::AddressDoesNotMatchAnAccount); // Should not be this error
