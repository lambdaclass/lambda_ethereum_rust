use crate::{
    call_frame::CallFrame,
    constants::*,
    errors::{OpcodeSuccess, ResultReason, TransactionReport, TxResult, VMError},
    opcodes::Opcode,
    primitives::{Address, Bytes, H256, U256},
};
use ethereum_rust_rlp;
use ethereum_rust_rlp::encode::RLPEncode;
use ethereum_types::H160;
use keccak_hash::keccak;
use sha3::{Digest, Keccak256};
use std::{
    collections::{HashMap, HashSet},
    str::FromStr,
};

#[derive(Clone, Default, Debug, PartialEq, Eq)]
pub struct Account {
    pub address: Address,
    pub balance: U256,
    pub bytecode: Bytes,
    pub storage: HashMap<U256, StorageSlot>,
    pub nonce: u64,
}

#[derive(Debug, Clone, Default, PartialEq, Eq)]
pub struct StorageSlot {
    pub original_value: U256,
    pub current_value: U256,
    pub is_cold: bool,
}

impl Account {
    pub fn new(
        address: Address,
        balance: U256,
        bytecode: Bytes,
        nonce: u64,
        storage: HashMap<U256, StorageSlot>,
    ) -> Self {
        Self {
            address,
            balance,
            bytecode,
            storage,
            nonce,
        }
    }

    pub fn has_code(&self) -> bool {
        !(self.bytecode.is_empty()
            || self.bytecode_hash() == H256::from_str(EMPTY_CODE_HASH_STR).unwrap())
    }

    pub fn bytecode_hash(&self) -> H256 {
        keccak(self.bytecode.as_ref())
    }

    pub fn is_empty(&self) -> bool {
        self.balance.is_zero() && self.nonce == 0 && self.bytecode.is_empty()
    }

    pub fn with_balance(mut self, balance: U256) -> Self {
        self.balance = balance;
        self
    }

    pub fn with_bytecode(mut self, bytecode: Bytes) -> Self {
        self.bytecode = bytecode;
        self
    }

    pub fn with_storage(mut self, storage: HashMap<U256, StorageSlot>) -> Self {
        self.storage = storage;
        self
    }

    pub fn with_nonce(mut self, nonce: u64) -> Self {
        self.nonce = nonce;
        self
    }

    pub fn increment_nonce(&mut self) {
        self.nonce += 1;
    }
}

pub type Storage = HashMap<U256, H256>;

#[derive(Clone, Debug, Default)]
pub struct Db {
    pub accounts: HashMap<Address, Account>,
    // contracts: HashMap<B256, Bytecode>,
    pub block_hashes: HashMap<U256, H256>,
}

impl Db {
    pub fn read_account_storage(&self, address: &Address, key: &U256) -> Option<StorageSlot> {
        self.accounts
            .get(address)
            .and_then(|account| account.storage.get(key))
            .cloned()
    }

    pub fn write_account_storage(&mut self, address: &Address, key: U256, slot: StorageSlot) {
        self.accounts
            .entry(*address)
            .or_default()
            .storage
            .insert(key, slot);
    }

    pub fn get_account_bytecode(&self, address: &Address) -> Bytes {
        self.accounts
            .get(address)
            .map_or(Bytes::new(), |acc| acc.bytecode.clone())
    }

    pub fn balance(&mut self, address: &Address) -> U256 {
        self.accounts
            .get(address)
            .map_or(U256::zero(), |acc| acc.balance)
    }

    pub fn add_account(&mut self, address: Address, account: Account) {
        self.accounts.insert(address, account);
    }

    pub fn increment_account_nonce(&mut self, address: &Address) {
        if let Some(acc) = self.accounts.get_mut(address) {
            acc.increment_nonce()
        }
    }

    /// Returns the account associated with the given address.
    /// If the account does not exist in the Db, it creates a new one with the given address.
    pub fn get_account(&mut self, address: &Address) -> Result<&Account, VMError> {
        if self.accounts.contains_key(address) {
            return Ok(self.accounts.get(address).unwrap());
        }

        let new_account = Account {
            address: *address,
            ..Default::default()
        };

        self.accounts.insert(*address, new_account);

        Ok(self.accounts.get(address).unwrap())
    }
}

#[derive(Debug, Clone, Default)]
// TODO: https://github.com/lambdaclass/ethereum_rust/issues/604
pub struct Substate {
    pub warm_addresses: HashSet<Address>,
}

#[derive(Debug, Default, Clone)]
pub struct Environment {
    /// The sender address of the transaction that originated
    /// this execution.
    pub origin: Address,
    pub consumed_gas: U256,
    pub refunded_gas: U256,
    pub gas_limit: U256,
    pub block_number: U256,
    pub coinbase: Address,
    pub timestamp: U256,
    pub prev_randao: Option<H256>,
    pub chain_id: U256,
    pub base_fee_per_gas: U256,
    pub gas_price: U256,
    pub block_excess_blob_gas: Option<U256>,
    pub block_blob_gas_used: Option<U256>,
}

#[derive(Debug, Clone, Default)]
pub struct VM {
    pub call_frames: Vec<CallFrame>,
    pub env: Environment,
    /// Information that is acted upon immediately following the
    /// transaction.
    pub accrued_substate: Substate,
    /// Mapping between addresses (160-bit identifiers) and account
    /// states.
    pub db: Db,
}

fn address_to_word(address: Address) -> U256 {
    // This unwrap can't panic, as Address are 20 bytes long and U256 use 32 bytes
    U256::from_str(&format!("{address:?}")).unwrap()
}

pub fn word_to_address(word: U256) -> Address {
    let mut bytes = [0u8; 32];
    word.to_big_endian(&mut bytes);
    Address::from_slice(&bytes[12..])
}

impl VM {
    // TODO: Refactor this.
    #[allow(clippy::too_many_arguments)]
    pub fn new(
        to: Address,
        msg_sender: Address,
        value: U256,
        calldata: Bytes,
        gas_limit: U256,
        block_number: U256,
        coinbase: Address,
        timestamp: U256,
        prev_randao: Option<H256>,
        chain_id: U256,
        base_fee_per_gas: U256,
        gas_price: U256,
        db: Db,
        block_blob_gas_used: Option<U256>,
        block_excess_blob_gas: Option<U256>,
    ) -> Self {
        // TODO: This handles only CALL transactions.
        let bytecode = db.get_account_bytecode(&to);

        // TODO: This handles only CALL transactions.
        // TODO: Remove this allow when CREATE is implemented.
        #[allow(clippy::redundant_locals)]
        let to = to;

        // TODO: In CALL this is the `to`, in CREATE it is not.
        let code_addr = to;

        // TODO: this is mostly placeholder
        let initial_call_frame = CallFrame::new(
            msg_sender,
            to,
            code_addr,
            None,
            bytecode,
            value,
            calldata.clone(),
            false,
            gas_limit,
            0,
        );

        let env = Environment {
            consumed_gas: TX_BASE_COST,
            origin: msg_sender,
            refunded_gas: U256::zero(),
            gas_limit,
            block_number,
            coinbase,
            timestamp,
            prev_randao,
            chain_id,
            base_fee_per_gas,
            gas_price,
            block_blob_gas_used,
            block_excess_blob_gas,
        };

        Self {
            call_frames: vec![initial_call_frame],
            db,
            env,
            accrued_substate: Substate::default(),
        }
    }

    pub fn execute(&mut self, current_call_frame: &mut CallFrame) -> TransactionReport {
        // let mut current_call_frame = self
        //     .call_frames
        //     .pop()
        //     .expect("Fatal Error: This should not happen"); // if this happens during execution, we are cooked 💀
        loop {
            let opcode = current_call_frame.next_opcode().unwrap_or(Opcode::STOP);
            let op_result: Result<OpcodeSuccess, VMError> = match opcode {
                Opcode::STOP => Ok(OpcodeSuccess::Result(ResultReason::Stop)),
                Opcode::ADD => self.op_add(current_call_frame),
                Opcode::MUL => self.op_mul(current_call_frame),
                Opcode::SUB => self.op_sub(current_call_frame),
                Opcode::DIV => self.op_div(current_call_frame),
                Opcode::SDIV => self.op_sdiv(current_call_frame),
                Opcode::MOD => self.op_mod(current_call_frame),
                Opcode::SMOD => self.op_smod(current_call_frame),
                Opcode::ADDMOD => self.op_addmod(current_call_frame),
                Opcode::MULMOD => self.op_mulmod(current_call_frame),
                Opcode::EXP => self.op_exp(current_call_frame),
                Opcode::SIGNEXTEND => self.op_signextend(current_call_frame),
                Opcode::LT => self.op_lt(current_call_frame),
                Opcode::GT => self.op_gt(current_call_frame),
                Opcode::SLT => self.op_slt(current_call_frame),
                Opcode::SGT => self.op_sgt(current_call_frame),
                Opcode::EQ => self.op_eq(current_call_frame),
                Opcode::ISZERO => self.op_iszero(current_call_frame),
                Opcode::KECCAK256 => self.op_keccak256(current_call_frame),
                Opcode::CALLDATALOAD => self.op_calldataload(current_call_frame),
                Opcode::CALLDATASIZE => self.op_calldatasize(current_call_frame),
                Opcode::CALLDATACOPY => self.op_calldatacopy(current_call_frame),
                Opcode::RETURNDATASIZE => self.op_returndatasize(current_call_frame),
                Opcode::RETURNDATACOPY => self.op_returndatacopy(current_call_frame),
                Opcode::JUMP => self.op_jump(current_call_frame),
                Opcode::JUMPI => self.op_jumpi(current_call_frame),
                Opcode::JUMPDEST => self.op_jumpdest(current_call_frame),
                Opcode::PC => self.op_pc(current_call_frame),
                Opcode::BLOCKHASH => self.op_blockhash(current_call_frame),
                Opcode::COINBASE => self.op_coinbase(current_call_frame),
                Opcode::TIMESTAMP => self.op_timestamp(current_call_frame),
                Opcode::NUMBER => self.op_number(current_call_frame),
                Opcode::PREVRANDAO => self.op_prevrandao(current_call_frame),
                Opcode::GASLIMIT => self.op_gaslimit(current_call_frame),
                Opcode::CHAINID => self.op_chainid(current_call_frame),
                Opcode::BASEFEE => self.op_basefee(current_call_frame),
                Opcode::BLOBHASH => self.op_blobhash(current_call_frame),
                Opcode::BLOBBASEFEE => self.op_blobbasefee(current_call_frame),
                Opcode::PUSH0 => self.op_push0(current_call_frame),
                // PUSHn
                op if (Opcode::PUSH1..=Opcode::PUSH32).contains(&op) => {
                    self.op_push(current_call_frame, op)
                }
                Opcode::AND => self.op_and(current_call_frame),
                Opcode::OR => self.op_or(current_call_frame),
                Opcode::XOR => self.op_xor(current_call_frame),
                Opcode::NOT => self.op_not(current_call_frame),
                Opcode::BYTE => self.op_byte(current_call_frame),
                Opcode::SHL => self.op_shl(current_call_frame),
                Opcode::SHR => self.op_shr(current_call_frame),
                Opcode::SAR => self.op_sar(current_call_frame),
                // DUPn
                op if (Opcode::DUP1..=Opcode::DUP16).contains(&op) => {
                    self.op_dup(current_call_frame, op)
                }
                // SWAPn
                op if (Opcode::SWAP1..=Opcode::SWAP16).contains(&op) => {
                    self.op_swap(current_call_frame, op)
                }
                Opcode::POP => self.op_pop(current_call_frame),
                op if (Opcode::LOG0..=Opcode::LOG4).contains(&op) => {
                    self.op_log(current_call_frame, op)
                }
                Opcode::MLOAD => self.op_mload(current_call_frame),
                Opcode::MSTORE => self.op_mstore(current_call_frame),
                Opcode::MSTORE8 => self.op_mstore8(current_call_frame),
                Opcode::SLOAD => self.op_sload(current_call_frame),
                Opcode::SSTORE => self.op_sstore(current_call_frame),
                Opcode::MSIZE => self.op_msize(current_call_frame),
                Opcode::GAS => self.op_gas(current_call_frame),
                Opcode::MCOPY => self.op_mcopy(current_call_frame),
                Opcode::CALL => self.op_call(current_call_frame),
                Opcode::CALLCODE => self.op_callcode(current_call_frame),
                Opcode::RETURN => self.op_return(current_call_frame),
                Opcode::DELEGATECALL => self.op_delegatecall(current_call_frame),
                Opcode::STATICCALL => self.op_staticcall(current_call_frame),
                Opcode::CREATE => self.op_create(current_call_frame),
                Opcode::CREATE2 => self.op_create2(current_call_frame),
                Opcode::TLOAD => self.op_tload(current_call_frame),
                Opcode::TSTORE => self.op_tstore(current_call_frame),
                Opcode::SELFBALANCE => self.op_selfbalance(current_call_frame),
                Opcode::ADDRESS => self.op_address(current_call_frame),
                Opcode::ORIGIN => self.op_origin(current_call_frame),
                Opcode::BALANCE => self.op_balance(current_call_frame),
                Opcode::CALLER => self.op_caller(current_call_frame),
                Opcode::CALLVALUE => self.op_callvalue(current_call_frame),
                Opcode::CODECOPY => self.op_codecopy(current_call_frame),
                Opcode::CODESIZE => self.op_codesize(current_call_frame),
                Opcode::GASPRICE => self.op_gasprice(current_call_frame),
                Opcode::EXTCODESIZE => self.op_extcodesize(current_call_frame),
                Opcode::EXTCODECOPY => self.op_extcodecopy(current_call_frame),
                Opcode::EXTCODEHASH => self.op_extcodehash(current_call_frame),
                _ => Err(VMError::OpcodeNotFound),
            };

            // Gas refunds are applied at the end of a transaction. Should it be implemented here?

            match op_result {
                Ok(OpcodeSuccess::Continue) => {}
                Ok(OpcodeSuccess::Result(_)) => {
                    self.call_frames.push(current_call_frame.clone());
                    return TransactionReport {
                        result: TxResult::Success,
                        new_state: self.db.accounts.clone(),
                        gas_used: current_call_frame.gas_used.low_u64(),
                        gas_refunded: self.env.refunded_gas.low_u64(),
                        output: current_call_frame.returndata.clone(),
                        logs: current_call_frame.logs.clone(),
                        created_address: None,
                    };
                }
                Err(error) => {
                    self.call_frames.push(current_call_frame.clone());

                    // CONSUME ALL GAS UNLESS THE ERROR IS FROM REVERT OPCODE
                    if error != VMError::RevertOpcode {
                        let left_gas = current_call_frame.gas_limit - current_call_frame.gas_used;
                        current_call_frame.gas_used += left_gas;
                        self.env.consumed_gas += left_gas;
                    }

                    return TransactionReport {
                        result: TxResult::Revert(error),
                        new_state: self.db.accounts.clone(),
                        gas_used: current_call_frame.gas_used.low_u64(),
                        gas_refunded: self.env.refunded_gas.low_u64(),
                        output: current_call_frame.returndata.clone(),
                        logs: current_call_frame.logs.clone(),
                        created_address: None,
                    };
                }
            }
        }
    }

<<<<<<< HEAD
    pub fn transact(&mut self) -> TransactionReport {
        // let account = self.db.accounts.get(&self.env.origin).unwrap();
=======
    /// Based on Ethereum yellow paper's initial tests of intrinsic validity (Section 6). The last version is
    /// Shanghai, so there are probably missing Cancun validations. The intrinsic validations are:
    ///
    /// (1) The transaction is well-formed RLP, with no additional trailing bytes;
    /// (2) The transaction signature is valid;
    /// (3) The transaction nonce is valid (equivalent to the sender account's
    /// current nonce);
    /// (4) The sender account has no contract code deployed (see EIP-3607).
    /// (5) The gas limit is no smaller than the intrinsic gas, used by the
    /// transaction;
    /// (6) The sender account balance contains at least the cost, required in
    /// up-front payment;
    /// (7) The max fee per gas, in the case of type 2 transactions, or gasPrice,
    /// in the case of type 0 and type 1 transactions, is greater than or equal to
    /// the block’s base fee;
    /// (8) For type 2 transactions, max priority fee per fas, must be no larger
    /// than max fee per fas.
    fn validate_transaction(&self) -> Result<(), VMError> {
        // Validations (1), (2), (3), (5), and (8) are assumed done in upper layers.
        let sender_account = match self.db.accounts.get(&self.env.origin) {
            Some(acc) => acc,
            None => return Err(VMError::SenderAccountDoesNotExist),
        };
        // (4)
        if sender_account.has_code() {
            return Err(VMError::SenderAccountShouldNotHaveBytecode);
        }
        // (6)
        if sender_account.balance < self.call_frames[0].msg_value {
            return Err(VMError::SenderBalanceShouldContainTransferValue);
        }
        // (7)
        if self.env.gas_price < self.env.base_fee_per_gas {
            return Err(VMError::GasPriceIsLowerThanBaseFee);
        }
        Ok(())
    }

    pub fn transact(&mut self) -> Result<OpcodeSuccess, VMError> {
        self.validate_transaction()?;
>>>>>>> a1f9c3d8

        let initial_gas = Default::default();

        self.env.consumed_gas = initial_gas;

        let mut current_call_frame = self.call_frames.pop().unwrap();
        self.execute(&mut current_call_frame)
    }

    pub fn current_call_frame_mut(&mut self) -> &mut CallFrame {
        self.call_frames.last_mut().unwrap()
    }

    #[allow(clippy::too_many_arguments)]
    pub fn generic_call(
        &mut self,
        current_call_frame: &mut CallFrame,
        gas_limit: U256,
        value: U256,
        msg_sender: Address,
        to: Address,
        code_address: Address,
        delegate: Option<Address>,
        _should_transfer_value: bool,
        is_static: bool,
        args_offset: usize,
        args_size: usize,
        ret_offset: usize,
        ret_size: usize,
    ) -> Result<OpcodeSuccess, VMError> {
        // check balance
        if self.db.balance(&current_call_frame.msg_sender) < value {
            current_call_frame.stack.push(U256::from(REVERT_FOR_CALL))?;
            return Ok(OpcodeSuccess::Continue);
        }

        // transfer value
        // transfer(&current_call_frame.msg_sender, &address, value);

        let code_address_bytecode = self.db.get_account_bytecode(&code_address);
        if code_address_bytecode.is_empty() {
            // should stop
            current_call_frame
                .stack
                .push(U256::from(SUCCESS_FOR_CALL))?;
            return Ok(OpcodeSuccess::Result(ResultReason::Stop));
        }

        self.db.increment_account_nonce(&code_address);

        let calldata = current_call_frame
            .memory
            .load_range(args_offset, args_size)
            .into();

        let gas_limit = std::cmp::min(
            gas_limit,
            (current_call_frame.gas_limit - current_call_frame.gas_used) / 64 * 63,
        );

        let mut new_call_frame = CallFrame::new(
            msg_sender,
            to,
            code_address,
            delegate,
            code_address_bytecode,
            value,
            calldata,
            is_static,
            gas_limit,
            current_call_frame.depth + 1,
        );

        current_call_frame.sub_return_data_offset = ret_offset;
        current_call_frame.sub_return_data_size = ret_size;

        // self.call_frames.push(new_call_frame.clone());
        let tx_report = self.execute(&mut new_call_frame);

        current_call_frame.gas_used += tx_report.gas_used.into(); // We add the gas used by the sub-context to the current one after it's execution.
        current_call_frame.logs.extend(tx_report.logs);
        current_call_frame
            .memory
            .store_n_bytes(ret_offset, &tx_report.output, ret_size);
        current_call_frame.sub_return_data = tx_report.output;

        // What to do, depending on TxResult
        match tx_report.result {
            TxResult::Success => {
                current_call_frame
                    .stack
                    .push(U256::from(SUCCESS_FOR_CALL))?;
            }
            TxResult::Revert(_error) => {
                // Behavior for revert between contexts goes here if necessary
                // It is also possible to differentiate between RevertOpcode error and other kinds of revert.

                current_call_frame.stack.push(U256::from(REVERT_FOR_CALL))?;
            }
        }

        Ok(OpcodeSuccess::Continue)
    }

    /// Calculates the address of a new conctract using the CREATE opcode as follow
    ///
    /// address = keccak256(rlp([sender_address,sender_nonce]))[12:]
    pub fn calculate_create_address(sender_address: Address, sender_nonce: u64) -> H160 {
        let mut encoded = Vec::new();
        sender_address.encode(&mut encoded);
        sender_nonce.encode(&mut encoded);
        let mut hasher = Keccak256::new();
        hasher.update(encoded);
        Address::from_slice(&hasher.finalize()[12..])
    }

    /// Calculates the address of a new contract using the CREATE2 opcode as follow
    ///
    /// initialization_code = memory[offset:offset+size]
    ///
    /// address = keccak256(0xff + sender_address + salt + keccak256(initialization_code))[12:]
    pub fn calculate_create2_address(
        sender_address: Address,
        initialization_code: &Bytes,
        salt: U256,
    ) -> H160 {
        let mut hasher = Keccak256::new();
        hasher.update(initialization_code.clone());
        let initialization_code_hash = hasher.finalize();
        let mut hasher = Keccak256::new();
        let mut salt_bytes = [0; 32];
        salt.to_big_endian(&mut salt_bytes);
        hasher.update([0xff]);
        hasher.update(sender_address.as_bytes());
        hasher.update(salt_bytes);
        hasher.update(initialization_code_hash);
        Address::from_slice(&hasher.finalize()[12..])
    }

    /// Common behavior for CREATE and CREATE2 opcodes
    ///
    /// Could be used for CREATE type transactions
    pub fn create(
        &mut self,
        value_in_wei_to_send: U256,
        code_offset_in_memory: usize,
        code_size_in_memory: usize,
        salt: Option<U256>,
        current_call_frame: &mut CallFrame,
    ) -> Result<OpcodeSuccess, VMError> {
        if code_size_in_memory > MAX_CODE_SIZE * 2 {
            current_call_frame
                .stack
                .push(U256::from(REVERT_FOR_CREATE))?;
            return Ok(OpcodeSuccess::Result(ResultReason::Revert));
        }
        if current_call_frame.is_static {
            current_call_frame
                .stack
                .push(U256::from(REVERT_FOR_CREATE))?;
            return Ok(OpcodeSuccess::Result(ResultReason::Revert));
        }

        let sender_account = self
            .db
            .accounts
            .get_mut(&current_call_frame.msg_sender)
            .unwrap();

        if sender_account.balance < value_in_wei_to_send {
            current_call_frame
                .stack
                .push(U256::from(REVERT_FOR_CREATE))?;
            return Ok(OpcodeSuccess::Result(ResultReason::Revert));
        }

        let Some(new_nonce) = sender_account.nonce.checked_add(1) else {
            current_call_frame
                .stack
                .push(U256::from(REVERT_FOR_CREATE))?;
            return Ok(OpcodeSuccess::Result(ResultReason::Revert));
        };
        sender_account.nonce = new_nonce;
        sender_account.balance -= value_in_wei_to_send;
        let code = Bytes::from(
            current_call_frame
                .memory
                .load_range(code_offset_in_memory, code_size_in_memory),
        );

        let new_address = match salt {
            Some(salt) => {
                Self::calculate_create2_address(current_call_frame.msg_sender, &code, salt)
            }
            None => {
                Self::calculate_create_address(current_call_frame.msg_sender, sender_account.nonce)
            }
        };

        if self.db.accounts.contains_key(&new_address) {
            current_call_frame
                .stack
                .push(U256::from(REVERT_FOR_CREATE))?;
            return Ok(OpcodeSuccess::Result(ResultReason::Revert));
        }

        let new_account = Account::new(
            new_address,
            value_in_wei_to_send,
            code.clone(),
            0,
            Default::default(),
        );
        self.db.add_account(new_address, new_account);

        current_call_frame
            .stack
            .push(address_to_word(new_address))?;

        self.generic_call(
            current_call_frame,
            U256::MAX,
            value_in_wei_to_send,
            current_call_frame.msg_sender,
            new_address,
            new_address,
            None,
            true,
            false,
            code_offset_in_memory,
            code_size_in_memory,
            code_offset_in_memory,
            code_size_in_memory,
        )
    }

    /// Increases gas consumption of CallFrame and Environment, returning an error if the callframe gas limit is reached.
    pub fn increase_consumed_gas(
        &mut self,
        current_call_frame: &mut CallFrame,
        gas: U256,
    ) -> Result<(), VMError> {
        if current_call_frame.gas_used + gas > current_call_frame.gas_limit {
            return Err(VMError::OutOfGas);
        }
        current_call_frame.gas_used += gas;
        self.env.consumed_gas += gas;
        Ok(())
    }
}<|MERGE_RESOLUTION|>--- conflicted
+++ resolved
@@ -411,10 +411,7 @@
         }
     }
 
-<<<<<<< HEAD
-    pub fn transact(&mut self) -> TransactionReport {
-        // let account = self.db.accounts.get(&self.env.origin).unwrap();
-=======
+    // let account = self.db.accounts.get(&self.env.origin).unwrap();
     /// Based on Ethereum yellow paper's initial tests of intrinsic validity (Section 6). The last version is
     /// Shanghai, so there are probably missing Cancun validations. The intrinsic validations are:
     ///
@@ -453,9 +450,8 @@
         Ok(())
     }
 
-    pub fn transact(&mut self) -> Result<OpcodeSuccess, VMError> {
-        self.validate_transaction()?;
->>>>>>> a1f9c3d8
+    pub fn transact(&mut self) -> TransactionReport {
+        self.validate_transaction().unwrap();
 
         let initial_gas = Default::default();
 
