--- conflicted
+++ resolved
@@ -382,26 +382,21 @@
         }
 
         // (6)
-<<<<<<< HEAD
+        if sender_account.info.balance < call_frame.msg_value {
+            return Err(VMError::SenderBalanceShouldContainTransferValue);
+        } 
+ 
         // TODO: This belongs elsewhere.
         sender_account.info.balance = sender_account
             .info
             .balance
-            .checked_sub(self.call_frames[0].msg_value)
+            .checked_sub(call_frame.msg_value)
             .ok_or(VMError::SenderBalanceShouldContainTransferValue)?;
         receiver_account.info.balance = receiver_account
             .info
             .balance
-            .checked_add(self.call_frames[0].msg_value)
+            .checked_add(call_frame.msg_value)
             .ok_or(VMError::BalanceOverflow)?;
-=======
-        if sender_account.info.balance < call_frame.msg_value {
-            return Err(VMError::SenderBalanceShouldContainTransferValue);
-        }
-        // TODO: This belongs elsewhere.
-        sender_account.info.balance -= call_frame.msg_value;
-        receiver_account.info.balance += call_frame.msg_value;
->>>>>>> 6df349e7
 
         self.cache.add_account(&origin, &sender_account);
         self.cache.add_account(&to, &receiver_account);
