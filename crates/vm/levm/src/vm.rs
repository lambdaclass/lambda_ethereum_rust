use crate::{
    account::{Account, StorageSlot},
    call_frame::CallFrame,
    constants::*,
    db::{Cache, Database},
    environment::Environment,
    errors::{
        InternalError, OpcodeSuccess, OutOfGasError, ResultReason, TransactionReport, TxResult,
        VMError,
    },
    gas_cost,
    opcodes::Opcode,
};
use bytes::Bytes;
use ethereum_rust_core::{types::TxKind, Address, H256, U256};
use ethereum_rust_rlp;
use ethereum_rust_rlp::encode::RLPEncode;
use sha3::{Digest, Keccak256};
use std::{
    collections::{HashMap, HashSet},
    str::FromStr,
    sync::Arc,
};

pub type Storage = HashMap<U256, H256>;

#[derive(Debug, Clone, Default)]
// TODO: https://github.com/lambdaclass/ethereum_rust/issues/604
pub struct Substate {
    // accessed addresses and storage keys are considered WARM
    // pub accessed_addresses: HashSet<Address>,
    // pub accessed_storage_keys: HashSet<(Address, U256)>,
    pub selfdestrutct_set: HashSet<Address>,
}

pub struct VM {
    pub call_frames: Vec<CallFrame>,
    pub env: Environment,
    /// Information that is acted upon immediately following the
    /// transaction.
    pub accrued_substate: Substate,
    /// Mapping between addresses (160-bit identifiers) and account
    /// states.
    pub db: Arc<dyn Database>,
    pub cache: Cache,
    pub tx_kind: TxKind,
}

fn address_to_word(address: Address) -> U256 {
    // This unwrap can't panic, as Address are 20 bytes long and U256 use 32 bytes
    U256::from_str(&format!("{address:?}")).unwrap()
}

pub fn word_to_address(word: U256) -> Address {
    let mut bytes = [0u8; WORD_SIZE];
    word.to_big_endian(&mut bytes);
    Address::from_slice(&bytes[12..])
}

impl VM {
    // TODO: Refactor this.
    #[allow(clippy::too_many_arguments)]
    pub fn new(
        to: TxKind,
        env: Environment,
        value: U256,
        calldata: Bytes,
        db: Arc<dyn Database>,
        mut cache: Cache,
    ) -> Result<Self, VMError> {
        // Maybe this decision should be made in an upper layer

        match to {
            TxKind::Call(address_to) => {
                // CALL tx
                let initial_call_frame = CallFrame::new(
                    env.origin,
                    address_to,
                    address_to,
                    db.get_account_info(address_to).bytecode,
                    value,
                    calldata.clone(),
                    false,
                    env.gas_limit.min(MAX_BLOCK_GAS_LIMIT),
                    TX_BASE_COST,
                    0,
                );

                Ok(Self {
                    call_frames: vec![initial_call_frame],
                    db,
                    env,
                    accrued_substate: Substate::default(),
                    cache,
                    tx_kind: to,
                })
            }
            TxKind::Create => {
                // CREATE tx
                let sender_account_info = db.get_account_info(env.origin);
                // Note that this is a copy of account, not the real one

                // (2)
                let new_contract_address =
                    VM::calculate_create_address(env.origin, sender_account_info.nonce);

                // (3)
                let created_contract = Account::new(value, calldata.clone(), 1, HashMap::new());
                cache.add_account(&new_contract_address, &created_contract);

                // (5)
                let code: Bytes = calldata.clone();

                let initial_call_frame = CallFrame::new(
                    env.origin,
                    new_contract_address,
                    new_contract_address,
                    code,
                    value,
                    calldata.clone(),
                    false,
                    env.gas_limit.min(MAX_BLOCK_GAS_LIMIT),
                    TX_BASE_COST,
                    0,
                );

                Ok(Self {
                    call_frames: vec![initial_call_frame],
                    db,
                    env,
                    accrued_substate: Substate::default(),
                    cache,
                    tx_kind: TxKind::Create,
                })
            }
        }
        // TODO: https://github.com/lambdaclass/lambda_ethereum_rust/issues/1088
    }

    pub fn execute(&mut self, current_call_frame: &mut CallFrame) -> TransactionReport {
        // Backup of Database, Substate and Gas Refunds if sub-context is reverted
        let (backup_db, backup_substate, backup_refunded_gas) = (
            self.cache.clone(),
            self.accrued_substate.clone(),
            self.env.refunded_gas,
        );

        loop {
            let opcode = match current_call_frame.next_opcode() {
                Ok(opt) => opt.unwrap_or(Opcode::STOP),
                Err(e) => {
                    return TransactionReport {
                        result: TxResult::Revert(e),
                        new_state: self.cache.accounts.clone(),
                        gas_used: current_call_frame.gas_used.low_u64(),
                        gas_refunded: self.env.refunded_gas.low_u64(),
                        output: current_call_frame.returndata.clone(), // Bytes::new() if error is not RevertOpcode
                        logs: current_call_frame.logs.clone(),
                        created_address: None,
                    };
                }
            };

            // Note: This is commented because it's used for debugging purposes in development.
            // dbg!(&current_call_frame.gas_used);
            // dbg!(&opcode);
            let op_result: Result<OpcodeSuccess, VMError> = match opcode {
                Opcode::STOP => Ok(OpcodeSuccess::Result(ResultReason::Stop)),
                Opcode::ADD => self.op_add(current_call_frame),
                Opcode::MUL => self.op_mul(current_call_frame),
                Opcode::SUB => self.op_sub(current_call_frame),
                Opcode::DIV => self.op_div(current_call_frame),
                Opcode::SDIV => self.op_sdiv(current_call_frame),
                Opcode::MOD => self.op_mod(current_call_frame),
                Opcode::SMOD => self.op_smod(current_call_frame),
                Opcode::ADDMOD => self.op_addmod(current_call_frame),
                Opcode::MULMOD => self.op_mulmod(current_call_frame),
                Opcode::EXP => self.op_exp(current_call_frame),
                Opcode::SIGNEXTEND => self.op_signextend(current_call_frame),
                Opcode::LT => self.op_lt(current_call_frame),
                Opcode::GT => self.op_gt(current_call_frame),
                Opcode::SLT => self.op_slt(current_call_frame),
                Opcode::SGT => self.op_sgt(current_call_frame),
                Opcode::EQ => self.op_eq(current_call_frame),
                Opcode::ISZERO => self.op_iszero(current_call_frame),
                Opcode::KECCAK256 => self.op_keccak256(current_call_frame),
                Opcode::CALLDATALOAD => self.op_calldataload(current_call_frame),
                Opcode::CALLDATASIZE => self.op_calldatasize(current_call_frame),
                Opcode::CALLDATACOPY => self.op_calldatacopy(current_call_frame),
                Opcode::RETURNDATASIZE => self.op_returndatasize(current_call_frame),
                Opcode::RETURNDATACOPY => self.op_returndatacopy(current_call_frame),
                Opcode::JUMP => self.op_jump(current_call_frame),
                Opcode::JUMPI => self.op_jumpi(current_call_frame),
                Opcode::JUMPDEST => self.op_jumpdest(current_call_frame),
                Opcode::PC => self.op_pc(current_call_frame),
                Opcode::BLOCKHASH => self.op_blockhash(current_call_frame),
                Opcode::COINBASE => self.op_coinbase(current_call_frame),
                Opcode::TIMESTAMP => self.op_timestamp(current_call_frame),
                Opcode::NUMBER => self.op_number(current_call_frame),
                Opcode::PREVRANDAO => self.op_prevrandao(current_call_frame),
                Opcode::GASLIMIT => self.op_gaslimit(current_call_frame),
                Opcode::CHAINID => self.op_chainid(current_call_frame),
                Opcode::BASEFEE => self.op_basefee(current_call_frame),
                Opcode::BLOBHASH => self.op_blobhash(current_call_frame),
                Opcode::BLOBBASEFEE => self.op_blobbasefee(current_call_frame),
                Opcode::PUSH0 => self.op_push0(current_call_frame),
                // PUSHn
                op if (Opcode::PUSH1..=Opcode::PUSH32).contains(&op) => {
                    self.op_push(current_call_frame, op)
                }
                Opcode::AND => self.op_and(current_call_frame),
                Opcode::OR => self.op_or(current_call_frame),
                Opcode::XOR => self.op_xor(current_call_frame),
                Opcode::NOT => self.op_not(current_call_frame),
                Opcode::BYTE => self.op_byte(current_call_frame),
                Opcode::SHL => self.op_shl(current_call_frame),
                Opcode::SHR => self.op_shr(current_call_frame),
                Opcode::SAR => self.op_sar(current_call_frame),
                // DUPn
                op if (Opcode::DUP1..=Opcode::DUP16).contains(&op) => {
                    self.op_dup(current_call_frame, op)
                }
                // SWAPn
                op if (Opcode::SWAP1..=Opcode::SWAP16).contains(&op) => {
                    self.op_swap(current_call_frame, op)
                }
                Opcode::POP => self.op_pop(current_call_frame),
                op if (Opcode::LOG0..=Opcode::LOG4).contains(&op) => {
                    self.op_log(current_call_frame, op)
                }
                Opcode::MLOAD => self.op_mload(current_call_frame),
                Opcode::MSTORE => self.op_mstore(current_call_frame),
                Opcode::MSTORE8 => self.op_mstore8(current_call_frame),
                Opcode::SLOAD => self.op_sload(current_call_frame),
                Opcode::SSTORE => self.op_sstore(current_call_frame),
                Opcode::MSIZE => self.op_msize(current_call_frame),
                Opcode::GAS => self.op_gas(current_call_frame),
                Opcode::MCOPY => self.op_mcopy(current_call_frame),
                Opcode::CALL => self.op_call(current_call_frame),
                Opcode::CALLCODE => self.op_callcode(current_call_frame),
                Opcode::RETURN => self.op_return(current_call_frame),
                Opcode::DELEGATECALL => self.op_delegatecall(current_call_frame),
                Opcode::STATICCALL => self.op_staticcall(current_call_frame),
                Opcode::CREATE => self.op_create(current_call_frame),
                Opcode::CREATE2 => self.op_create2(current_call_frame),
                Opcode::TLOAD => self.op_tload(current_call_frame),
                Opcode::TSTORE => self.op_tstore(current_call_frame),
                Opcode::SELFBALANCE => self.op_selfbalance(current_call_frame),
                Opcode::ADDRESS => self.op_address(current_call_frame),
                Opcode::ORIGIN => self.op_origin(current_call_frame),
                Opcode::BALANCE => self.op_balance(current_call_frame),
                Opcode::CALLER => self.op_caller(current_call_frame),
                Opcode::CALLVALUE => self.op_callvalue(current_call_frame),
                Opcode::CODECOPY => self.op_codecopy(current_call_frame),
                Opcode::CODESIZE => self.op_codesize(current_call_frame),
                Opcode::GASPRICE => self.op_gasprice(current_call_frame),
                Opcode::EXTCODESIZE => self.op_extcodesize(current_call_frame),
                Opcode::EXTCODECOPY => self.op_extcodecopy(current_call_frame),
                Opcode::EXTCODEHASH => self.op_extcodehash(current_call_frame),
                Opcode::REVERT => self.op_revert(current_call_frame),
                Opcode::INVALID => self.op_invalid(),
                Opcode::SELFDESTRUCT => self.op_selfdestruct(current_call_frame),

                _ => Err(VMError::OpcodeNotFound),
            };

            // Gas refunds are applied at the end of a transaction. Should it be implemented here?

            match op_result {
                Ok(OpcodeSuccess::Continue) => {}
                Ok(OpcodeSuccess::Result(_)) => {
                    self.call_frames.push(current_call_frame.clone());
                    return TransactionReport {
                        result: TxResult::Success,
                        new_state: self.cache.accounts.clone(),
                        gas_used: current_call_frame.gas_used.low_u64(),
                        gas_refunded: self.env.refunded_gas.low_u64(),
                        output: current_call_frame.returndata.clone(),
                        logs: current_call_frame.logs.clone(),
                        created_address: None,
                    };
                }
                Err(error) => {
                    self.call_frames.push(current_call_frame.clone());

                    // Unless error is from Revert opcode, all gas is consumed
                    if error != VMError::RevertOpcode {
                        let left_gas = current_call_frame
                            .gas_limit
                            .saturating_sub(current_call_frame.gas_used);
                        current_call_frame.gas_used =
                            current_call_frame.gas_used.saturating_add(left_gas);
                        self.env.consumed_gas = self.env.consumed_gas.saturating_add(left_gas);
                    }

                    self.restore_state(backup_db, backup_substate, backup_refunded_gas);

                    return TransactionReport {
                        result: TxResult::Revert(error),
                        new_state: self.cache.accounts.clone(),
                        gas_used: current_call_frame.gas_used.low_u64(),
                        gas_refunded: self.env.refunded_gas.low_u64(),
                        output: current_call_frame.returndata.clone(), // Bytes::new() if error is not RevertOpcode
                        logs: current_call_frame.logs.clone(),
                        created_address: None,
                    };
                }
            }
        }
    }

    fn restore_state(
        &mut self,
        backup_cache: Cache,
        backup_substate: Substate,
        backup_refunded_gas: U256,
    ) {
        self.cache = backup_cache;
        self.accrued_substate = backup_substate;
        self.env.refunded_gas = backup_refunded_gas;
    }

    // let account = self.db.accounts.get(&self.env.origin).unwrap();
    /// Based on Ethereum yellow paper's initial tests of intrinsic validity (Section 6). The last version is
    /// Shanghai, so there are probably missing Cancun validations. The intrinsic validations are:
    ///
    /// (1) The transaction is well-formed RLP, with no additional trailing bytes;
    /// (2) The transaction signature is valid;
    /// (3) The transaction nonce is valid (equivalent to the sender account's
    /// current nonce);
    /// (4) The sender account has no contract code deployed (see EIP-3607).
    /// (5) The gas limit is no smaller than the intrinsic gas, used by the
    /// transaction;
    /// (6) The sender account balance contains at least the cost, required in
    /// up-front payment;
    /// (7) The max fee per gas, in the case of type 2 transactions, or gasPrice,
    /// in the case of type 0 and type 1 transactions, is greater than or equal to
    /// the block’s base fee;
    /// (8) For type 2 transactions, max priority fee per fas, must be no larger
    /// than max fee per fas.
    fn validate_transaction(&mut self) -> Result<(), VMError> {
        // Validations (1), (2), (3), (5), and (8) are assumed done in upper layers.

        if self.is_create() {
            // If address is already in db, there's an error
            let new_address_acc = self
                .db
                .get_account_info(self.call_frames.first().unwrap().to);
            if !new_address_acc.is_empty() {
                return Err(VMError::AddressAlreadyOccupied);
            }
        }

        let origin = self.env.origin;
        let to = self.call_frames[0].to;

        let mut receiver_account = self.get_account(&to);
        let mut sender_account = self.get_account(&origin);

        // See if it's raised in upper layers
        sender_account.info.nonce = sender_account
            .info
            .nonce
            .checked_add(1)
            .ok_or(VMError::Internal(InternalError::NonceOverflowed))?;

        // (4)
        if sender_account.has_code() {
            return Err(VMError::SenderAccountShouldNotHaveBytecode);
        }

        // (6)
        // TODO: This belongs elsewhere.
        sender_account.info.balance = sender_account
            .info
            .balance
            .checked_sub(self.call_frames[0].msg_value)
            .ok_or(VMError::SenderBalanceShouldContainTransferValue)?;
        receiver_account.info.balance = receiver_account
            .info
            .balance
            .checked_add(self.call_frames[0].msg_value)
            .ok_or(VMError::BalanceOverflow)?;

        self.cache.add_account(&origin, &sender_account);
        self.cache.add_account(&to, &receiver_account);

        // (7)
        if self.env.gas_price < self.env.base_fee_per_gas {
            return Err(VMError::GasPriceIsLowerThanBaseFee);
        }
        Ok(())
    }

    fn is_create(&self) -> bool {
        matches!(self.tx_kind, TxKind::Create)
    }

    fn revert_create(&mut self) -> Result<(), VMError> {
        // Note: currently working with copies
        let sender = self.call_frames.first().unwrap().msg_sender;
        let mut sender_account = self.get_account(&sender);

        sender_account.info.nonce = sender_account
            .info
            .nonce
            .checked_sub(1)
            .ok_or(VMError::Internal(InternalError::NonceUnderflowed))?;

        let new_contract_address = self.call_frames.first().unwrap().to;

        if self.cache.accounts.remove(&new_contract_address).is_none() {
            return Err(VMError::AddressDoesNotMatchAnAccount); // Should not be this error
        }

        // Should revert this?
        // sender_account.info.balance -= self.call_frames.first().unwrap().msg_value;

        Ok(())
    }

    pub fn transact(&mut self) -> Result<TransactionReport, VMError> {
        self.validate_transaction()?;

        let initial_gas = Default::default();

        self.env.consumed_gas = initial_gas;

        let mut initial_call_frame = self.call_frames.pop().unwrap();
        let sender = initial_call_frame.msg_sender;

        let mut report = self.execute(&mut initial_call_frame);

        let calldata_cost =
            gas_cost::tx_calldata(&initial_call_frame.calldata).map_err(VMError::OutOfGas)?;

        report.gas_used = report
            .gas_used
            .checked_add(calldata_cost)
            .ok_or(VMError::OutOfGas(OutOfGasError::GasUsedOverflow))?;

        if self.is_create() {
            // If create should check if transaction failed. If failed should revert (delete created contract, )
            if let TxResult::Revert(error) = report.result {
                self.revert_create()?;
                return Err(error);
            }
            let contract_code = report.clone().output;

            // TODO: Is this the expected behavior?
            if contract_code.is_empty() {
                return Err(VMError::InvalidBytecode);
            }

            // (6)
            if contract_code.len() > MAX_CODE_SIZE {
                return Err(VMError::ContractOutputTooBig);
            }
            // Supposing contract code has contents
            if contract_code[0] == INVALID_CONTRACT_PREFIX {
                return Err(VMError::InvalidInitialByte);
            }

            // If the initialization code completes successfully, a final contract-creation cost is paid,
            // the code-deposit cost, c, proportional to the size of the created contract’s code
<<<<<<< HEAD
            let number_of_words = initial_call_frame.calldata.chunks(WORD_SIZE).len() as u64;
=======
            let code_length: u64 = contract_code
                .len()
                .try_into()
                .map_err(|_| VMError::Internal(InternalError::ConversionError))?;
            let mut creation_cost = code_length
                .checked_mul(200)
                .ok_or(VMError::CreationCostIsTooHigh)?;
            creation_cost = creation_cost
                .checked_add(32000)
                .ok_or(VMError::CreationCostIsTooHigh)?;

            // Or use report.add_gas_with_max(creation_cost, max_gas);
            report.gas_used = report
                .gas_used
                .checked_add(creation_cost)
                .ok_or(VMError::GasUsedOverflow)?;
            // Charge 22100 gas for each storage variable set

            // GInitCodeword * number_of_words rounded up. GinitCodeWord = 2
            let number_of_words: u64 = initial_call_frame
                .calldata
                .chunks(WORD_SIZE)
                .len()
                .try_into()
                .map_err(|_| VMError::Internal(InternalError::ConversionError))?;
            let words_cost = number_of_words.checked_mul(2).ok_or(VMError::Internal(
                InternalError::ArithmeticOperationOverflow,
            ))?;
>>>>>>> 5f07f68a

            let creation_cost = gas_cost::tx_creation(&contract_code, number_of_words)
                .map_err(VMError::OutOfGas)?;
            report.gas_used = report
                .gas_used
                .checked_add(creation_cost)
                .ok_or(VMError::OutOfGas(OutOfGasError::GasUsedOverflow))?;
            // Charge 22100 gas for each storage variable set

            let contract_address = initial_call_frame.to;

            let mut created_contract = self.get_account(&contract_address);

            created_contract.info.bytecode = contract_code;

            self.cache.add_account(&contract_address, &created_contract);
        }

        let mut sender_account = self.get_account(&sender);
        let coinbase_address = self.env.coinbase;

        sender_account.info.balance = sender_account
            .info
            .balance
            .checked_sub(
                U256::from(report.gas_used)
                    .checked_mul(self.env.gas_price)
                    .ok_or(VMError::GasLimitPriceProductOverflow)?,
            )
            .ok_or(VMError::BalanceUnderflow)?;

        let receiver_address = initial_call_frame.to;
        let mut receiver_account = self.get_account(&receiver_address);
        // If execution was successful we want to transfer value from sender to receiver
        if report.is_success() {
            // Subtract to the caller the gas sent
            sender_account.info.balance = sender_account
                .info
                .balance
                .checked_sub(initial_call_frame.msg_value)
                .ok_or(VMError::BalanceUnderflow)?;
            receiver_account.info.balance = receiver_account
                .info
                .balance
                .checked_add(initial_call_frame.msg_value)
                .ok_or(VMError::BalanceUnderflow)?;
        }

        // Note: This is commented because it's used for debugging purposes in development.
        // dbg!(&report.gas_refunded);

        self.cache.add_account(&sender, &sender_account);
        self.cache.add_account(&receiver_address, &receiver_account);

        // Send coinbase fee
        let priority_fee_per_gas = self
            .env
            .gas_price
            .checked_sub(self.env.base_fee_per_gas)
            .ok_or(VMError::GasPriceIsLowerThanBaseFee)?;
        let coinbase_fee = (U256::from(report.gas_used))
            .checked_mul(priority_fee_per_gas)
            .ok_or(VMError::BalanceOverflow)?;

        let mut coinbase_account = self.get_account(&coinbase_address);
        coinbase_account.info.balance = coinbase_account
            .info
            .balance
            .checked_add(coinbase_fee)
            .ok_or(VMError::BalanceOverflow)?;

        self.cache.add_account(&coinbase_address, &coinbase_account);

        report.new_state.clone_from(&self.cache.accounts);

        Ok(report)
    }

    pub fn current_call_frame_mut(&mut self) -> &mut CallFrame {
        self.call_frames.last_mut().unwrap()
    }

    // TODO: Improve and test REVERT behavior for XCALL opcodes. Issue: https://github.com/lambdaclass/lambda_ethereum_rust/issues/1061
    #[allow(clippy::too_many_arguments)]
    pub fn generic_call(
        &mut self,
        current_call_frame: &mut CallFrame,
        gas_limit: U256,
        value: U256,
        msg_sender: Address,
        to: Address,
        code_address: Address,
        _should_transfer_value: bool,
        is_static: bool,
        args_offset: usize,
        args_size: usize,
        ret_offset: usize,
        ret_size: usize,
    ) -> Result<OpcodeSuccess, VMError> {
        let mut sender_account = self.get_account(&current_call_frame.msg_sender);

        if sender_account.info.balance < value {
            current_call_frame.stack.push(U256::from(REVERT_FOR_CALL))?;
            return Ok(OpcodeSuccess::Continue);
        }

        let mut recipient_account = self.get_account(&to);

        // transfer value
        sender_account.info.balance = sender_account
            .info
            .balance
            .checked_sub(value)
            .ok_or(VMError::BalanceUnderflow)?;
        recipient_account.info.balance = recipient_account
            .info
            .balance
            .checked_add(value)
            .ok_or(VMError::BalanceOverflow)?;

        let code_address_bytecode = self.get_account(&code_address).info.bytecode;

        if code_address_bytecode.is_empty() {
            current_call_frame
                .stack
                .push(U256::from(SUCCESS_FOR_CALL))?;
            return Ok(OpcodeSuccess::Result(ResultReason::Stop));
        }

        // self.cache.increment_account_nonce(&code_address); // Internal call doesn't increment account nonce.

        let calldata = current_call_frame
            .memory
            .load_range(args_offset, args_size)?
            .into();

        // I don't know if this gas limit should be calculated before or after consuming gas
        let mut potential_remaining_gas = current_call_frame
            .gas_limit
            .checked_sub(current_call_frame.gas_used)
            .ok_or(VMError::RemainingGasUnderflow)?;
        potential_remaining_gas = potential_remaining_gas
            .checked_sub(potential_remaining_gas.checked_div(64.into()).ok_or(
                VMError::Internal(InternalError::ArithmeticOperationOverflow),
            )?)
            .ok_or(VMError::RemainingGasUnderflow)?;
        let gas_limit = std::cmp::min(gas_limit, potential_remaining_gas);

        let new_depth = current_call_frame
            .depth
            .checked_add(1)
            .ok_or(VMError::StackOverflow)?; // Maybe could be depthOverflow but in concept is quite similar

        let mut new_call_frame = CallFrame::new(
            msg_sender,
            to,
            code_address,
            code_address_bytecode,
            value,
            calldata,
            is_static,
            gas_limit,
            U256::zero(),
            new_depth,
        );

        // TODO: Increase this to 1024
        if new_call_frame.depth > 10 {
            current_call_frame.stack.push(U256::from(REVERT_FOR_CALL))?;
            // return Ok(OpcodeSuccess::Result(ResultReason::Revert));
            return Err(VMError::StackOverflow); // This is wrong but it is for testing purposes.
        }

        current_call_frame.sub_return_data_offset = ret_offset;
        current_call_frame.sub_return_data_size = ret_size;

        // Update sender account and recipient in cache
        self.cache
            .add_account(&current_call_frame.msg_sender, &sender_account);
        self.cache.add_account(&to, &recipient_account);

        // self.call_frames.push(new_call_frame.clone());
        let tx_report = self.execute(&mut new_call_frame);

        // Add gas used by the sub-context to the current one after it's execution.
        current_call_frame.gas_used = current_call_frame
            .gas_used
            .checked_add(tx_report.gas_used.into())
            .ok_or(VMError::OutOfGas(OutOfGasError::ConsumedGasOverflow))?;
        current_call_frame.logs.extend(tx_report.logs);
        current_call_frame
            .memory
            .store_n_bytes(ret_offset, &tx_report.output, ret_size)?;
        current_call_frame.sub_return_data = tx_report.output;

        // What to do, depending on TxResult
        match tx_report.result {
            TxResult::Success => {
                current_call_frame
                    .stack
                    .push(U256::from(SUCCESS_FOR_CALL))?;
            }
            TxResult::Revert(_) => {
                // Push 0 to stack
                current_call_frame.stack.push(U256::from(REVERT_FOR_CALL))?;
            }
        }

        Ok(OpcodeSuccess::Continue)
    }

    /// Calculates the address of a new conctract using the CREATE opcode as follow
    ///
    /// address = keccak256(rlp([sender_address,sender_nonce]))[12:]
    pub fn calculate_create_address(sender_address: Address, sender_nonce: u64) -> Address {
        let mut encoded = Vec::new();
        (sender_address, sender_nonce).encode(&mut encoded);
        let mut hasher = Keccak256::new();
        hasher.update(encoded);
        Address::from_slice(&hasher.finalize()[12..])
    }

    /// Calculates the address of a new contract using the CREATE2 opcode as follow
    ///
    /// initialization_code = memory[offset:offset+size]
    ///
    /// address = keccak256(0xff + sender_address + salt + keccak256(initialization_code))[12:]
    pub fn calculate_create2_address(
        sender_address: Address,
        initialization_code: &Bytes,
        salt: U256,
    ) -> Result<Address, VMError> {
        let mut hasher = Keccak256::new();
        hasher.update(initialization_code.clone());
        let initialization_code_hash = hasher.finalize();
        let mut hasher = Keccak256::new();
        let mut salt_bytes = [0; 32];
        salt.to_big_endian(&mut salt_bytes);
        hasher.update([0xff]);
        hasher.update(sender_address.as_bytes());
        hasher.update(salt_bytes);
        hasher.update(initialization_code_hash);
        Ok(Address::from_slice(hasher.finalize().get(12..).ok_or(
            VMError::Internal(InternalError::CouldNotComputeCreate2Address),
        )?))
    }

    /// Common behavior for CREATE and CREATE2 opcodes
    ///
    /// Could be used for CREATE type transactions
    // TODO: Improve and test REVERT behavior for CREATE. Issue: https://github.com/lambdaclass/lambda_ethereum_rust/issues/1061
    pub fn create(
        &mut self,
        value_in_wei_to_send: U256,
        code_offset_in_memory: U256,
        code_size_in_memory: U256,
        salt: Option<U256>,
        current_call_frame: &mut CallFrame,
    ) -> Result<OpcodeSuccess, VMError> {
        let code_size_in_memory = code_size_in_memory
            .try_into()
            .map_err(|_err| VMError::VeryLargeNumber)?;

        if code_size_in_memory > MAX_CODE_SIZE * 2 {
            current_call_frame
                .stack
                .push(U256::from(REVERT_FOR_CREATE))?;
            return Ok(OpcodeSuccess::Result(ResultReason::Revert));
        }
        if current_call_frame.is_static {
            current_call_frame
                .stack
                .push(U256::from(REVERT_FOR_CREATE))?;
            return Ok(OpcodeSuccess::Result(ResultReason::Revert));
        }

        if !self.cache.is_account_cached(&current_call_frame.msg_sender) {
            self.cache_from_db(&current_call_frame.msg_sender);
        };

        let sender_account = self
            .cache
            .get_mut_account(current_call_frame.msg_sender)
            .unwrap();

        if sender_account.info.balance < value_in_wei_to_send {
            current_call_frame
                .stack
                .push(U256::from(REVERT_FOR_CREATE))?;
            return Ok(OpcodeSuccess::Result(ResultReason::Revert));
        }

        let Some(new_nonce) = sender_account.info.nonce.checked_add(1) else {
            current_call_frame
                .stack
                .push(U256::from(REVERT_FOR_CREATE))?;
            return Ok(OpcodeSuccess::Result(ResultReason::Revert));
        };
        sender_account.info.nonce = new_nonce;

        let code_offset_in_memory = code_offset_in_memory
            .try_into()
            .map_err(|_err| VMError::VeryLargeNumber)?;

        let code = Bytes::from(
            current_call_frame
                .memory
                .load_range(code_offset_in_memory, code_size_in_memory)?,
        );

        let new_address = match salt {
            Some(salt) => {
                Self::calculate_create2_address(current_call_frame.msg_sender, &code, salt)?
            }
            None => Self::calculate_create_address(
                current_call_frame.msg_sender,
                sender_account.info.nonce,
            ),
        };

        if self.cache.accounts.contains_key(&new_address) {
            current_call_frame
                .stack
                .push(U256::from(REVERT_FOR_CREATE))?;
            return Ok(OpcodeSuccess::Result(ResultReason::Revert));
        }

        let new_account = Account::new(U256::zero(), code.clone(), 0, Default::default());
        self.cache.add_account(&new_address, &new_account);

        current_call_frame
            .stack
            .push(address_to_word(new_address))?;

        self.generic_call(
            current_call_frame,
            U256::MAX,
            value_in_wei_to_send,
            current_call_frame.msg_sender,
            new_address,
            new_address,
            true,
            false,
            code_offset_in_memory,
            code_size_in_memory,
            code_offset_in_memory,
            code_size_in_memory,
        )?;

        // Erases the success value in the stack result of calling generic call
        current_call_frame.stack.pop().unwrap();

        Ok(OpcodeSuccess::Continue)
    }

    /// Increases gas consumption of CallFrame and Environment, returning an error if the callframe gas limit is reached.
    pub fn increase_consumed_gas(
        &mut self,
        current_call_frame: &mut CallFrame,
        gas: U256,
    ) -> Result<(), VMError> {
        let potential_consumed_gas = current_call_frame
            .gas_used
            .checked_add(gas)
            .ok_or(VMError::OutOfGas(OutOfGasError::ConsumedGasOverflow))?;
        if potential_consumed_gas > current_call_frame.gas_limit {
            return Err(VMError::OutOfGas(OutOfGasError::MaxGasLimitExceeded));
        }

        current_call_frame.gas_used = potential_consumed_gas;
        self.env.consumed_gas = self
            .env
            .consumed_gas
            .checked_add(gas)
            .ok_or(VMError::OutOfGas(OutOfGasError::ConsumedGasOverflow))?;

        Ok(())
    }

    pub fn cache_from_db(&mut self, address: &Address) {
        let acc_info = self.db.get_account_info(*address);
        self.cache.add_account(
            address,
            &Account {
                info: acc_info.clone(),
                storage: HashMap::new(),
            },
        );
    }

    /// Gets account, first checking the cache and then the database (caching in the second case)
    pub fn get_account(&mut self, address: &Address) -> Account {
        match self.cache.get_account(*address) {
            Some(acc) => acc.clone(),
            None => {
                let acc_info = self.db.get_account_info(*address);
                let acc = Account {
                    info: acc_info,
                    storage: HashMap::new(),
                };
                self.cache.add_account(address, &acc);
                acc
            }
        }
    }

    /// Gets storage slot, first checking the cache and then the database (caching in the second case)
    pub fn get_storage_slot(&mut self, address: &Address, key: H256) -> StorageSlot {
        match self.cache.get_storage_slot(*address, key) {
            Some(slot) => slot,
            None => {
                let value = self.db.get_storage_slot(*address, key);
                let slot = StorageSlot {
                    original_value: value,
                    current_value: value,
                };
                let mut acc = self.get_account(address);
                acc.storage.insert(key, slot.clone());
                self.cache.add_account(address, &acc);
                slot
            }
        }
    }
}<|MERGE_RESOLUTION|>--- conflicted
+++ resolved
@@ -463,41 +463,20 @@
 
             // If the initialization code completes successfully, a final contract-creation cost is paid,
             // the code-deposit cost, c, proportional to the size of the created contract’s code
-<<<<<<< HEAD
-            let number_of_words = initial_call_frame.calldata.chunks(WORD_SIZE).len() as u64;
-=======
-            let code_length: u64 = contract_code
-                .len()
-                .try_into()
-                .map_err(|_| VMError::Internal(InternalError::ConversionError))?;
-            let mut creation_cost = code_length
-                .checked_mul(200)
-                .ok_or(VMError::CreationCostIsTooHigh)?;
-            creation_cost = creation_cost
-                .checked_add(32000)
-                .ok_or(VMError::CreationCostIsTooHigh)?;
-
-            // Or use report.add_gas_with_max(creation_cost, max_gas);
-            report.gas_used = report
-                .gas_used
-                .checked_add(creation_cost)
-                .ok_or(VMError::GasUsedOverflow)?;
-            // Charge 22100 gas for each storage variable set
-
-            // GInitCodeword * number_of_words rounded up. GinitCodeWord = 2
             let number_of_words: u64 = initial_call_frame
                 .calldata
                 .chunks(WORD_SIZE)
                 .len()
                 .try_into()
                 .map_err(|_| VMError::Internal(InternalError::ConversionError))?;
-            let words_cost = number_of_words.checked_mul(2).ok_or(VMError::Internal(
-                InternalError::ArithmeticOperationOverflow,
-            ))?;
->>>>>>> 5f07f68a
-
-            let creation_cost = gas_cost::tx_creation(&contract_code, number_of_words)
-                .map_err(VMError::OutOfGas)?;
+
+            let code_length: u64 = contract_code
+                .len()
+                .try_into()
+                .map_err(|_| VMError::Internal(InternalError::ConversionError))?;
+
+            let creation_cost =
+                gas_cost::tx_creation(code_length, number_of_words).map_err(VMError::OutOfGas)?;
             report.gas_used = report
                 .gas_used
                 .checked_add(creation_cost)
