--- conflicted
+++ resolved
@@ -158,11 +158,7 @@
     }
 
     // SSTORE operation
-<<<<<<< HEAD
-    // TODO: add gas REFUNDS
-=======
     // TODO: https://github.com/lambdaclass/lambda_ethereum_rust/issues/1087
->>>>>>> 0f4d2146
     pub fn op_sstore(
         &mut self,
         current_call_frame: &mut CallFrame,
