--- conflicted
+++ resolved
@@ -59,23 +59,16 @@
         &mut self,
         current_call_frame: &mut CallFrame,
     ) -> Result<OpcodeSuccess, VMError> {
-        let offset = current_call_frame
-            .stack
-            .pop()?
-            .try_into()
-<<<<<<< HEAD
+        let offset: usize = current_call_frame
+            .stack
+            .pop()?
+            .try_into()
             .map_err(|_| VMError::VeryLargeNumber)?;
-        let memory_expansion_cost = current_call_frame
-            .memory
-            .expansion_cost(offset + WORD_SIZE)?;
-=======
-            .unwrap_or(usize::MAX);
         let memory_expansion_cost = current_call_frame.memory.expansion_cost(
             offset
                 .checked_add(WORD_SIZE)
                 .ok_or(VMError::OverflowInArithmeticOp)?,
         )?;
->>>>>>> c856f5ff
         let gas_cost = gas_cost::MLOAD_STATIC + memory_expansion_cost;
 
         self.increase_consumed_gas(current_call_frame, gas_cost)?;
