--- conflicted
+++ resolved
@@ -114,21 +114,12 @@
         &mut self,
         current_call_frame: &mut CallFrame,
     ) -> Result<OpcodeSuccess, VMError> {
-<<<<<<< HEAD
-        let offset = current_call_frame
-            .stack
-            .pop()?
-            .try_into()
-            .map_err(|_| VMError::VeryLargeNumber)?;
-        let memory_expansion_cost = current_call_frame.memory.expansion_cost(offset + 1)?;
-=======
-        let offset: usize = current_call_frame.stack.pop()?.try_into().unwrap();
+        let offset: usize = current_call_frame.stack.pop()?.try_into().map_err(|_| VMError::VeryLargeNumber)?;
         let memory_expansion_cost = current_call_frame.memory.expansion_cost(
             offset
                 .checked_add(1)
                 .ok_or(VMError::OverflowInArithmeticOp)?,
         )?;
->>>>>>> b277379c
         let gas_cost = gas_cost::MSTORE8_STATIC + memory_expansion_cost;
 
         self.increase_consumed_gas(current_call_frame, gas_cost)?;
