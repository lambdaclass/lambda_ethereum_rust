--- conflicted
+++ resolved
@@ -64,7 +64,6 @@
             .pop()?
             .try_into()
             .unwrap_or(usize::MAX);
-<<<<<<< HEAD
         let memory_expansion_cost =
             current_call_frame
                 .memory
@@ -74,14 +73,6 @@
         let gas_cost = gas_cost::MLOAD_STATIC
             .checked_add(memory_expansion_cost)
             .ok_or(VMError::GasCostOverflow)?;
-=======
-        let memory_expansion_cost = current_call_frame.memory.expansion_cost(
-            offset
-                .checked_add(WORD_SIZE)
-                .ok_or(VMError::OverflowInArithmeticOp)?,
-        )?;
-        let gas_cost = gas_cost::MLOAD_STATIC + memory_expansion_cost;
->>>>>>> 00a51eba
 
         self.increase_consumed_gas(current_call_frame, gas_cost)?;
 
@@ -96,16 +87,11 @@
         &mut self,
         current_call_frame: &mut CallFrame,
     ) -> Result<OpcodeSuccess, VMError> {
-<<<<<<< HEAD
-        // TODO: Turn this usize into U256?
-=======
->>>>>>> 00a51eba
         let offset: usize = current_call_frame
             .stack
             .pop()?
             .try_into()
             .map_err(|_err| VMError::VeryLargeNumber)?;
-<<<<<<< HEAD
         let memory_expansion_cost =
             current_call_frame
                 .memory
@@ -115,14 +101,6 @@
         let gas_cost = gas_cost::MSTORE_STATIC
             .checked_add(memory_expansion_cost)
             .ok_or(VMError::GasCostOverflow)?;
-=======
-        let memory_expansion_cost = current_call_frame.memory.expansion_cost(
-            offset
-                .checked_add(WORD_SIZE)
-                .ok_or(VMError::OverflowInArithmeticOp)?,
-        )?;
-        let gas_cost = gas_cost::MSTORE_STATIC + memory_expansion_cost;
->>>>>>> 00a51eba
 
         self.increase_consumed_gas(current_call_frame, gas_cost)?;
 
@@ -142,7 +120,6 @@
         &mut self,
         current_call_frame: &mut CallFrame,
     ) -> Result<OpcodeSuccess, VMError> {
-<<<<<<< HEAD
         // TODO: modify expansion cost to accept U256
         let offset: usize = current_call_frame.stack.pop()?.try_into().unwrap();
         let memory_expansion_cost =
@@ -154,15 +131,6 @@
         let gas_cost = gas_cost::MSTORE8_STATIC
             .checked_add(memory_expansion_cost)
             .ok_or(VMError::GasCostOverflow)?;
-=======
-        let offset: usize = current_call_frame.stack.pop()?.try_into().unwrap();
-        let memory_expansion_cost = current_call_frame.memory.expansion_cost(
-            offset
-                .checked_add(1)
-                .ok_or(VMError::OverflowInArithmeticOp)?,
-        )?;
-        let gas_cost = gas_cost::MSTORE8_STATIC + memory_expansion_cost;
->>>>>>> 00a51eba
 
         self.increase_consumed_gas(current_call_frame, gas_cost)?;
 
