<<<<<<< HEAD
use crate::{
    constants::WORD_SIZE,
    vm::{Db, StorageSlot},
};
=======
use keccak_hash::H256;

use crate::{constants::WORD_SIZE, vm::StorageSlot};
>>>>>>> a98da65f

use super::*;

// Stack, Memory, Storage and Flow Operations (15)
// Opcodes: POP, MLOAD, MSTORE, MSTORE8, SLOAD, SSTORE, JUMP, JUMPI, PC, MSIZE, GAS, JUMPDEST, TLOAD, TSTORE, MCOPY

impl VM {
    // POP operation
    pub fn op_pop(&mut self, current_call_frame: &mut CallFrame) -> Result<OpcodeSuccess, VMError> {
        self.increase_consumed_gas(current_call_frame, gas_cost::POP)?;
        current_call_frame.stack.pop()?;
        Ok(OpcodeSuccess::Continue)
    }

    // TLOAD operation
    pub fn op_tload(
        &mut self,
        current_call_frame: &mut CallFrame,
    ) -> Result<OpcodeSuccess, VMError> {
        self.increase_consumed_gas(current_call_frame, gas_cost::TLOAD)?;

        let key = current_call_frame.stack.pop()?;
        let value = current_call_frame
            .transient_storage
            .get(&(current_call_frame.msg_sender, key))
            .cloned()
            .unwrap_or(U256::zero());

        current_call_frame.stack.push(value)?;
        Ok(OpcodeSuccess::Continue)
    }

    // TSTORE operation
    pub fn op_tstore(
        &mut self,
        current_call_frame: &mut CallFrame,
    ) -> Result<OpcodeSuccess, VMError> {
        self.increase_consumed_gas(current_call_frame, gas_cost::TSTORE)?;

        let key = current_call_frame.stack.pop()?;
        let value = current_call_frame.stack.pop()?;
        current_call_frame
            .transient_storage
            .insert((current_call_frame.msg_sender, key), value);

        Ok(OpcodeSuccess::Continue)
    }

    // MLOAD operation
    pub fn op_mload(
        &mut self,
        current_call_frame: &mut CallFrame,
    ) -> Result<OpcodeSuccess, VMError> {
        let offset = current_call_frame
            .stack
            .pop()?
            .try_into()
            .unwrap_or(usize::MAX);
        let memory_expansion_cost = current_call_frame
            .memory
            .expansion_cost(offset + WORD_SIZE)?;
        let gas_cost = gas_cost::MLOAD_STATIC + memory_expansion_cost;

        self.increase_consumed_gas(current_call_frame, gas_cost)?;

        let value = current_call_frame.memory.load(offset);
        current_call_frame.stack.push(value)?;

        Ok(OpcodeSuccess::Continue)
    }

    // MSTORE operation
    pub fn op_mstore(
        &mut self,
        current_call_frame: &mut CallFrame,
    ) -> Result<OpcodeSuccess, VMError> {
        let offset = current_call_frame.stack.pop()?.try_into().unwrap();
        let memory_expansion_cost = current_call_frame
            .memory
            .expansion_cost(offset + WORD_SIZE)?;
        let gas_cost = gas_cost::MSTORE_STATIC + memory_expansion_cost;

        self.increase_consumed_gas(current_call_frame, gas_cost)?;

        let value = current_call_frame.stack.pop()?;
        let mut value_bytes = [0u8; WORD_SIZE];
        value.to_big_endian(&mut value_bytes);

        current_call_frame.memory.store_bytes(offset, &value_bytes);

        Ok(OpcodeSuccess::Continue)
    }

    // MSTORE8 operation
    pub fn op_mstore8(
        &mut self,
        current_call_frame: &mut CallFrame,
    ) -> Result<OpcodeSuccess, VMError> {
        let offset = current_call_frame.stack.pop()?.try_into().unwrap();
        let memory_expansion_cost = current_call_frame.memory.expansion_cost(offset + 1)?;
        let gas_cost = gas_cost::MSTORE8_STATIC + memory_expansion_cost;

        self.increase_consumed_gas(current_call_frame, gas_cost)?;

        let value = current_call_frame.stack.pop()?;
        let mut value_bytes = [0u8; WORD_SIZE];
        value.to_big_endian(&mut value_bytes);

        current_call_frame
            .memory
            .store_bytes(offset, value_bytes[WORD_SIZE - 1..WORD_SIZE].as_ref());

        Ok(OpcodeSuccess::Continue)
    }

    // SLOAD operation
    // TODO: add gas consumption
    pub fn op_sload(
        &mut self,
        current_call_frame: &mut CallFrame,
    ) -> Result<OpcodeSuccess, VMError> {
        let key = current_call_frame.stack.pop()?;

        let address = current_call_frame.to;

        let mut bytes = [0u8; 32];
        key.to_big_endian(&mut bytes);
        let key = H256::from(bytes);

        let current_value = if self.cache.is_slot_cached(&address, key) {
            self.cache
                .get_storage_slot(address, key)
                .unwrap_or_default()
                .current_value
        } else {
            self.db.get_storage_slot(address, key)
        };

        current_call_frame.stack.push(current_value)?;
        Ok(OpcodeSuccess::Continue)
    }

    // SSTORE operation
    // TODO: add gas consumption
    pub fn op_sstore(
        &mut self,
        current_call_frame: &mut CallFrame,
    ) -> Result<OpcodeSuccess, VMError> {
        if current_call_frame.is_static {
            return Err(VMError::OpcodeNotAllowedInStaticContext);
        }

        let key = current_call_frame.stack.pop()?;
        let value = current_call_frame.stack.pop()?;

        let mut bytes = [0u8; 32];
        key.to_big_endian(&mut bytes);
        let key = H256::from(bytes);

        let address = current_call_frame.to;

        let original_value = if self.cache.is_slot_cached(&address, key) {
            self.cache
                .get_storage_slot(address, key)
                .expect("Storage slot should have been cached")
                .original_value
        } else {
            self.cache_from_db(&address);
            self.db.get_storage_slot(address, key)
        };

        self.cache.write_account_storage(
            &address,
            key,
            StorageSlot {
                original_value,
                current_value: value,
            },
        );

        Ok(OpcodeSuccess::Continue)
    }

    // MSIZE operation
    pub fn op_msize(
        &mut self,
        current_call_frame: &mut CallFrame,
    ) -> Result<OpcodeSuccess, VMError> {
        self.increase_consumed_gas(current_call_frame, gas_cost::MSIZE)?;
        current_call_frame
            .stack
            .push(current_call_frame.memory.size())?;
        Ok(OpcodeSuccess::Continue)
    }

    // GAS operation
    pub fn op_gas(&mut self, current_call_frame: &mut CallFrame) -> Result<OpcodeSuccess, VMError> {
        self.increase_consumed_gas(current_call_frame, gas_cost::GAS)?;

        let remaining_gas = self.env.tx_gas_limit - self.env.consumed_gas - gas_cost::GAS;
        current_call_frame.stack.push(remaining_gas)?;

        Ok(OpcodeSuccess::Continue)
    }

    // MCOPY operation
    pub fn op_mcopy(
        &mut self,
        current_call_frame: &mut CallFrame,
    ) -> Result<OpcodeSuccess, VMError> {
        let dest_offset = current_call_frame
            .stack
            .pop()?
            .try_into()
            .unwrap_or(usize::MAX);
        let src_offset: usize = current_call_frame
            .stack
            .pop()?
            .try_into()
            .unwrap_or(usize::MAX);
        let size: usize = current_call_frame
            .stack
            .pop()?
            .try_into()
            .unwrap_or(usize::MAX);

        let words_copied = (size + WORD_SIZE - 1) / WORD_SIZE;

        let memory_byte_size = src_offset
            .checked_add(size)
            .and_then(|src_sum| {
                dest_offset
                    .checked_add(size)
                    .map(|dest_sum| src_sum.max(dest_sum))
            })
            .ok_or(VMError::OverflowInArithmeticOp)?;

        let memory_expansion_cost = current_call_frame.memory.expansion_cost(memory_byte_size)?;
        let gas_cost = gas_cost::MCOPY_STATIC
            + gas_cost::MCOPY_DYNAMIC_BASE * words_copied
            + memory_expansion_cost;

        self.increase_consumed_gas(current_call_frame, gas_cost)?;

        if size > 0 {
            current_call_frame
                .memory
                .copy(src_offset, dest_offset, size);
        }

        Ok(OpcodeSuccess::Continue)
    }

    // JUMP operation
    pub fn op_jump(
        &mut self,
        current_call_frame: &mut CallFrame,
    ) -> Result<OpcodeSuccess, VMError> {
        self.increase_consumed_gas(current_call_frame, gas_cost::JUMP)?;

        let jump_address = current_call_frame.stack.pop()?;
        if !current_call_frame.jump(jump_address) {
            return Err(VMError::InvalidJump);
        }

        Ok(OpcodeSuccess::Continue)
    }

    // JUMPI operation
    pub fn op_jumpi(
        &mut self,
        current_call_frame: &mut CallFrame,
    ) -> Result<OpcodeSuccess, VMError> {
        let jump_address = current_call_frame.stack.pop()?;
        let condition = current_call_frame.stack.pop()?;

        if condition != U256::zero() && !current_call_frame.jump(jump_address) {
            return Err(VMError::InvalidJump);
        }

        self.increase_consumed_gas(current_call_frame, gas_cost::JUMPI)?;
        Ok(OpcodeSuccess::Continue)
    }

    // JUMPDEST operation
    pub fn op_jumpdest(
        &mut self,
        current_call_frame: &mut CallFrame,
    ) -> Result<OpcodeSuccess, VMError> {
        self.increase_consumed_gas(current_call_frame, gas_cost::JUMPDEST)?;
        Ok(OpcodeSuccess::Continue)
    }

    // PC operation
    pub fn op_pc(&mut self, current_call_frame: &mut CallFrame) -> Result<OpcodeSuccess, VMError> {
        self.increase_consumed_gas(current_call_frame, gas_cost::PC)?;

        current_call_frame
            .stack
            .push(U256::from(current_call_frame.pc - 1))?;

        Ok(OpcodeSuccess::Continue)
    }
}<|MERGE_RESOLUTION|>--- conflicted
+++ resolved
@@ -1,14 +1,5 @@
-<<<<<<< HEAD
-use crate::{
-    constants::WORD_SIZE,
-    vm::{Db, StorageSlot},
-};
-=======
 use keccak_hash::H256;
-
 use crate::{constants::WORD_SIZE, vm::StorageSlot};
->>>>>>> a98da65f
-
 use super::*;
 
 // Stack, Memory, Storage and Flow Operations (15)
