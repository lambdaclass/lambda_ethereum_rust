use crate::{
    call_frame::CallFrame,
    constants::{call_opcode, SUCCESS_FOR_RETURN},
<<<<<<< HEAD
    errors::ResultReason,
    vm::{Account, TxType},
=======
    errors::{OpcodeSuccess, ResultReason, VMError},
    vm::VM,
>>>>>>> f00cbfb2
};
use ethereum_rust_core::{Address, U256};

// System Operations (10)
// Opcodes: CREATE, CALL, CALLCODE, RETURN, DELEGATECALL, CREATE2, STATICCALL, REVERT, INVALID, SELFDESTRUCT

impl VM {
    // CALL operation
    pub fn op_call(
        &mut self,
        current_call_frame: &mut CallFrame,
    ) -> Result<OpcodeSuccess, VMError> {
        let gas = current_call_frame.stack.pop()?;
        let code_address = Address::from_low_u64_be(current_call_frame.stack.pop()?.low_u64());
        let value = current_call_frame.stack.pop()?;
        let args_offset = current_call_frame
            .stack
            .pop()?
            .try_into()
            .unwrap_or(usize::MAX);
        let args_size = current_call_frame
            .stack
            .pop()?
            .try_into()
            .unwrap_or(usize::MAX);
        let ret_offset = current_call_frame
            .stack
            .pop()?
            .try_into()
            .unwrap_or(usize::MAX);
        let ret_size = current_call_frame
            .stack
            .pop()?
            .try_into()
            .unwrap_or(usize::MAX);

        let memory_byte_size = (args_offset + args_size).max(ret_offset + ret_size);
        let memory_expansion_cost = current_call_frame.memory.expansion_cost(memory_byte_size)?;

        let positive_value_cost = if !value.is_zero() {
            call_opcode::NON_ZERO_VALUE_COST + call_opcode::BASIC_FALLBACK_FUNCTION_STIPEND
        } else {
            U256::zero()
        };

        let address_access_cost = if !self.cache.is_account_cached(&code_address) {
            self.cache_from_db(&code_address);
            call_opcode::COLD_ADDRESS_ACCESS_COST
        } else {
            call_opcode::WARM_ADDRESS_ACCESS_COST
        };
        let account = self.cache.get_account(code_address).unwrap().clone();

        let value_to_empty_account_cost = if !value.is_zero() && account.is_empty() {
            call_opcode::VALUE_TO_EMPTY_ACCOUNT_COST
        } else {
            U256::zero()
        };

        let gas_cost = memory_expansion_cost
            + address_access_cost
            + positive_value_cost
            + value_to_empty_account_cost;

        self.increase_consumed_gas(current_call_frame, gas_cost)?;

        let msg_sender = current_call_frame.to; // The new sender will be the current contract.
        let to = code_address; // In this case code_address and the sub-context account are the same. Unlike CALLCODE or DELEGATECODE.
        let is_static = current_call_frame.is_static;

        self.generic_call(
            current_call_frame,
            gas,
            value,
            msg_sender,
            to,
            code_address,
            false,
            is_static,
            args_offset,
            args_size,
            ret_offset,
            ret_size,
        )
    }

    // CALLCODE operation
    pub fn op_callcode(
        &mut self,
        current_call_frame: &mut CallFrame,
    ) -> Result<OpcodeSuccess, VMError> {
        let gas = current_call_frame.stack.pop()?;
        let code_address = Address::from_low_u64_be(current_call_frame.stack.pop()?.low_u64());
        let value = current_call_frame.stack.pop()?;
        let args_offset = current_call_frame.stack.pop()?.try_into().unwrap();
        let args_size = current_call_frame.stack.pop()?.try_into().unwrap();
        let ret_offset = current_call_frame.stack.pop()?.try_into().unwrap();
        let ret_size = current_call_frame.stack.pop()?.try_into().unwrap();

        // Sender and recipient are the same in this case. But the code executed is from another account.
        let msg_sender = current_call_frame.to;
        let to = current_call_frame.to;
        let is_static = current_call_frame.is_static;

        self.generic_call(
            current_call_frame,
            gas,
            value,
            msg_sender,
            to,
            code_address,
            false,
            is_static,
            args_offset,
            args_size,
            ret_offset,
            ret_size,
        )
    }

    // RETURN operation
    pub fn op_return(
        &mut self,
        current_call_frame: &mut CallFrame,
    ) -> Result<OpcodeSuccess, VMError> {
        let offset = current_call_frame
            .stack
            .pop()?
            .try_into()
            .unwrap_or(usize::MAX);
        let size = current_call_frame
            .stack
            .pop()?
            .try_into()
            .unwrap_or(usize::MAX);

        let gas_cost = current_call_frame.memory.expansion_cost(offset + size)?;

        self.increase_consumed_gas(current_call_frame, gas_cost)?;

        let return_data = current_call_frame.memory.load_range(offset, size).into();
        current_call_frame.returndata = return_data;
        current_call_frame
            .stack
            .push(U256::from(SUCCESS_FOR_RETURN))?;

        Ok(OpcodeSuccess::Result(ResultReason::Return))
    }

    // DELEGATECALL operation
    pub fn op_delegatecall(
        &mut self,
        current_call_frame: &mut CallFrame,
    ) -> Result<OpcodeSuccess, VMError> {
        let gas = current_call_frame.stack.pop()?;
        let code_address = Address::from_low_u64_be(current_call_frame.stack.pop()?.low_u64());
        let args_offset = current_call_frame.stack.pop()?.try_into().unwrap();
        let args_size = current_call_frame.stack.pop()?.try_into().unwrap();
        let ret_offset = current_call_frame.stack.pop()?.try_into().unwrap();
        let ret_size = current_call_frame.stack.pop()?.try_into().unwrap();

        let msg_sender = current_call_frame.msg_sender;
        let value = current_call_frame.msg_value;
        let to = current_call_frame.to;
        let is_static = current_call_frame.is_static;

        self.generic_call(
            current_call_frame,
            gas,
            value,
            msg_sender,
            to,
            code_address,
            false,
            is_static,
            args_offset,
            args_size,
            ret_offset,
            ret_size,
        )
    }

    // STATICCALL operation
    pub fn op_staticcall(
        &mut self,
        current_call_frame: &mut CallFrame,
    ) -> Result<OpcodeSuccess, VMError> {
        let gas = current_call_frame.stack.pop()?;
        let code_address = Address::from_low_u64_be(current_call_frame.stack.pop()?.low_u64());
        let args_offset = current_call_frame.stack.pop()?.try_into().unwrap();
        let args_size = current_call_frame.stack.pop()?.try_into().unwrap();
        let ret_offset = current_call_frame.stack.pop()?.try_into().unwrap();
        let ret_size = current_call_frame.stack.pop()?.try_into().unwrap();

        let value = U256::zero();
        let msg_sender = current_call_frame.to; // The new sender will be the current contract.
        let to = code_address; // In this case code_address and the sub-context account are the same. Unlike CALLCODE or DELEGATECODE.

        self.generic_call(
            current_call_frame,
            gas,
            value,
            msg_sender,
            to,
            code_address,
            false,
            true,
            args_offset,
            args_size,
            ret_offset,
            ret_size,
        )
    }

    // CREATE operation
    pub fn op_create(
        &mut self,
        current_call_frame: &mut CallFrame,
    ) -> Result<OpcodeSuccess, VMError> {
        let value_in_wei_to_send = current_call_frame.stack.pop()?;
        let code_offset_in_memory = current_call_frame.stack.pop()?.try_into().unwrap();
        let code_size_in_memory = current_call_frame.stack.pop()?.try_into().unwrap();

        self.create(
            value_in_wei_to_send,
            code_offset_in_memory,
            code_size_in_memory,
            None,
            current_call_frame,
        )
    }

    // CREATE2 operation
    pub fn op_create2(
        &mut self,
        current_call_frame: &mut CallFrame,
    ) -> Result<OpcodeSuccess, VMError> {
        let value_in_wei_to_send = current_call_frame.stack.pop()?;
        let code_offset_in_memory = current_call_frame.stack.pop()?.try_into().unwrap();
        let code_size_in_memory = current_call_frame.stack.pop()?.try_into().unwrap();
        let salt = current_call_frame.stack.pop()?;

        self.create(
            value_in_wei_to_send,
            code_offset_in_memory,
            code_size_in_memory,
            Some(salt),
            current_call_frame,
        )
    }

    // REVERT operation
    pub fn op_revert(
        &mut self,
        current_call_frame: &mut CallFrame,
    ) -> Result<OpcodeSuccess, VMError> {
        // Description: Gets values from stack, calculates gas cost and sets return data.
        // Returns: VMError RevertOpcode if executed correctly.
        // Notes:
        //      The reversion of changes is made in the generic_call().
        //      Changes are not "reverted" if it is the first callframe, they are just not commited.

        let offset = current_call_frame.stack.pop()?.as_usize();

        let size = current_call_frame.stack.pop()?.as_usize();

        let gas_cost = current_call_frame.memory.expansion_cost(offset + size)?;

        self.increase_consumed_gas(current_call_frame, gas_cost)?;

        current_call_frame.returndata = current_call_frame.memory.load_range(offset, size).into();

        Err(VMError::RevertOpcode)
    }

    /// ### INVALID operation
    /// Reverts consuming all gas, no return data.
    pub fn op_invalid(&mut self) -> Result<OpcodeSuccess, VMError> {
        Err(VMError::InvalidOpcode)
    }

    // SELFDESTRUCT operation
    pub fn op_selfdestruct(
        &mut self,
        current_call_frame: &mut CallFrame,
    ) -> Result<OpcodeSuccess, VMError> {
        // Sends all ether in the account to the target address
        // Steps:
        // 1. Pop the target address from the stack
        // 2. Get current account and: Store the balance in a variable, set it's balance to 0
        // 3. Get the target account, checking if it is empty and if it is cold. Update gas cost accordingly.
        // 4. Add the balance of the current account to the target account
        // 5. Register account to be destroyed in accrued substate.

        // Notes:
        //      If context is Static, return error.
        //      If executed in the same transaction a contract was created, the current account is registered to be destroyed
        if current_call_frame.is_static {
            return Err(VMError::OpcodeNotAllowedInStaticContext);
        }

        // Gas costs variables
        let static_gas_cost = gas_cost::SELFDESTRUCT_STATIC;
        let dynamic_gas_cost = gas_cost::SELFDESTRUCT_DYNAMIC;
        let cold_gas_cost = gas_cost::COLD_ADDRESS_ACCESS_COST;
        let mut gas_cost = static_gas_cost; // This will be updated later

        // 1. Pop the target address from the stack
        let target_address = Address::from_low_u64_be(current_call_frame.stack.pop()?.low_u64());

        // 2. Get current account and: Store the balance in a variable, set it's balance to 0
        let mut current_account = self
            .get_account(&current_call_frame.to);
        let current_account_balance = current_account.info.balance;

        current_account.info.balance = U256::zero();
        
        // 3 & 4. Get target account and add the balance of the current account to it
        // TODO: If address is cold, there is an additional cost of 2600.
        if !self.cache.is_account_cached(&target_address) {
            gas_cost += cold_gas_cost;
        }

        let mut target_account = self.get_account(&target_address);
        if target_account.is_empty() {
            gas_cost += dynamic_gas_cost;
        }
        target_account.info.balance += current_account_balance;


        // 5. Register account to be destroyed in accrued substate IF executed in the same transaction a contract was created
        if self.tx_type == TxType::CREATE {
            self.accrued_substate
                .selfdestrutct_set
                .insert(current_call_frame.to);
        }
        // Accounts in SelfDestruct set should be destroyed at the end of the transaction.

        self.increase_consumed_gas(current_call_frame, gas_cost)?;

        Ok(OpcodeSuccess::Result(ResultReason::SelfDestruct))
    }
}<|MERGE_RESOLUTION|>--- conflicted
+++ resolved
@@ -1,15 +1,10 @@
 use crate::{
     call_frame::CallFrame,
-    constants::{call_opcode, SUCCESS_FOR_RETURN},
-<<<<<<< HEAD
-    errors::ResultReason,
-    vm::{Account, TxType},
-=======
+    constants::{call_opcode, gas_cost, SUCCESS_FOR_RETURN},
     errors::{OpcodeSuccess, ResultReason, VMError},
     vm::VM,
->>>>>>> f00cbfb2
 };
-use ethereum_rust_core::{Address, U256};
+use ethereum_rust_core::{types::TxKind, Address, U256};
 
 // System Operations (10)
 // Opcodes: CREATE, CALL, CALLCODE, RETURN, DELEGATECALL, CREATE2, STATICCALL, REVERT, INVALID, SELFDESTRUCT
@@ -339,7 +334,7 @@
 
 
         // 5. Register account to be destroyed in accrued substate IF executed in the same transaction a contract was created
-        if self.tx_type == TxType::CREATE {
+        if self.tx_kind == TxKind::Create {
             self.accrued_substate
                 .selfdestrutct_set
                 .insert(current_call_frame.to);
