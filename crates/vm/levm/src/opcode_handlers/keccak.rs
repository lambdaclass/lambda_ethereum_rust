use crate::{
    call_frame::CallFrame,
    constants::{gas_cost, WORD_SIZE},
    errors::{InternalError, OpcodeSuccess, VMError},
    vm::VM,
};
use ethereum_rust_core::U256;
use sha3::{Digest, Keccak256};

// KECCAK256 (1)
// Opcodes: KECCAK256

impl VM {
    pub fn op_keccak256(
        &mut self,
        current_call_frame: &mut CallFrame,
    ) -> Result<OpcodeSuccess, VMError> {
        let offset = current_call_frame
            .stack
            .pop()?
            .try_into()
            .unwrap_or(usize::MAX);
        let size = current_call_frame
            .stack
            .pop()?
            .try_into()
            .unwrap_or(usize::MAX);

<<<<<<< HEAD
        let minimum_word_size = (size
            .checked_add(WORD_SIZE)
            .ok_or(VMError::Internal(
                InternalError::ArithmeticOperationOverflow,
            ))?
            .saturating_sub(1))
            / WORD_SIZE;
        let memory_expansion_cost =
            current_call_frame
                .memory
                .expansion_cost(offset.checked_add(size).ok_or(VMError::Internal(
                    InternalError::ArithmeticOperationOverflow,
                ))?)?;
        let minimum_word_size_cost = gas_cost::KECCAK25_DYNAMIC_BASE
            .checked_mul(minimum_word_size.into())
            .ok_or(VMError::GasCostOverflow)?;
=======
        let minimum_word_size = (size + WORD_SIZE - 1) / WORD_SIZE;
        let memory_expansion_cost = current_call_frame.memory.expansion_cost(
            offset
                .checked_add(size)
                .ok_or(VMError::MemoryLoadOutOfBounds)?,
        )?;
>>>>>>> 00a51eba
        let gas_cost = gas_cost::KECCAK25_STATIC
            .checked_add(minimum_word_size_cost)
            .ok_or(VMError::GasCostOverflow)?
            .checked_add(memory_expansion_cost)
            .ok_or(VMError::GasCostOverflow)?;

        self.increase_consumed_gas(current_call_frame, gas_cost)?;

        let value_bytes = current_call_frame.memory.load_range(offset, size)?;

        let mut hasher = Keccak256::new();
        hasher.update(value_bytes);
        let result = hasher.finalize();
        current_call_frame
            .stack
            .push(U256::from_big_endian(&result))?;

        Ok(OpcodeSuccess::Continue)
    }
}<|MERGE_RESOLUTION|>--- conflicted
+++ resolved
@@ -26,7 +26,6 @@
             .try_into()
             .unwrap_or(usize::MAX);
 
-<<<<<<< HEAD
         let minimum_word_size = (size
             .checked_add(WORD_SIZE)
             .ok_or(VMError::Internal(
@@ -43,14 +42,7 @@
         let minimum_word_size_cost = gas_cost::KECCAK25_DYNAMIC_BASE
             .checked_mul(minimum_word_size.into())
             .ok_or(VMError::GasCostOverflow)?;
-=======
-        let minimum_word_size = (size + WORD_SIZE - 1) / WORD_SIZE;
-        let memory_expansion_cost = current_call_frame.memory.expansion_cost(
-            offset
-                .checked_add(size)
-                .ok_or(VMError::MemoryLoadOutOfBounds)?,
-        )?;
->>>>>>> 00a51eba
+
         let gas_cost = gas_cost::KECCAK25_STATIC
             .checked_add(minimum_word_size_cost)
             .ok_or(VMError::GasCostOverflow)?
