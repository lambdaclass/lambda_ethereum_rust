--- conflicted
+++ resolved
@@ -300,26 +300,7 @@
             .try_into()
             .map_err(|_| VMError::VeryLargeNumber)?;
 
-<<<<<<< HEAD
         let (account_info, address_was_cold) = self.access_account(address);
-=======
-        let is_cached = self.cache.is_account_cached(&address);
-
-        let gas_cost = gas_cost::extcodecopy(current_call_frame, size, dest_offset, is_cached)
-            .map_err(VMError::OutOfGas)?;
-
-        self.increase_consumed_gas(current_call_frame, gas_cost)?;
-
-        if size == 0 {
-            return Ok(OpcodeSuccess::Continue);
-        }
-
-        if !is_cached {
-            self.cache_from_db(&address);
-        };
-
-        let bytecode = self.get_account(&address).info.bytecode;
->>>>>>> 304cafc2
 
         let new_memory_size = (((!size).checked_add(1).ok_or(VMError::Internal(
             InternalError::ArithmeticOperationOverflow,
@@ -338,6 +319,10 @@
                 address_was_cold,
             )?,
         )?;
+
+        if size == 0 {
+            return Ok(OpcodeSuccess::Continue);
+        }
 
         if current_memory_size < new_memory_size {
             current_call_frame
