use crate::{
    call_frame::CallFrame,
    constants::WORD_SIZE_IN_BYTES_USIZE,
<<<<<<< HEAD
    errors::{OpcodeSuccess, VMError},
=======
    errors::{InternalError, OpcodeSuccess, OutOfGasError, VMError},
>>>>>>> 07d342a9
    gas_cost, memory,
    vm::{word_to_address, VM},
};
use ethrex_core::U256;
use keccak_hash::keccak;

// Environmental Information (16)
// Opcodes: ADDRESS, BALANCE, ORIGIN, CALLER, CALLVALUE, CALLDATALOAD, CALLDATASIZE, CALLDATACOPY, CODESIZE, CODECOPY, GASPRICE, EXTCODESIZE, EXTCODECOPY, RETURNDATASIZE, RETURNDATACOPY, EXTCODEHASH

impl VM {
    // ADDRESS operation
    pub fn op_address(
        &mut self,
        current_call_frame: &mut CallFrame,
    ) -> Result<OpcodeSuccess, VMError> {
        self.increase_consumed_gas(current_call_frame, gas_cost::ADDRESS)?;

        let addr = current_call_frame.to; // The recipient of the current call.

        current_call_frame.stack.push(U256::from(addr.as_bytes()))?;

        Ok(OpcodeSuccess::Continue)
    }

    // BALANCE operation
    pub fn op_balance(
        &mut self,
        current_call_frame: &mut CallFrame,
    ) -> Result<OpcodeSuccess, VMError> {
        let address = word_to_address(current_call_frame.stack.pop()?);

        let (account_info, address_was_cold) = self.access_account(address);

        self.increase_consumed_gas(current_call_frame, gas_cost::balance(address_was_cold)?)?;

        current_call_frame.stack.push(account_info.balance)?;

        Ok(OpcodeSuccess::Continue)
    }

    // ORIGIN operation
    pub fn op_origin(
        &mut self,
        current_call_frame: &mut CallFrame,
    ) -> Result<OpcodeSuccess, VMError> {
        self.increase_consumed_gas(current_call_frame, gas_cost::ORIGIN)?;

        let origin = self.env.origin;
        current_call_frame
            .stack
            .push(U256::from(origin.as_bytes()))?;

        Ok(OpcodeSuccess::Continue)
    }

    // CALLER operation
    pub fn op_caller(
        &mut self,
        current_call_frame: &mut CallFrame,
    ) -> Result<OpcodeSuccess, VMError> {
        self.increase_consumed_gas(current_call_frame, gas_cost::CALLER)?;

        let caller = current_call_frame.msg_sender;
        current_call_frame
            .stack
            .push(U256::from(caller.as_bytes()))?;

        Ok(OpcodeSuccess::Continue)
    }

    // CALLVALUE operation
    pub fn op_callvalue(
        &mut self,
        current_call_frame: &mut CallFrame,
    ) -> Result<OpcodeSuccess, VMError> {
        self.increase_consumed_gas(current_call_frame, gas_cost::CALLVALUE)?;

        let callvalue = current_call_frame.msg_value;

        current_call_frame.stack.push(callvalue)?;

        Ok(OpcodeSuccess::Continue)
    }

    // CALLDATALOAD operation
    pub fn op_calldataload(
        &mut self,
        current_call_frame: &mut CallFrame,
    ) -> Result<OpcodeSuccess, VMError> {
        self.increase_consumed_gas(current_call_frame, gas_cost::CALLDATALOAD)?;

        let offset: usize = current_call_frame
            .stack
            .pop()?
            .try_into()
            .map_err(|_| VMError::VeryLargeNumber)?;

        // All bytes after the end of the calldata are set to 0.
        let mut data = [0u8; 32];
        for (i, byte) in current_call_frame
            .calldata
            .iter()
            .skip(offset)
            .take(32)
            .enumerate()
        {
            if let Some(data_byte) = data.get_mut(i) {
                *data_byte = *byte;
            }
        }
        let result = U256::from_big_endian(&data);

        current_call_frame.stack.push(result)?;

        Ok(OpcodeSuccess::Continue)
    }

    // CALLDATASIZE operation
    pub fn op_calldatasize(
        &mut self,
        current_call_frame: &mut CallFrame,
    ) -> Result<OpcodeSuccess, VMError> {
        self.increase_consumed_gas(current_call_frame, gas_cost::CALLDATASIZE)?;

        current_call_frame
            .stack
            .push(U256::from(current_call_frame.calldata.len()))?;

        Ok(OpcodeSuccess::Continue)
    }

    // CALLDATACOPY operation
    pub fn op_calldatacopy(
        &mut self,
        current_call_frame: &mut CallFrame,
    ) -> Result<OpcodeSuccess, VMError> {
        let dest_offset: usize = current_call_frame
            .stack
            .pop()?
            .try_into()
            .map_err(|_err| VMError::VeryLargeNumber)?;
        let calldata_offset = current_call_frame.stack.pop()?;
        let size: usize = current_call_frame
            .stack
            .pop()?
            .try_into()
            .map_err(|_err| VMError::VeryLargeNumber)?;

        self.increase_consumed_gas(
            current_call_frame,
            gas_cost::calldatacopy(
                dest_offset
                    .checked_add(size)
                    .ok_or(VMError::OutOfOffset)?
                    .checked_next_multiple_of(WORD_SIZE_IN_BYTES_USIZE)
                    .ok_or(VMError::OutOfOffset)?,
                current_call_frame.memory.len(),
                size,
            )?,
        )?;

        if size == 0 {
            return Ok(OpcodeSuccess::Continue);
        }

        let mut data = vec![0u8; size];
        if calldata_offset > current_call_frame.calldata.len().into() {
            memory::try_store_data(&mut current_call_frame.memory, dest_offset, &data)?;
            return Ok(OpcodeSuccess::Continue);
        }

        let calldata_offset: usize = calldata_offset
            .try_into()
            .map_err(|_err| VMError::Internal(InternalError::ConversionError))?;

        for (i, byte) in current_call_frame
            .calldata
            .iter()
            .skip(calldata_offset)
            .take(size)
            .enumerate()
        {
            if let Some(data_byte) = data.get_mut(i) {
                *data_byte = *byte;
            }
        }

        memory::try_store_data(&mut current_call_frame.memory, dest_offset, &data)?;

        Ok(OpcodeSuccess::Continue)
    }

    // CODESIZE operation
    pub fn op_codesize(
        &mut self,
        current_call_frame: &mut CallFrame,
    ) -> Result<OpcodeSuccess, VMError> {
        self.increase_consumed_gas(current_call_frame, gas_cost::CODESIZE)?;

        current_call_frame
            .stack
            .push(U256::from(current_call_frame.bytecode.len()))?;

        Ok(OpcodeSuccess::Continue)
    }

    // CODECOPY operation
    pub fn op_codecopy(
        &mut self,
        current_call_frame: &mut CallFrame,
    ) -> Result<OpcodeSuccess, VMError> {
        let destination_offset: usize = current_call_frame
            .stack
            .pop()?
            .try_into()
            .map_err(|_| VMError::VeryLargeNumber)?;
        let code_offset: usize = current_call_frame
            .stack
            .pop()?
            .try_into()
            .map_err(|_| VMError::VeryLargeNumber)?;
        let size: usize = current_call_frame
            .stack
            .pop()?
            .try_into()
            .map_err(|_| VMError::VeryLargeNumber)?;

        self.increase_consumed_gas(
            current_call_frame,
            gas_cost::codecopy(
                destination_offset
                    .checked_add(size)
                    .ok_or(VMError::OutOfOffset)?
                    .checked_next_multiple_of(WORD_SIZE_IN_BYTES_USIZE)
                    .ok_or(VMError::OutOfOffset)?,
                current_call_frame.memory.len(),
                size,
            )?,
        )?;

        if size == 0 {
            return Ok(OpcodeSuccess::Continue);
        }

        let mut data = vec![0u8; size];
        for (i, byte) in current_call_frame
            .bytecode
            .iter()
            .skip(code_offset)
            .take(size)
            .enumerate()
        {
            if let Some(data_byte) = data.get_mut(i) {
                *data_byte = *byte;
            }
        }

        memory::try_store_data(&mut current_call_frame.memory, destination_offset, &data)?;

        Ok(OpcodeSuccess::Continue)
    }

    // GASPRICE operation
    pub fn op_gasprice(
        &mut self,
        current_call_frame: &mut CallFrame,
    ) -> Result<OpcodeSuccess, VMError> {
        self.increase_consumed_gas(current_call_frame, gas_cost::GASPRICE)?;

        current_call_frame.stack.push(self.env.gas_price)?;

        Ok(OpcodeSuccess::Continue)
    }

    // EXTCODESIZE operation
    pub fn op_extcodesize(
        &mut self,
        current_call_frame: &mut CallFrame,
    ) -> Result<OpcodeSuccess, VMError> {
        let address = word_to_address(current_call_frame.stack.pop()?);

        let (account_info, address_was_cold) = self.access_account(address);

        self.increase_consumed_gas(current_call_frame, gas_cost::extcodesize(address_was_cold)?)?;

        current_call_frame
            .stack
            .push(account_info.bytecode.len().into())?;

        Ok(OpcodeSuccess::Continue)
    }

    // EXTCODECOPY operation
    pub fn op_extcodecopy(
        &mut self,
        current_call_frame: &mut CallFrame,
    ) -> Result<OpcodeSuccess, VMError> {
        let address = word_to_address(current_call_frame.stack.pop()?);
        let dest_offset: usize = current_call_frame
            .stack
            .pop()?
            .try_into()
            .map_err(|_| VMError::VeryLargeNumber)?;
        let offset: usize = current_call_frame
            .stack
            .pop()?
            .try_into()
            .map_err(|_| VMError::VeryLargeNumber)?;
        let size: usize = current_call_frame
            .stack
            .pop()?
            .try_into()
            .map_err(|_| VMError::VeryLargeNumber)?;

        let (account_info, address_was_cold) = self.access_account(address);

        self.increase_consumed_gas(
            current_call_frame,
            gas_cost::extcodecopy(
                dest_offset
                    .checked_add(size)
                    .ok_or(VMError::OutOfOffset)?
                    .checked_next_multiple_of(WORD_SIZE_IN_BYTES_USIZE)
                    .ok_or(VMError::OutOfOffset)?,
                current_call_frame.memory.len(),
                address_was_cold,
            )?,
        )?;

        if size == 0 {
            return Ok(OpcodeSuccess::Continue);
        }

        let mut data = vec![0u8; size];
        for (i, byte) in account_info
            .bytecode
            .iter()
            .skip(offset)
            .take(size)
            .enumerate()
        {
            if let Some(data_byte) = data.get_mut(i) {
                *data_byte = *byte;
            }
        }

        memory::try_store_data(&mut current_call_frame.memory, dest_offset, &data)?;

        Ok(OpcodeSuccess::Continue)
    }

    // RETURNDATASIZE operation
    pub fn op_returndatasize(
        &mut self,
        current_call_frame: &mut CallFrame,
    ) -> Result<OpcodeSuccess, VMError> {
        self.increase_consumed_gas(current_call_frame, gas_cost::RETURNDATASIZE)?;

        current_call_frame
            .stack
            .push(U256::from(current_call_frame.sub_return_data.len()))?;

        Ok(OpcodeSuccess::Continue)
    }

    // RETURNDATACOPY operation
    pub fn op_returndatacopy(
        &mut self,
        current_call_frame: &mut CallFrame,
    ) -> Result<OpcodeSuccess, VMError> {
        let dest_offset: usize = current_call_frame
            .stack
            .pop()?
            .try_into()
            .map_err(|_| VMError::VeryLargeNumber)?;
        let returndata_offset: usize = current_call_frame
            .stack
            .pop()?
            .try_into()
            .map_err(|_| VMError::VeryLargeNumber)?;
        let size: usize = current_call_frame
            .stack
            .pop()?
            .try_into()
            .map_err(|_| VMError::VeryLargeNumber)?;

        self.increase_consumed_gas(
            current_call_frame,
            gas_cost::returndatacopy(
                dest_offset
                    .checked_add(size)
                    .ok_or(VMError::OutOfOffset)?
                    .checked_next_multiple_of(WORD_SIZE_IN_BYTES_USIZE)
                    .ok_or(VMError::OutOfOffset)?,
                current_call_frame.memory.len(),
                size,
            )?,
        )?;

        if size == 0 {
            return Ok(OpcodeSuccess::Continue);
        }

        let sub_return_data_len = current_call_frame.sub_return_data.len();

        if returndata_offset >= sub_return_data_len {
            return Err(VMError::VeryLargeNumber); // Maybe can create a new error instead of using this one
        }

        let mut data = vec![0u8; size];
        for (i, byte) in current_call_frame
            .sub_return_data
            .iter()
            .skip(returndata_offset)
            .take(size)
            .enumerate()
        {
            if let Some(data_byte) = data.get_mut(i) {
                *data_byte = *byte;
            }
        }

        memory::try_store_data(&mut current_call_frame.memory, dest_offset, &data)?;

        Ok(OpcodeSuccess::Continue)
    }

    // EXTCODEHASH operation
    pub fn op_extcodehash(
        &mut self,
        current_call_frame: &mut CallFrame,
    ) -> Result<OpcodeSuccess, VMError> {
        let address = word_to_address(current_call_frame.stack.pop()?);

        let (account_info, address_was_cold) = self.access_account(address);

        self.increase_consumed_gas(current_call_frame, gas_cost::extcodehash(address_was_cold)?)?;

        current_call_frame.stack.push(U256::from_big_endian(
            keccak(account_info.bytecode).as_fixed_bytes(),
        ))?;

        Ok(OpcodeSuccess::Continue)
    }
}<|MERGE_RESOLUTION|>--- conflicted
+++ resolved
@@ -1,11 +1,7 @@
 use crate::{
     call_frame::CallFrame,
     constants::WORD_SIZE_IN_BYTES_USIZE,
-<<<<<<< HEAD
-    errors::{OpcodeSuccess, VMError},
-=======
     errors::{InternalError, OpcodeSuccess, OutOfGasError, VMError},
->>>>>>> 07d342a9
     gas_cost, memory,
     vm::{word_to_address, VM},
 };
