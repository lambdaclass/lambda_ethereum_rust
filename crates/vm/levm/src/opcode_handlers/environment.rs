use crate::{
    call_frame::CallFrame,
    constants::{
        call_opcode::{COLD_ADDRESS_ACCESS_COST, WARM_ADDRESS_ACCESS_COST},
        gas_cost, WORD_SIZE,
    },
    errors::{InternalError, OpcodeSuccess, VMError},
    vm::{word_to_address, VM},
};
use bytes::Bytes;
use ethereum_rust_core::U256;
use sha3::{Digest, Keccak256};

// Environmental Information (16)
// Opcodes: ADDRESS, BALANCE, ORIGIN, CALLER, CALLVALUE, CALLDATALOAD, CALLDATASIZE, CALLDATACOPY, CODESIZE, CODECOPY, GASPRICE, EXTCODESIZE, EXTCODECOPY, RETURNDATASIZE, RETURNDATACOPY, EXTCODEHASH

impl VM {
    // ADDRESS operation
    pub fn op_address(
        &mut self,
        current_call_frame: &mut CallFrame,
    ) -> Result<OpcodeSuccess, VMError> {
        self.increase_consumed_gas(current_call_frame, gas_cost::ADDRESS)?;

        let addr = current_call_frame.to; // The recipient of the current call.

        current_call_frame.stack.push(U256::from(addr.as_bytes()))?;

        Ok(OpcodeSuccess::Continue)
    }

    // BALANCE operation
    pub fn op_balance(
        &mut self,
        current_call_frame: &mut CallFrame,
    ) -> Result<OpcodeSuccess, VMError> {
        let address = &word_to_address(current_call_frame.stack.pop()?);

        if self.cache.is_account_cached(address) {
            self.increase_consumed_gas(current_call_frame, WARM_ADDRESS_ACCESS_COST)?;
        } else {
            self.increase_consumed_gas(current_call_frame, COLD_ADDRESS_ACCESS_COST)?;
            self.cache_from_db(address);
        };

        let balance = self.cache.get_account(*address).unwrap().info.balance;

        current_call_frame.stack.push(balance)?;
        Ok(OpcodeSuccess::Continue)
    }

    // ORIGIN operation
    pub fn op_origin(
        &mut self,
        current_call_frame: &mut CallFrame,
    ) -> Result<OpcodeSuccess, VMError> {
        self.increase_consumed_gas(current_call_frame, gas_cost::ORIGIN)?;

        let origin = self.env.origin;
        current_call_frame
            .stack
            .push(U256::from(origin.as_bytes()))?;

        Ok(OpcodeSuccess::Continue)
    }

    // CALLER operation
    pub fn op_caller(
        &mut self,
        current_call_frame: &mut CallFrame,
    ) -> Result<OpcodeSuccess, VMError> {
        self.increase_consumed_gas(current_call_frame, gas_cost::CALLER)?;

        let caller = current_call_frame.msg_sender;
        current_call_frame
            .stack
            .push(U256::from(caller.as_bytes()))?;

        Ok(OpcodeSuccess::Continue)
    }

    // CALLVALUE operation
    pub fn op_callvalue(
        &mut self,
        current_call_frame: &mut CallFrame,
    ) -> Result<OpcodeSuccess, VMError> {
        self.increase_consumed_gas(current_call_frame, gas_cost::CALLVALUE)?;

        let callvalue = current_call_frame.msg_value;

        current_call_frame.stack.push(callvalue)?;

        Ok(OpcodeSuccess::Continue)
    }

    // CALLDATALOAD operation
    pub fn op_calldataload(
        &mut self,
        current_call_frame: &mut CallFrame,
    ) -> Result<OpcodeSuccess, VMError> {
        self.increase_consumed_gas(current_call_frame, gas_cost::CALLDATALOAD)?;

        let offset: usize = current_call_frame
            .stack
            .pop()?
            .try_into()
            .unwrap_or(usize::MAX);

        // All bytes after the end of the calldata are set to 0.
        let mut data = [0u8; 32];
        for (i, byte) in current_call_frame.calldata.iter().skip(offset).take(32).enumerate() {
            if let Some(data_byte) = data.get_mut(i) {
                *data_byte = *byte;
            }
        }
        let result = U256::from_big_endian(&data);

        current_call_frame.stack.push(result)?;

        Ok(OpcodeSuccess::Continue)
    }

    // CALLDATASIZE operation
    pub fn op_calldatasize(
        &mut self,
        current_call_frame: &mut CallFrame,
    ) -> Result<OpcodeSuccess, VMError> {
        self.increase_consumed_gas(current_call_frame, gas_cost::CALLDATASIZE)?;

        current_call_frame
            .stack
            .push(U256::from(current_call_frame.calldata.len()))?;

        Ok(OpcodeSuccess::Continue)
    }

    // CALLDATACOPY operation
    pub fn op_calldatacopy(
        &mut self,
        current_call_frame: &mut CallFrame,
    ) -> Result<OpcodeSuccess, VMError> {
        let dest_offset: usize = current_call_frame
            .stack
            .pop()?
            .try_into()
            .map_err(|_err| VMError::VeryLargeNumber)?;
        let calldata_offset: usize = current_call_frame
            .stack
            .pop()?
            .try_into()
            .map_err(|_err| VMError::VeryLargeNumber)?;
        let size: usize = current_call_frame
            .stack
            .pop()?
            .try_into()
            .map_err(|_err| VMError::VeryLargeNumber)?;

        let minimum_word_size = (size + WORD_SIZE - 1) / WORD_SIZE;
        let memory_expansion_cost = current_call_frame.memory.expansion_cost(
            dest_offset
                .checked_add(size)
                .ok_or(VMError::MemoryLoadOutOfBounds)?,
        )?;
        let gas_cost = gas_cost::CALLDATACOPY_STATIC
            + gas_cost::CALLDATACOPY_DYNAMIC_BASE * minimum_word_size
            + memory_expansion_cost;

        self.increase_consumed_gas(current_call_frame, gas_cost)?;

        if size == 0 {
            return Ok(OpcodeSuccess::Continue);
        }

        let mut data = [0u8; 32];
        for (i, byte) in current_call_frame.calldata.iter().skip(calldata_offset).take(32).enumerate() {
            if let Some(data_byte) = data.get_mut(i) {
                *data_byte = *byte;
            }
        }

        current_call_frame
            .memory
            .store_bytes(dest_offset, &data)?;

        Ok(OpcodeSuccess::Continue)
    }

    // CODESIZE operation
    pub fn op_codesize(
        &mut self,
        current_call_frame: &mut CallFrame,
    ) -> Result<OpcodeSuccess, VMError> {
        if self.env.consumed_gas + gas_cost::CODESIZE > self.env.gas_limit {
            return Err(VMError::OutOfGas);
        }

        current_call_frame
            .stack
            .push(U256::from(current_call_frame.bytecode.len()))?;

        self.increase_consumed_gas(current_call_frame, gas_cost::CODESIZE)?;

        Ok(OpcodeSuccess::Continue)
    }

    // CODECOPY operation
    pub fn op_codecopy(
        &mut self,
        current_call_frame: &mut CallFrame,
    ) -> Result<OpcodeSuccess, VMError> {
        let dest_offset: usize = current_call_frame
            .stack
            .pop()?
            .try_into()
            .map_err(|_| VMError::VeryLargeNumber)?;
        let offset: usize = current_call_frame
            .stack
            .pop()?
            .try_into()
            .map_err(|_| VMError::VeryLargeNumber)?;
        let size: usize = current_call_frame
            .stack
            .pop()?
            .try_into()
            .map_err(|_| VMError::VeryLargeNumber)?;

        let minimum_word_size = (size + WORD_SIZE - 1) / WORD_SIZE;

        let memory_expansion_cost = current_call_frame.memory.expansion_cost(
            dest_offset
                .checked_add(size)
                .ok_or(VMError::MemoryLoadOutOfBounds)?,
        )?;

        let gas_cost = gas_cost::CODECOPY_STATIC
            + gas_cost::CODECOPY_DYNAMIC_BASE * minimum_word_size
            + memory_expansion_cost;

        self.increase_consumed_gas(current_call_frame, gas_cost)?;

        let bytecode_len = current_call_frame.bytecode.len();
        let code = if offset < bytecode_len {
            current_call_frame.bytecode.slice(
                offset
                    ..(offset
                        .checked_add(size)
                        .ok_or(VMError::MemoryLoadOutOfBounds)?)
                    .min(bytecode_len),
            )
        } else {
            vec![0u8; size].into()
        };

        current_call_frame.memory.store_bytes(dest_offset, &code)?;

        Ok(OpcodeSuccess::Continue)
    }

    // GASPRICE operation
    pub fn op_gasprice(
        &mut self,
        current_call_frame: &mut CallFrame,
    ) -> Result<OpcodeSuccess, VMError> {
        self.increase_consumed_gas(current_call_frame, gas_cost::GASPRICE)?;

        current_call_frame.stack.push(self.env.gas_price)?;

        Ok(OpcodeSuccess::Continue)
    }

    // EXTCODESIZE operation
    pub fn op_extcodesize(
        &mut self,
        current_call_frame: &mut CallFrame,
    ) -> Result<OpcodeSuccess, VMError> {
        let address = word_to_address(current_call_frame.stack.pop()?);

        if self.cache.is_account_cached(&address) {
            self.increase_consumed_gas(current_call_frame, WARM_ADDRESS_ACCESS_COST)?;
        } else {
            self.increase_consumed_gas(current_call_frame, COLD_ADDRESS_ACCESS_COST)?;
            self.cache_from_db(&address);
        };

        let bytecode = self
            .cache
            .get_account(address)
            .unwrap()
            .info
            .bytecode
            .clone();

        current_call_frame.stack.push(bytecode.len().into())?;
        Ok(OpcodeSuccess::Continue)
    }

    // EXTCODECOPY operation
    pub fn op_extcodecopy(
        &mut self,
        current_call_frame: &mut CallFrame,
    ) -> Result<OpcodeSuccess, VMError> {
        let address = word_to_address(current_call_frame.stack.pop()?);
        let dest_offset: usize = current_call_frame
            .stack
            .pop()?
            .try_into()
            .map_err(|_| VMError::VeryLargeNumber)?;
        let offset: usize = current_call_frame
            .stack
            .pop()?
            .try_into()
            .map_err(|_| VMError::VeryLargeNumber)?;
        let size: usize = current_call_frame
            .stack
            .pop()?
            .try_into()
            .map_err(|_| VMError::VeryLargeNumber)?;

        let minimum_word_size = (size + WORD_SIZE - 1) / WORD_SIZE;
        let memory_expansion_cost = current_call_frame.memory.expansion_cost(
            dest_offset
                .checked_add(size)
                .ok_or(VMError::MemoryLoadOutOfBounds)?,
        )?;
        let gas_cost =
            gas_cost::EXTCODECOPY_DYNAMIC_BASE * minimum_word_size + memory_expansion_cost;

        if self.cache.is_account_cached(&address) {
            self.increase_consumed_gas(current_call_frame, gas_cost + WARM_ADDRESS_ACCESS_COST)?;
        } else {
            self.increase_consumed_gas(current_call_frame, gas_cost + COLD_ADDRESS_ACCESS_COST)?;
            self.cache_from_db(&address);
        };

        let mut bytecode = self
            .cache
            .get_account(address)
            .unwrap()
            .info
            .bytecode
            .clone();

        if bytecode.len()
            < offset
                .checked_add(size)
                .ok_or(VMError::MemoryLoadOutOfBounds)?
        {
            let mut extended_code = bytecode.to_vec();
            extended_code.resize(
                offset
                    .checked_add(size)
                    .ok_or(VMError::MemoryLoadOutOfBounds)?,
                0,
            );
            bytecode = Bytes::from(extended_code);
        }
        current_call_frame.memory.store_bytes(
            dest_offset,
<<<<<<< HEAD
            bytecode
                .get(offset..offset + size)
                .ok_or(VMError::Internal(InternalError::SlicingError))?, // bytecode can be "refactored" in order to avoid handling the error.
=======
            &bytecode[offset
                ..offset
                    .checked_add(size)
                    .ok_or(VMError::MemoryLoadOutOfBounds)?],
>>>>>>> b277379c
        )?;

        Ok(OpcodeSuccess::Continue)
    }

    // RETURNDATASIZE operation
    pub fn op_returndatasize(
        &mut self,
        current_call_frame: &mut CallFrame,
    ) -> Result<OpcodeSuccess, VMError> {
        self.increase_consumed_gas(current_call_frame, gas_cost::RETURNDATASIZE)?;

        current_call_frame
            .stack
            .push(U256::from(current_call_frame.sub_return_data.len()))?;

        Ok(OpcodeSuccess::Continue)
    }

    // RETURNDATACOPY operation
    pub fn op_returndatacopy(
        &mut self,
        current_call_frame: &mut CallFrame,
    ) -> Result<OpcodeSuccess, VMError> {
        let dest_offset: usize = current_call_frame
            .stack
            .pop()?
            .try_into()
            .unwrap_or(usize::MAX);
        let returndata_offset: usize = current_call_frame
            .stack
            .pop()?
            .try_into()
            .unwrap_or(usize::MAX);
        let size: usize = current_call_frame
            .stack
            .pop()?
            .try_into()
            .unwrap_or(usize::MAX);

        let minimum_word_size = (size + WORD_SIZE - 1) / WORD_SIZE;
        let memory_expansion_cost = current_call_frame.memory.expansion_cost(
            dest_offset
                .checked_add(size)
                .ok_or(VMError::MemoryLoadOutOfBounds)?,
        )?;
        let gas_cost = gas_cost::RETURNDATACOPY_STATIC
            + gas_cost::RETURNDATACOPY_DYNAMIC_BASE * minimum_word_size
            + memory_expansion_cost;

        self.increase_consumed_gas(current_call_frame, gas_cost)?;

        if size == 0 {
            return Ok(OpcodeSuccess::Continue);
        }

        let sub_return_data_len = current_call_frame.sub_return_data.len();
        let data = if returndata_offset < sub_return_data_len {
            current_call_frame.sub_return_data.slice(
                returndata_offset
                    ..(returndata_offset
                        .checked_add(size)
                        .ok_or(VMError::MemoryLoadOutOfBounds)?)
                    .min(sub_return_data_len),
            )
        } else {
            vec![0u8; size].into()
        };

        current_call_frame.memory.store_bytes(dest_offset, &data)?;

        Ok(OpcodeSuccess::Continue)
    }

    // EXTCODEHASH operation
    pub fn op_extcodehash(
        &mut self,
        current_call_frame: &mut CallFrame,
    ) -> Result<OpcodeSuccess, VMError> {
        let address = word_to_address(current_call_frame.stack.pop()?);

        if self.cache.is_account_cached(&address) {
            self.increase_consumed_gas(current_call_frame, WARM_ADDRESS_ACCESS_COST)?;
        } else {
            self.increase_consumed_gas(current_call_frame, COLD_ADDRESS_ACCESS_COST)?;
            self.cache_from_db(&address);
        };

        let bytecode = self
            .cache
            .get_account(address)
            .unwrap()
            .info
            .bytecode
            .clone();

        let mut hasher = Keccak256::new();
        hasher.update(bytecode);
        let result = hasher.finalize();
        current_call_frame
            .stack
            .push(U256::from_big_endian(&result))?;

        Ok(OpcodeSuccess::Continue)
    }
}<|MERGE_RESOLUTION|>--- conflicted
+++ resolved
@@ -356,16 +356,9 @@
         }
         current_call_frame.memory.store_bytes(
             dest_offset,
-<<<<<<< HEAD
             bytecode
-                .get(offset..offset + size)
+                .get(offset..offset.checked_add(size).ok_or(VMError::MemoryLoadOutOfBounds)?)
                 .ok_or(VMError::Internal(InternalError::SlicingError))?, // bytecode can be "refactored" in order to avoid handling the error.
-=======
-            &bytecode[offset
-                ..offset
-                    .checked_add(size)
-                    .ok_or(VMError::MemoryLoadOutOfBounds)?],
->>>>>>> b277379c
         )?;
 
         Ok(OpcodeSuccess::Continue)
