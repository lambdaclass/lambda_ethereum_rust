// Arithmetic Operations (11)
// Opcodes: ADD, SUB, MUL, DIV, SDIV, MOD, SMOD, ADDMOD, MULMOD, EXP, SIGNEXTEND
use super::*;

impl VM {
    // ADD operation
    pub fn op_add(&mut self, current_call_frame: &mut CallFrame) -> Result<OpcodeSuccess, VMError> {
<<<<<<< HEAD
        if self.env.consumed_gas + gas_cost::ADD > self.env.tx_gas_limit {
            return Err(VMError::OutOfGas);
        }
=======
        self.increase_consumed_gas(current_call_frame, gas_cost::ADD)?;

>>>>>>> 5b081081
        let augend = current_call_frame.stack.pop()?;
        let addend = current_call_frame.stack.pop()?;
        let sum = augend.overflowing_add(addend).0;
        current_call_frame.stack.push(sum)?;

        Ok(OpcodeSuccess::Continue)
    }

    // SUB operation
    pub fn op_sub(&mut self, current_call_frame: &mut CallFrame) -> Result<OpcodeSuccess, VMError> {
<<<<<<< HEAD
        if self.env.consumed_gas + gas_cost::SUB > self.env.tx_gas_limit {
            return Err(VMError::OutOfGas);
        }
=======
        self.increase_consumed_gas(current_call_frame, gas_cost::SUB)?;

>>>>>>> 5b081081
        let minuend = current_call_frame.stack.pop()?;
        let subtrahend = current_call_frame.stack.pop()?;
        let difference = minuend.overflowing_sub(subtrahend).0;
        current_call_frame.stack.push(difference)?;

        Ok(OpcodeSuccess::Continue)
    }

    // MUL operation
    pub fn op_mul(&mut self, current_call_frame: &mut CallFrame) -> Result<OpcodeSuccess, VMError> {
<<<<<<< HEAD
        if self.env.consumed_gas + gas_cost::MUL > self.env.tx_gas_limit {
            return Err(VMError::OutOfGas);
        }
=======
        self.increase_consumed_gas(current_call_frame, gas_cost::MUL)?;

>>>>>>> 5b081081
        let multiplicand = current_call_frame.stack.pop()?;
        let multiplier = current_call_frame.stack.pop()?;
        let product = multiplicand.overflowing_mul(multiplier).0;
        current_call_frame.stack.push(product)?;

        Ok(OpcodeSuccess::Continue)
    }

    // DIV operation
    pub fn op_div(&mut self, current_call_frame: &mut CallFrame) -> Result<OpcodeSuccess, VMError> {
<<<<<<< HEAD
        if self.env.consumed_gas + gas_cost::DIV > self.env.tx_gas_limit {
            return Err(VMError::OutOfGas);
        }
=======
        self.increase_consumed_gas(current_call_frame, gas_cost::DIV)?;

>>>>>>> 5b081081
        let dividend = current_call_frame.stack.pop()?;
        let divisor = current_call_frame.stack.pop()?;
        if divisor.is_zero() {
            current_call_frame.stack.push(U256::zero())?;
            return Ok(OpcodeSuccess::Continue);
        }
        let quotient = dividend / divisor;
        current_call_frame.stack.push(quotient)?;

        Ok(OpcodeSuccess::Continue)
    }

    // SDIV operation
    pub fn op_sdiv(
        &mut self,
        current_call_frame: &mut CallFrame,
    ) -> Result<OpcodeSuccess, VMError> {
<<<<<<< HEAD
        if self.env.consumed_gas + gas_cost::SDIV > self.env.tx_gas_limit {
            return Err(VMError::OutOfGas);
        }
=======
        self.increase_consumed_gas(current_call_frame, gas_cost::SDIV)?;

>>>>>>> 5b081081
        let dividend = current_call_frame.stack.pop()?;
        let divisor = current_call_frame.stack.pop()?;
        if divisor.is_zero() {
            current_call_frame.stack.push(U256::zero())?;
            return Ok(OpcodeSuccess::Continue);
        }

        let dividend_is_negative = is_negative(dividend);
        let divisor_is_negative = is_negative(divisor);
        let dividend = if dividend_is_negative {
            negate(dividend)
        } else {
            dividend
        };
        let divisor = if divisor_is_negative {
            negate(divisor)
        } else {
            divisor
        };
        let quotient = dividend / divisor;
        let quotient_is_negative = dividend_is_negative ^ divisor_is_negative;
        let quotient = if quotient_is_negative {
            negate(quotient)
        } else {
            quotient
        };

        current_call_frame.stack.push(quotient)?;

        Ok(OpcodeSuccess::Continue)
    }

    // MOD operation
    pub fn op_mod(&mut self, current_call_frame: &mut CallFrame) -> Result<OpcodeSuccess, VMError> {
<<<<<<< HEAD
        if self.env.consumed_gas + gas_cost::MOD > self.env.tx_gas_limit {
            return Err(VMError::OutOfGas);
        }
=======
        self.increase_consumed_gas(current_call_frame, gas_cost::MOD)?;

>>>>>>> 5b081081
        let dividend = current_call_frame.stack.pop()?;
        let divisor = current_call_frame.stack.pop()?;
        if divisor.is_zero() {
            current_call_frame.stack.push(U256::zero())?;
            return Ok(OpcodeSuccess::Continue);
        }
        let remainder = dividend % divisor;
        current_call_frame.stack.push(remainder)?;

        Ok(OpcodeSuccess::Continue)
    }

    // SMOD operation
    pub fn op_smod(
        &mut self,
        current_call_frame: &mut CallFrame,
    ) -> Result<OpcodeSuccess, VMError> {
<<<<<<< HEAD
        if self.env.consumed_gas + gas_cost::SMOD > self.env.tx_gas_limit {
            return Err(VMError::OutOfGas);
        }
=======
        self.increase_consumed_gas(current_call_frame, gas_cost::SMOD)?;
>>>>>>> 5b081081

        let dividend = current_call_frame.stack.pop()?;
        let divisor = current_call_frame.stack.pop()?;
        if divisor.is_zero() {
            current_call_frame.stack.push(U256::zero())?;
        } else {
            let normalized_dividend = abs(dividend);
            let normalized_divisor = abs(divisor);

            let mut remainder = normalized_dividend % normalized_divisor;
            // The remainder should have the same sign as the dividend
            if is_negative(dividend) {
                remainder = negate(remainder);
            }

            current_call_frame.stack.push(remainder)?;
        }

        Ok(OpcodeSuccess::Continue)
    }

    // ADDMOD operation
    pub fn op_addmod(
        &mut self,
        current_call_frame: &mut CallFrame,
    ) -> Result<OpcodeSuccess, VMError> {
<<<<<<< HEAD
        if self.env.consumed_gas + gas_cost::ADDMOD > self.env.tx_gas_limit {
            return Err(VMError::OutOfGas);
        }
=======
        self.increase_consumed_gas(current_call_frame, gas_cost::ADDMOD)?;

>>>>>>> 5b081081
        let augend = current_call_frame.stack.pop()?;
        let addend = current_call_frame.stack.pop()?;
        let divisor = current_call_frame.stack.pop()?;
        if divisor.is_zero() {
            current_call_frame.stack.push(U256::zero())?;
            return Ok(OpcodeSuccess::Continue);
        }
        let (sum, overflow) = augend.overflowing_add(addend);
        let mut remainder = sum % divisor;
        if overflow || remainder > divisor {
            remainder = remainder.overflowing_sub(divisor).0;
        }

        current_call_frame.stack.push(remainder)?;

        Ok(OpcodeSuccess::Continue)
    }

    // MULMOD operation
    pub fn op_mulmod(
        &mut self,
        current_call_frame: &mut CallFrame,
    ) -> Result<OpcodeSuccess, VMError> {
<<<<<<< HEAD
        if self.env.consumed_gas + gas_cost::MULMOD > self.env.tx_gas_limit {
            return Err(VMError::OutOfGas);
        }
=======
        self.increase_consumed_gas(current_call_frame, gas_cost::MULMOD)?;

>>>>>>> 5b081081
        let multiplicand = U512::from(current_call_frame.stack.pop()?);
        let multiplier = U512::from(current_call_frame.stack.pop()?);
        let divisor = U512::from(current_call_frame.stack.pop()?);
        if divisor.is_zero() {
            current_call_frame.stack.push(U256::zero())?;
            return Ok(OpcodeSuccess::Continue);
        }

        let (product, overflow) = multiplicand.overflowing_mul(multiplier);
        let mut remainder = product % divisor;
        if overflow || remainder > divisor {
            remainder = remainder.overflowing_sub(divisor).0;
        }
        let mut result = Vec::new();
        for byte in remainder.0.iter().take(4) {
            let bytes = byte.to_le_bytes();
            result.extend_from_slice(&bytes);
        }
        // before reverse we have something like [120, 255, 0, 0....]
        // after reverse we get the [0, 0, ...., 255, 120] which is the correct order for the little endian u256
        result.reverse();
        let remainder = U256::from(result.as_slice());
        current_call_frame.stack.push(remainder)?;

        Ok(OpcodeSuccess::Continue)
    }

    // EXP operation
    pub fn op_exp(&mut self, current_call_frame: &mut CallFrame) -> Result<OpcodeSuccess, VMError> {
        let base = current_call_frame.stack.pop()?;
        let exponent = current_call_frame.stack.pop()?;

        let exponent_byte_size = (exponent.bits() as u64 + 7) / 8;
        let gas_cost = gas_cost::EXP_STATIC + gas_cost::EXP_DYNAMIC_BASE * exponent_byte_size;
<<<<<<< HEAD
        if self.env.consumed_gas + gas_cost > self.env.tx_gas_limit {
            return Err(VMError::OutOfGas);
        }
=======

        self.increase_consumed_gas(current_call_frame, gas_cost)?;
>>>>>>> 5b081081

        let power = base.overflowing_pow(exponent).0;
        current_call_frame.stack.push(power)?;

        Ok(OpcodeSuccess::Continue)
    }

    // SIGNEXTEND operation
    pub fn op_signextend(
        &mut self,
        current_call_frame: &mut CallFrame,
    ) -> Result<OpcodeSuccess, VMError> {
<<<<<<< HEAD
        if self.env.consumed_gas + gas_cost::SIGNEXTEND > self.env.tx_gas_limit {
            return Err(VMError::OutOfGas);
        }
=======
        self.increase_consumed_gas(current_call_frame, gas_cost::SIGNEXTEND)?;

>>>>>>> 5b081081
        let byte_size = current_call_frame.stack.pop()?;
        let value_to_extend = current_call_frame.stack.pop()?;

        let bits_per_byte = U256::from(8);
        let sign_bit_position_on_byte = 7;
        let max_byte_size = 31;

        let byte_size = byte_size.min(U256::from(max_byte_size));
        let sign_bit_index = bits_per_byte * byte_size + sign_bit_position_on_byte;
        let is_negative = value_to_extend.bit(sign_bit_index.as_usize());
        let sign_bit_mask = (U256::one() << sign_bit_index) - U256::one();
        let result = if is_negative {
            value_to_extend | !sign_bit_mask
        } else {
            value_to_extend & sign_bit_mask
        };
        current_call_frame.stack.push(result)?;

        Ok(OpcodeSuccess::Continue)
    }
}

/// Shifts the value to the right by 255 bits and checks the most significant bit is a 1
fn is_negative(value: U256) -> bool {
    value.bit(255)
}

/// Negates a number in two's complement
fn abs(value: U256) -> U256 {
    if is_negative(value) {
        negate(value)
    } else {
        value
    }
}

/// Negates a number in two's complement
fn negate(value: U256) -> U256 {
    !value + U256::one()
}<|MERGE_RESOLUTION|>--- conflicted
+++ resolved
@@ -5,14 +5,8 @@
 impl VM {
     // ADD operation
     pub fn op_add(&mut self, current_call_frame: &mut CallFrame) -> Result<OpcodeSuccess, VMError> {
-<<<<<<< HEAD
-        if self.env.consumed_gas + gas_cost::ADD > self.env.tx_gas_limit {
-            return Err(VMError::OutOfGas);
-        }
-=======
         self.increase_consumed_gas(current_call_frame, gas_cost::ADD)?;
 
->>>>>>> 5b081081
         let augend = current_call_frame.stack.pop()?;
         let addend = current_call_frame.stack.pop()?;
         let sum = augend.overflowing_add(addend).0;
@@ -23,14 +17,8 @@
 
     // SUB operation
     pub fn op_sub(&mut self, current_call_frame: &mut CallFrame) -> Result<OpcodeSuccess, VMError> {
-<<<<<<< HEAD
-        if self.env.consumed_gas + gas_cost::SUB > self.env.tx_gas_limit {
-            return Err(VMError::OutOfGas);
-        }
-=======
         self.increase_consumed_gas(current_call_frame, gas_cost::SUB)?;
 
->>>>>>> 5b081081
         let minuend = current_call_frame.stack.pop()?;
         let subtrahend = current_call_frame.stack.pop()?;
         let difference = minuend.overflowing_sub(subtrahend).0;
@@ -41,14 +29,8 @@
 
     // MUL operation
     pub fn op_mul(&mut self, current_call_frame: &mut CallFrame) -> Result<OpcodeSuccess, VMError> {
-<<<<<<< HEAD
-        if self.env.consumed_gas + gas_cost::MUL > self.env.tx_gas_limit {
-            return Err(VMError::OutOfGas);
-        }
-=======
         self.increase_consumed_gas(current_call_frame, gas_cost::MUL)?;
 
->>>>>>> 5b081081
         let multiplicand = current_call_frame.stack.pop()?;
         let multiplier = current_call_frame.stack.pop()?;
         let product = multiplicand.overflowing_mul(multiplier).0;
@@ -59,14 +41,8 @@
 
     // DIV operation
     pub fn op_div(&mut self, current_call_frame: &mut CallFrame) -> Result<OpcodeSuccess, VMError> {
-<<<<<<< HEAD
-        if self.env.consumed_gas + gas_cost::DIV > self.env.tx_gas_limit {
-            return Err(VMError::OutOfGas);
-        }
-=======
         self.increase_consumed_gas(current_call_frame, gas_cost::DIV)?;
 
->>>>>>> 5b081081
         let dividend = current_call_frame.stack.pop()?;
         let divisor = current_call_frame.stack.pop()?;
         if divisor.is_zero() {
@@ -84,14 +60,8 @@
         &mut self,
         current_call_frame: &mut CallFrame,
     ) -> Result<OpcodeSuccess, VMError> {
-<<<<<<< HEAD
-        if self.env.consumed_gas + gas_cost::SDIV > self.env.tx_gas_limit {
-            return Err(VMError::OutOfGas);
-        }
-=======
         self.increase_consumed_gas(current_call_frame, gas_cost::SDIV)?;
 
->>>>>>> 5b081081
         let dividend = current_call_frame.stack.pop()?;
         let divisor = current_call_frame.stack.pop()?;
         if divisor.is_zero() {
@@ -126,14 +96,8 @@
 
     // MOD operation
     pub fn op_mod(&mut self, current_call_frame: &mut CallFrame) -> Result<OpcodeSuccess, VMError> {
-<<<<<<< HEAD
-        if self.env.consumed_gas + gas_cost::MOD > self.env.tx_gas_limit {
-            return Err(VMError::OutOfGas);
-        }
-=======
         self.increase_consumed_gas(current_call_frame, gas_cost::MOD)?;
 
->>>>>>> 5b081081
         let dividend = current_call_frame.stack.pop()?;
         let divisor = current_call_frame.stack.pop()?;
         if divisor.is_zero() {
@@ -151,13 +115,7 @@
         &mut self,
         current_call_frame: &mut CallFrame,
     ) -> Result<OpcodeSuccess, VMError> {
-<<<<<<< HEAD
-        if self.env.consumed_gas + gas_cost::SMOD > self.env.tx_gas_limit {
-            return Err(VMError::OutOfGas);
-        }
-=======
         self.increase_consumed_gas(current_call_frame, gas_cost::SMOD)?;
->>>>>>> 5b081081
 
         let dividend = current_call_frame.stack.pop()?;
         let divisor = current_call_frame.stack.pop()?;
@@ -184,14 +142,8 @@
         &mut self,
         current_call_frame: &mut CallFrame,
     ) -> Result<OpcodeSuccess, VMError> {
-<<<<<<< HEAD
-        if self.env.consumed_gas + gas_cost::ADDMOD > self.env.tx_gas_limit {
-            return Err(VMError::OutOfGas);
-        }
-=======
         self.increase_consumed_gas(current_call_frame, gas_cost::ADDMOD)?;
 
->>>>>>> 5b081081
         let augend = current_call_frame.stack.pop()?;
         let addend = current_call_frame.stack.pop()?;
         let divisor = current_call_frame.stack.pop()?;
@@ -215,14 +167,8 @@
         &mut self,
         current_call_frame: &mut CallFrame,
     ) -> Result<OpcodeSuccess, VMError> {
-<<<<<<< HEAD
-        if self.env.consumed_gas + gas_cost::MULMOD > self.env.tx_gas_limit {
-            return Err(VMError::OutOfGas);
-        }
-=======
         self.increase_consumed_gas(current_call_frame, gas_cost::MULMOD)?;
 
->>>>>>> 5b081081
         let multiplicand = U512::from(current_call_frame.stack.pop()?);
         let multiplier = U512::from(current_call_frame.stack.pop()?);
         let divisor = U512::from(current_call_frame.stack.pop()?);
@@ -257,14 +203,8 @@
 
         let exponent_byte_size = (exponent.bits() as u64 + 7) / 8;
         let gas_cost = gas_cost::EXP_STATIC + gas_cost::EXP_DYNAMIC_BASE * exponent_byte_size;
-<<<<<<< HEAD
-        if self.env.consumed_gas + gas_cost > self.env.tx_gas_limit {
-            return Err(VMError::OutOfGas);
-        }
-=======
 
         self.increase_consumed_gas(current_call_frame, gas_cost)?;
->>>>>>> 5b081081
 
         let power = base.overflowing_pow(exponent).0;
         current_call_frame.stack.push(power)?;
@@ -277,14 +217,8 @@
         &mut self,
         current_call_frame: &mut CallFrame,
     ) -> Result<OpcodeSuccess, VMError> {
-<<<<<<< HEAD
-        if self.env.consumed_gas + gas_cost::SIGNEXTEND > self.env.tx_gas_limit {
-            return Err(VMError::OutOfGas);
-        }
-=======
         self.increase_consumed_gas(current_call_frame, gas_cost::SIGNEXTEND)?;
 
->>>>>>> 5b081081
         let byte_size = current_call_frame.stack.pop()?;
         let value_to_extend = current_call_frame.stack.pop()?;
 
