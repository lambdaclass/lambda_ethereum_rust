use crate::{
    call_frame::CallFrame,
    constants::gas_cost,
    errors::{OpcodeSuccess, VMError},
    opcodes::Opcode,
    vm::VM,
};

// Exchange Operations (16)
// Opcodes: SWAP1 ... SWAP16

impl VM {
    // SWAP operation
    pub fn op_swap(
        &mut self,
        current_call_frame: &mut CallFrame,
        op: Opcode,
    ) -> Result<OpcodeSuccess, VMError> {
        self.increase_consumed_gas(current_call_frame, gas_cost::SWAPN)?;

<<<<<<< HEAD
        let depth = usize::from(op) - usize::from(Opcode::SWAP1) + 1;

        if current_call_frame.stack.len() < depth {
            return Err(VMError::StackUnderflow);
        }
        let stack_top_index = current_call_frame.stack.len();
        let to_swap_index = stack_top_index
            .checked_sub(depth)
=======
        let depth = op as u8 - Opcode::SWAP1 as u8 + 1;
        let stack_top_index = current_call_frame
            .stack
            .len()
            .checked_sub(1)
            .ok_or(VMError::StackUnderflow)?;
        let to_swap_index = stack_top_index
            .checked_sub(depth.into())
>>>>>>> c856f5ff
            .ok_or(VMError::StackUnderflow)?;

        current_call_frame
            .stack
            .swap(stack_top_index, to_swap_index)?;

        Ok(OpcodeSuccess::Continue)
    }
}<|MERGE_RESOLUTION|>--- conflicted
+++ resolved
@@ -18,25 +18,18 @@
     ) -> Result<OpcodeSuccess, VMError> {
         self.increase_consumed_gas(current_call_frame, gas_cost::SWAPN)?;
 
-<<<<<<< HEAD
         let depth = usize::from(op) - usize::from(Opcode::SWAP1) + 1;
-
-        if current_call_frame.stack.len() < depth {
-            return Err(VMError::StackUnderflow);
-        }
-        let stack_top_index = current_call_frame.stack.len();
-        let to_swap_index = stack_top_index
-            .checked_sub(depth)
-=======
-        let depth = op as u8 - Opcode::SWAP1 as u8 + 1;
         let stack_top_index = current_call_frame
             .stack
             .len()
             .checked_sub(1)
             .ok_or(VMError::StackUnderflow)?;
+
+        if current_call_frame.stack.len() < depth {
+            return Err(VMError::StackUnderflow);
+        }
         let to_swap_index = stack_top_index
             .checked_sub(depth.into())
->>>>>>> c856f5ff
             .ok_or(VMError::StackUnderflow)?;
 
         current_call_frame
