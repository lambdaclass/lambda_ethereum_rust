// Exchange Operations (16)
// Opcodes: SWAP1 ... SWAP16
use super::*;

impl VM {
    // SWAP operation
    pub fn op_swap(
        &mut self,
        current_call_frame: &mut CallFrame,
        op: Opcode,
    ) -> Result<OpcodeSuccess, VMError> {
<<<<<<< HEAD
        if self.env.consumed_gas + gas_cost::SWAPN > self.env.tx_gas_limit {
            return Err(VMError::OutOfGas);
        }
=======
        self.increase_consumed_gas(current_call_frame, gas_cost::SWAPN)?;

>>>>>>> 5b081081
        let depth = (op as u8) - (Opcode::SWAP1 as u8) + 1;

        if current_call_frame.stack.len() < depth as usize {
            return Err(VMError::StackUnderflow);
        }
        let stack_top_index = current_call_frame.stack.len();
        let to_swap_index = stack_top_index
            .checked_sub(depth as usize)
            .ok_or(VMError::StackUnderflow)?;
        current_call_frame
            .stack
            .swap(stack_top_index - 1, to_swap_index - 1);

        Ok(OpcodeSuccess::Continue)
    }
}<|MERGE_RESOLUTION|>--- conflicted
+++ resolved
@@ -9,14 +9,8 @@
         current_call_frame: &mut CallFrame,
         op: Opcode,
     ) -> Result<OpcodeSuccess, VMError> {
-<<<<<<< HEAD
-        if self.env.consumed_gas + gas_cost::SWAPN > self.env.tx_gas_limit {
-            return Err(VMError::OutOfGas);
-        }
-=======
         self.increase_consumed_gas(current_call_frame, gas_cost::SWAPN)?;
 
->>>>>>> 5b081081
         let depth = (op as u8) - (Opcode::SWAP1 as u8) + 1;
 
         if current_call_frame.stack.len() < depth as usize {
