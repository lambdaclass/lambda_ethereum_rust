--- conflicted
+++ resolved
@@ -193,10 +193,13 @@
         self.increase_consumed_gas(current_call_frame, gas_cost::SHL)?;
         let shift = current_call_frame.stack.pop()?;
         let value = current_call_frame.stack.pop()?;
+
+        let shift_usize: usize = shift.try_into().map_err(|_| VMError::VeryLargeNumber)?; // we know its not bigger than 256
+
         if shift < U256::from(256) {
             current_call_frame
                 .stack
-                .push(checked_shift_left(value, shift)?)?;
+                .push(checked_shift_left(value, shift_usize)?)?;
         } else {
             current_call_frame.stack.push(U256::zero())?;
         }
@@ -209,10 +212,13 @@
         self.increase_consumed_gas(current_call_frame, gas_cost::SHR)?;
         let shift = current_call_frame.stack.pop()?;
         let value = current_call_frame.stack.pop()?;
+
+        let shift_usize: usize = shift.try_into().map_err(|_| VMError::VeryLargeNumber)?; // we know its not bigger than 256
+
         if shift < U256::from(256) {
             current_call_frame
                 .stack
-                .push(checked_shift_right(value, shift)?)?;
+                .push(checked_shift_right(value, shift_usize)?)?;
         } else {
             current_call_frame.stack.push(U256::zero())?;
         }
@@ -239,42 +245,32 @@
 }
 
 pub fn arithmetic_shift_right(value: U256, shift: U256) -> Result<U256, VMError> {
-<<<<<<< HEAD
+    let shift_usize: usize = shift.try_into().map_err(|_| VMError::VeryLargeNumber)?; // we know its not bigger than 256
+
     if value.bit(255) {
         // if negative fill with 1s
-        let shifted = checked_shift_right(value, shift)?;
+        let shifted = checked_shift_right(value, shift_usize)?;
         let mask = checked_shift_left(
             U256::MAX,
-            U256::from(256).checked_sub(shift).ok_or(VMError::Internal(
+            256_usize.checked_sub(shift_usize).ok_or(VMError::Internal(
                 InternalError::ArithmeticOperationUnderflow,
             ))?, // Note that this is already checked in op_sar
         )?;
 
         Ok(shifted | mask)
     } else {
-        checked_shift_right(value, shift)
-=======
-    let shift_usize: usize = shift.try_into().map_err(|_| VMError::VeryLargeNumber)?; // we know its not bigger than 256
-
-    if value.bit(255) {
-        // if negative fill with 1s
-        let shifted = value >> shift_usize;
-        let mask = U256::MAX << (256 - shift_usize);
-        Ok(shifted | mask)
-    } else {
-        Ok(value >> shift_usize)
->>>>>>> 6df349e7
+        Ok(checked_shift_right(value, shift_usize)?)
     }
 }
 
 /// Instead of using unsafe <<, uses checked_mul n times, replicating n shifts.
 /// Note: These (checked_shift_left and checked_shift_right) are done because
 /// are not available in U256
-pub fn checked_shift_left(value: U256, shift: U256) -> Result<U256, VMError> {
+pub fn checked_shift_left(value: U256, shift: usize) -> Result<U256, VMError> {
     let mut result = value;
     let mut shifts_left = shift;
 
-    while shifts_left > U256::zero() {
+    while shifts_left > 0 {
         result = match result.checked_mul(U256::from(2)) {
             Some(num) => num,
             None => {
@@ -294,7 +290,7 @@
             }
         };
         shifts_left = shifts_left
-            .checked_sub(U256::one())
+            .checked_sub(1)
             .ok_or(VMError::Internal(
                 InternalError::ArithmeticOperationUnderflow,
             ))?; // Should not reach negative values
@@ -304,16 +300,16 @@
 }
 
 // Instead of using unsafe >>, uses checked_div n times, replicating n shifts
-fn checked_shift_right(value: U256, shift: U256) -> Result<U256, VMError> {
+fn checked_shift_right(value: U256, shift: usize) -> Result<U256, VMError> {
     let mut result = value;
     let mut shifts_left = shift;
 
-    while shifts_left > U256::zero() {
+    while shifts_left > 0 {
         result = result.checked_div(U256::from(2)).ok_or(VMError::Internal(
             InternalError::ArithmeticOperationDividedByZero,
         ))?; // '2' will never be zero
         shifts_left = shifts_left
-            .checked_sub(U256::one())
+            .checked_sub(1)
             .ok_or(VMError::Internal(
                 InternalError::ArithmeticOperationUnderflow,
             ))?; // Should not reach negative values
