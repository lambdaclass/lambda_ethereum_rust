use crate::{
    call_frame::CallFrame,
    constants::{gas_cost, LAST_AVAILABLE_BLOCK_LIMIT},
    errors::{InternalError, OpcodeSuccess, VMError},
<<<<<<< HEAD
    vm::VM,
=======
    vm::{address_to_word, VM},
>>>>>>> 6df349e7
};
use ethereum_rust_core::{
    types::{BLOB_BASE_FEE_UPDATE_FRACTION, MIN_BASE_FEE_PER_BLOB_GAS},
    H256, U256,
};

// Block Information (11)
// Opcodes: BLOCKHASH, COINBASE, TIMESTAMP, NUMBER, PREVRANDAO, GASLIMIT, CHAINID, SELFBALANCE, BASEFEE, BLOBHASH, BLOBBASEFEE

impl VM {
    // BLOCKHASH operation
    pub fn op_blockhash(
        &mut self,
        current_call_frame: &mut CallFrame,
    ) -> Result<OpcodeSuccess, VMError> {
        self.increase_consumed_gas(current_call_frame, gas_cost::BLOCKHASH)?;

        let block_number = current_call_frame.stack.pop()?;

        // If the block number is not valid, return zero
        if block_number
            < self
                .env
                .block_number
                .saturating_sub(LAST_AVAILABLE_BLOCK_LIMIT)
            || block_number >= self.env.block_number
        {
            current_call_frame.stack.push(U256::zero())?;
            return Ok(OpcodeSuccess::Continue);
        }

        let block_number = block_number.as_u64();

        if let Some(block_hash) = self.db.get_block_hash(block_number) {
            current_call_frame
                .stack
                .push(U256::from_big_endian(block_hash.as_bytes()))?;
        } else {
            current_call_frame.stack.push(U256::zero())?;
        }

        Ok(OpcodeSuccess::Continue)
    }

    // COINBASE operation
    pub fn op_coinbase(
        &mut self,
        current_call_frame: &mut CallFrame,
    ) -> Result<OpcodeSuccess, VMError> {
        self.increase_consumed_gas(current_call_frame, gas_cost::COINBASE)?;

        current_call_frame
            .stack
            .push(address_to_word(self.env.coinbase))?;

        Ok(OpcodeSuccess::Continue)
    }

    // TIMESTAMP operation
    pub fn op_timestamp(
        &mut self,
        current_call_frame: &mut CallFrame,
    ) -> Result<OpcodeSuccess, VMError> {
        self.increase_consumed_gas(current_call_frame, gas_cost::TIMESTAMP)?;

        current_call_frame.stack.push(self.env.timestamp)?;

        Ok(OpcodeSuccess::Continue)
    }

    // NUMBER operation
    pub fn op_number(
        &mut self,
        current_call_frame: &mut CallFrame,
    ) -> Result<OpcodeSuccess, VMError> {
        self.increase_consumed_gas(current_call_frame, gas_cost::NUMBER)?;

        current_call_frame.stack.push(self.env.block_number)?;

        Ok(OpcodeSuccess::Continue)
    }

    // PREVRANDAO operation
    pub fn op_prevrandao(
        &mut self,
        current_call_frame: &mut CallFrame,
    ) -> Result<OpcodeSuccess, VMError> {
        self.increase_consumed_gas(current_call_frame, gas_cost::PREVRANDAO)?;

        let randao = self.env.prev_randao.unwrap_or_default(); // Assuming block_env has been integrated
        current_call_frame
            .stack
            .push(U256::from_big_endian(randao.0.as_slice()))?;

        Ok(OpcodeSuccess::Continue)
    }

    // GASLIMIT operation
    pub fn op_gaslimit(
        &mut self,
        current_call_frame: &mut CallFrame,
    ) -> Result<OpcodeSuccess, VMError> {
        self.increase_consumed_gas(current_call_frame, gas_cost::GASLIMIT)?;

        current_call_frame.stack.push(self.env.gas_limit)?;

        Ok(OpcodeSuccess::Continue)
    }

    // CHAINID operation
    pub fn op_chainid(
        &mut self,
        current_call_frame: &mut CallFrame,
    ) -> Result<OpcodeSuccess, VMError> {
        self.increase_consumed_gas(current_call_frame, gas_cost::CHAINID)?;

        current_call_frame.stack.push(self.env.chain_id)?;

        Ok(OpcodeSuccess::Continue)
    }

    // SELFBALANCE operation
    pub fn op_selfbalance(
        &mut self,
        current_call_frame: &mut CallFrame,
    ) -> Result<OpcodeSuccess, VMError> {
        self.increase_consumed_gas(current_call_frame, gas_cost::SELFBALANCE)?;

        // the current account should have been cached when the contract was called
        let balance = self
            .get_account(&current_call_frame.code_address)
            .info
            .balance;

        current_call_frame.stack.push(balance)?;
        Ok(OpcodeSuccess::Continue)
    }

    // BASEFEE operation
    pub fn op_basefee(
        &mut self,
        current_call_frame: &mut CallFrame,
    ) -> Result<OpcodeSuccess, VMError> {
        self.increase_consumed_gas(current_call_frame, gas_cost::BASEFEE)?;

        current_call_frame.stack.push(self.env.base_fee_per_gas)?;

        Ok(OpcodeSuccess::Continue)
    }

    // BLOBHASH operation
    /// Currently not tested
    pub fn op_blobhash(
        &mut self,
        current_call_frame: &mut CallFrame,
    ) -> Result<OpcodeSuccess, VMError> {
        self.increase_consumed_gas(current_call_frame, gas_cost::BLOBHASH)?;

        let index = current_call_frame.stack.pop()?.as_usize();

        let blob_hash: H256 = match &self.env.tx_blob_hashes {
            Some(vec) => match vec.get(index) {
                Some(el) => *el,
                None => {
                    return Err(VMError::BlobHashIndexOutOfBounds);
                }
            },
            None => {
                return Err(VMError::MissingBlobHashes);
            }
        };

        // Could not find a better way to translate from H256 to U256
        let u256_blob = U256::from(blob_hash.as_bytes());

        current_call_frame.stack.push(u256_blob)?;

        Ok(OpcodeSuccess::Continue)
    }

    fn get_blob_gasprice(&mut self) -> Result<U256, VMError> {
<<<<<<< HEAD
        fake_exponential(
=======
        Ok(fake_exponential(
>>>>>>> 6df349e7
            MIN_BASE_FEE_PER_BLOB_GAS.into(),
            // Use unwrap because env should have a Some value in excess_blob_gas attribute
            self.env.block_excess_blob_gas.ok_or(VMError::Internal(
                InternalError::ExcessBlobGasShouldNotBeNone,
            ))?,
            BLOB_BASE_FEE_UPDATE_FRACTION.into(),
        ))
    }

    // BLOBBASEFEE operation
    pub fn op_blobbasefee(
        &mut self,
        current_call_frame: &mut CallFrame,
    ) -> Result<OpcodeSuccess, VMError> {
        self.increase_consumed_gas(current_call_frame, gas_cost::BLOBBASEFEE)?;

        let blob_base_fee = self.get_blob_gasprice()?;

        current_call_frame.stack.push(blob_base_fee)?;

        Ok(OpcodeSuccess::Continue)
    }
}

// Fuction inspired in EIP 4844 helpers. Link: https://eips.ethereum.org/EIPS/eip-4844#helpers
fn fake_exponential(factor: U256, numerator: U256, denominator: U256) -> Result<U256, VMError> {
    let mut i = U256::one();
    let mut output = U256::zero();
    let mut numerator_accum = factor.checked_mul(denominator).ok_or(VMError::Internal(
        InternalError::ArithmeticOperationOverflow,
    ))?;
    while numerator_accum > U256::zero() {
        output = output
            .checked_add(numerator_accum)
            .ok_or(VMError::Internal(
                InternalError::ArithmeticOperationOverflow,
            ))?;
        let mult_numerator = numerator_accum
            .checked_mul(numerator)
            .ok_or(VMError::Internal(
                InternalError::ArithmeticOperationOverflow,
            ))?;
        let mult_denominator = denominator.checked_mul(i).ok_or(VMError::Internal(
            InternalError::ArithmeticOperationOverflow,
        ))?;
        numerator_accum =
            (mult_numerator)
                .checked_div(mult_denominator)
                .ok_or(VMError::Internal(
                    InternalError::ArithmeticOperationDividedByZero,
                ))?; // Neither denominator or i can be zero
        i = i.checked_add(U256::one()).ok_or(VMError::Internal(
            InternalError::ArithmeticOperationOverflow,
        ))?;
    }
    output.checked_div(denominator).ok_or(VMError::Internal(
        InternalError::ArithmeticOperationDividedByZero,
    )) // Denominator is a const
}<|MERGE_RESOLUTION|>--- conflicted
+++ resolved
@@ -2,11 +2,7 @@
     call_frame::CallFrame,
     constants::{gas_cost, LAST_AVAILABLE_BLOCK_LIMIT},
     errors::{InternalError, OpcodeSuccess, VMError},
-<<<<<<< HEAD
-    vm::VM,
-=======
     vm::{address_to_word, VM},
->>>>>>> 6df349e7
 };
 use ethereum_rust_core::{
     types::{BLOB_BASE_FEE_UPDATE_FRACTION, MIN_BASE_FEE_PER_BLOB_GAS},
@@ -188,18 +184,14 @@
     }
 
     fn get_blob_gasprice(&mut self) -> Result<U256, VMError> {
-<<<<<<< HEAD
-        fake_exponential(
-=======
         Ok(fake_exponential(
->>>>>>> 6df349e7
             MIN_BASE_FEE_PER_BLOB_GAS.into(),
             // Use unwrap because env should have a Some value in excess_blob_gas attribute
             self.env.block_excess_blob_gas.ok_or(VMError::Internal(
                 InternalError::ExcessBlobGasShouldNotBeNone,
             ))?,
             BLOB_BASE_FEE_UPDATE_FRACTION.into(),
-        ))
+        )?)
     }
 
     // BLOBBASEFEE operation
