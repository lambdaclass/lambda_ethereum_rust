--- conflicted
+++ resolved
@@ -171,19 +171,10 @@
         &mut self,
         current_call_frame: &mut CallFrame,
     ) -> Result<OpcodeSuccess, VMError> {
-<<<<<<< HEAD
-        if self.env.consumed_gas + gas_cost::BLOBBASEFEE > self.env.gas_limit {
-            return Err(VMError::OutOfGas);
-        }
+        self.increase_consumed_gas(current_call_frame, gas_cost::BLOBBASEFEE)?;
 
         let blob_base_fee = self.get_blob_gasprice();
 
-=======
-        self.increase_consumed_gas(current_call_frame, gas_cost::BLOBBASEFEE)?;
-
-        // TODO: Calculate blob gas price.
-        let blob_base_fee = U256::zero();
->>>>>>> 1fbe868c
         current_call_frame.stack.push(blob_base_fee)?;
 
         Ok(OpcodeSuccess::Continue)
