use crate::{
    block::LAST_AVAILABLE_BLOCK_LIMIT,
    constants::{BLOB_BASE_FEE_UPDATE_FRACTION, MIN_BASE_FEE_PER_BLOB_GAS},
};

// Block Information (11)
// Opcodes: BLOCKHASH, COINBASE, TIMESTAMP, NUMBER, PREVRANDAO, GASLIMIT, CHAINID, SELFBALANCE, BASEFEE, BLOBHASH, BLOBBASEFEE
use super::*;

impl VM {
    // BLOCKHASH operation
    pub fn op_blockhash(
        &mut self,
        current_call_frame: &mut CallFrame,
    ) -> Result<OpcodeSuccess, VMError> {
        self.increase_consumed_gas(current_call_frame, gas_cost::BLOCKHASH)?;

        let block_number = current_call_frame.stack.pop()?;

        // If the block number is not valid, return zero
        if block_number
            < self
                .env
                .block_number
                .saturating_sub(LAST_AVAILABLE_BLOCK_LIMIT)
            || block_number >= self.env.block_number
        {
            current_call_frame.stack.push(U256::zero())?;
            return Ok(OpcodeSuccess::Continue);
        }

        if let Some(block_hash) = self.db.block_hashes.get(&block_number) {
            current_call_frame
                .stack
                .push(U256::from_big_endian(&block_hash.0))?;
        } else {
            current_call_frame.stack.push(U256::zero())?;
        }

        Ok(OpcodeSuccess::Continue)
    }

    // COINBASE operation
    pub fn op_coinbase(
        &mut self,
        current_call_frame: &mut CallFrame,
    ) -> Result<OpcodeSuccess, VMError> {
        self.increase_consumed_gas(current_call_frame, gas_cost::COINBASE)?;

        current_call_frame
            .stack
            .push(address_to_word(self.env.block_coinbase))?;

        Ok(OpcodeSuccess::Continue)
    }

    // TIMESTAMP operation
    pub fn op_timestamp(
        &mut self,
        current_call_frame: &mut CallFrame,
    ) -> Result<OpcodeSuccess, VMError> {
        self.increase_consumed_gas(current_call_frame, gas_cost::TIMESTAMP)?;

        current_call_frame.stack.push(self.env.block_timestamp)?;

        Ok(OpcodeSuccess::Continue)
    }

    // NUMBER operation
    pub fn op_number(
        &mut self,
        current_call_frame: &mut CallFrame,
    ) -> Result<OpcodeSuccess, VMError> {
        self.increase_consumed_gas(current_call_frame, gas_cost::NUMBER)?;

        current_call_frame.stack.push(self.env.block_number)?;

        Ok(OpcodeSuccess::Continue)
    }

    // PREVRANDAO operation
    pub fn op_prevrandao(
        &mut self,
        current_call_frame: &mut CallFrame,
    ) -> Result<OpcodeSuccess, VMError> {
        self.increase_consumed_gas(current_call_frame, gas_cost::PREVRANDAO)?;

        let randao = self.env.block_prev_randao.unwrap_or_default(); // Assuming block_env has been integrated
        current_call_frame
            .stack
            .push(U256::from_big_endian(randao.0.as_slice()))?;

        Ok(OpcodeSuccess::Continue)
    }

    // GASLIMIT operation
    pub fn op_gaslimit(
        &mut self,
        current_call_frame: &mut CallFrame,
    ) -> Result<OpcodeSuccess, VMError> {
        self.increase_consumed_gas(current_call_frame, gas_cost::GASLIMIT)?;

        current_call_frame
            .stack
            .push(self.env.block_gas_limit.into())?;

        Ok(OpcodeSuccess::Continue)
    }

    // CHAINID operation
    pub fn op_chainid(
        &mut self,
        current_call_frame: &mut CallFrame,
    ) -> Result<OpcodeSuccess, VMError> {
        self.increase_consumed_gas(current_call_frame, gas_cost::CHAINID)?;

        current_call_frame.stack.push(self.env.tx_chain_id)?;

        Ok(OpcodeSuccess::Continue)
    }

    // SELFBALANCE operation
    pub fn op_selfbalance(
        &mut self,
        current_call_frame: &mut CallFrame,
    ) -> Result<OpcodeSuccess, VMError> {
        self.increase_consumed_gas(current_call_frame, gas_cost::SELFBALANCE)?;

        let balance = self.db.balance(&current_call_frame.code_address);
        current_call_frame.stack.push(balance)?;

        Ok(OpcodeSuccess::Continue)
    }

    // BASEFEE operation
    pub fn op_basefee(
        &mut self,
        current_call_frame: &mut CallFrame,
    ) -> Result<OpcodeSuccess, VMError> {
        self.increase_consumed_gas(current_call_frame, gas_cost::BASEFEE)?;

        current_call_frame
            .stack
            .push(self.env.block_base_fee_per_gas)?;

        Ok(OpcodeSuccess::Continue)
    }

    // BLOBHASH operation
    pub fn op_blobhash(
        &mut self,
        current_call_frame: &mut CallFrame,
    ) -> Result<OpcodeSuccess, VMError> {
        self.increase_consumed_gas(current_call_frame, gas_cost::BLOBHASH)?;

        // Should push in stack the blob hash
        unimplemented!("when we have tx implemented");

        // Ok(OpcodeSuccess::Continue)
    }

    fn get_blob_gasprice(&mut self) -> U256 {
        fake_exponential(
            MIN_BASE_FEE_PER_BLOB_GAS,
            // Use unwrap because env should have a Some value in excess_blob_gas attribute
            self.env.block_excess_blob_gas.unwrap(),
            BLOB_BASE_FEE_UPDATE_FRACTION,
        )
    }

    // BLOBBASEFEE operation
    pub fn op_blobbasefee(
        &mut self,
        current_call_frame: &mut CallFrame,
    ) -> Result<OpcodeSuccess, VMError> {
        self.increase_consumed_gas(current_call_frame, gas_cost::BLOBBASEFEE)?;

        let blob_base_fee = self.get_blob_gasprice();

        current_call_frame.stack.push(blob_base_fee)?;

        Ok(OpcodeSuccess::Continue)
    }
<<<<<<< HEAD

    // ADDRESS operation
    pub fn op_address(
        &mut self,
        current_call_frame: &mut CallFrame,
    ) -> Result<OpcodeSuccess, VMError> {
        self.increase_consumed_gas(current_call_frame, gas_cost::ADDRESS)?;

        let addr = if current_call_frame.delegate.is_some() {
            current_call_frame.msg_sender
        } else {
            current_call_frame.code_address
        };

        current_call_frame.stack.push(U256::from(addr.as_bytes()))?;

        Ok(OpcodeSuccess::Continue)
    }

    // BALANCE operation
    pub fn op_balance(
        &mut self,
        current_call_frame: &mut CallFrame,
    ) -> Result<OpcodeSuccess, VMError> {
        self.increase_consumed_gas(current_call_frame, gas_cost::BALANCE)?;

        let addr = current_call_frame.stack.pop()?;

        let balance = self.db.balance(&word_to_address(addr));
        current_call_frame.stack.push(balance)?;

        Ok(OpcodeSuccess::Continue)
    }

    // ORIGIN operation
    pub fn op_origin(
        &mut self,
        current_call_frame: &mut CallFrame,
    ) -> Result<OpcodeSuccess, VMError> {
        self.increase_consumed_gas(current_call_frame, gas_cost::ORIGIN)?;

        let origin = self.env.tx_origin;
        current_call_frame
            .stack
            .push(U256::from(origin.as_bytes()))?;

        Ok(OpcodeSuccess::Continue)
    }

    // CALLER operation
    pub fn op_caller(
        &mut self,
        current_call_frame: &mut CallFrame,
    ) -> Result<OpcodeSuccess, VMError> {
        self.increase_consumed_gas(current_call_frame, gas_cost::CALLER)?;

        let caller = current_call_frame.msg_sender;
        current_call_frame
            .stack
            .push(U256::from(caller.as_bytes()))?;

        Ok(OpcodeSuccess::Continue)
    }

    // CALLVALUE operation
    pub fn op_callvalue(
        &mut self,
        current_call_frame: &mut CallFrame,
    ) -> Result<OpcodeSuccess, VMError> {
        self.increase_consumed_gas(current_call_frame, gas_cost::CALLVALUE)?;

        let callvalue = current_call_frame.msg_value;

        current_call_frame.stack.push(callvalue)?;

        Ok(OpcodeSuccess::Continue)
    }

    // CODESIZE operation
    pub fn op_codesize(
        &mut self,
        current_call_frame: &mut CallFrame,
    ) -> Result<OpcodeSuccess, VMError> {
        self.increase_consumed_gas(current_call_frame, gas_cost::CODESIZE)?;

        current_call_frame
            .stack
            .push(U256::from(current_call_frame.bytecode.len()))?;

        Ok(OpcodeSuccess::Continue)
    }

    // CODECOPY operation
    pub fn op_codecopy(
        &mut self,
        current_call_frame: &mut CallFrame,
    ) -> Result<OpcodeSuccess, VMError> {
        let dest_offset: usize = current_call_frame
            .stack
            .pop()?
            .try_into()
            .map_err(|_| VMError::VeryLargeNumber)?;
        let offset: usize = current_call_frame
            .stack
            .pop()?
            .try_into()
            .map_err(|_| VMError::VeryLargeNumber)?;
        let size: usize = current_call_frame
            .stack
            .pop()?
            .try_into()
            .map_err(|_| VMError::VeryLargeNumber)?;

        let minimum_word_size = (size + WORD_SIZE - 1) / WORD_SIZE;

        let memory_expansion_cost = current_call_frame
            .memory
            .expansion_cost(dest_offset + size)?;

        let gas_cost = gas_cost::CODECOPY_STATIC
            + gas_cost::CODECOPY_DYNAMIC_BASE * minimum_word_size
            + memory_expansion_cost;

        self.increase_consumed_gas(current_call_frame, gas_cost)?;

        let code = current_call_frame.bytecode.slice(offset..offset + size);

        current_call_frame.memory.store_bytes(dest_offset, &code);

        Ok(OpcodeSuccess::Continue)
    }

    // GASPRICE operation
    pub fn op_gasprice(
        &mut self,
        current_call_frame: &mut CallFrame,
    ) -> Result<OpcodeSuccess, VMError> {
        self.increase_consumed_gas(current_call_frame, gas_cost::GASPRICE)?;

        current_call_frame.stack.push(self.env.tx_gas_price)?;

        Ok(OpcodeSuccess::Continue)
    }

    // EXTCODESIZE operation
    pub fn op_extcodesize(
        &mut self,
        current_call_frame: &mut CallFrame,
    ) -> Result<OpcodeSuccess, VMError> {
        let address = word_to_address(current_call_frame.stack.pop()?);
        let gas_cost = if self.accrued_substate.warm_addresses.contains(&address) {
            call_opcode::WARM_ADDRESS_ACCESS_COST
        } else {
            call_opcode::COLD_ADDRESS_ACCESS_COST
        };

        self.increase_consumed_gas(current_call_frame, gas_cost)?;

        let code_size = self.db.get_account_bytecode(&address).len();
        current_call_frame.stack.push(code_size.into())?;

        Ok(OpcodeSuccess::Continue)
    }

    // EXTCODECOPY operation
    pub fn op_extcodecopy(
        &mut self,
        current_call_frame: &mut CallFrame,
    ) -> Result<OpcodeSuccess, VMError> {
        let address = word_to_address(current_call_frame.stack.pop()?);
        let dest_offset: usize = current_call_frame
            .stack
            .pop()?
            .try_into()
            .map_err(|_| VMError::VeryLargeNumber)?;
        let offset: usize = current_call_frame
            .stack
            .pop()?
            .try_into()
            .map_err(|_| VMError::VeryLargeNumber)?;
        let size: usize = current_call_frame
            .stack
            .pop()?
            .try_into()
            .map_err(|_| VMError::VeryLargeNumber)?;

        let minimum_word_size = (size + WORD_SIZE - 1) / WORD_SIZE;
        let memory_expansion_cost = current_call_frame
            .memory
            .expansion_cost(dest_offset + size)?;
        let address_access_cost = if self.accrued_substate.warm_addresses.contains(&address) {
            call_opcode::WARM_ADDRESS_ACCESS_COST
        } else {
            call_opcode::COLD_ADDRESS_ACCESS_COST
        };
        let gas_cost = gas_cost::EXTCODECOPY_DYNAMIC_BASE * minimum_word_size
            + memory_expansion_cost
            + address_access_cost;

        self.increase_consumed_gas(current_call_frame, gas_cost)?;

        let mut code = self.db.get_account_bytecode(&address);
        if code.len() < offset + size {
            let mut extended_code = code.to_vec();
            extended_code.resize(offset + size, 0);
            code = Bytes::from(extended_code);
        }
        current_call_frame
            .memory
            .store_bytes(dest_offset, &code[offset..offset + size]);

        Ok(OpcodeSuccess::Continue)
    }

    // EXTCODEHASH operation
    pub fn op_extcodehash(
        &mut self,
        current_call_frame: &mut CallFrame,
    ) -> Result<OpcodeSuccess, VMError> {
        let address = word_to_address(current_call_frame.stack.pop()?);
        let gas_cost = if self.accrued_substate.warm_addresses.contains(&address) {
            call_opcode::WARM_ADDRESS_ACCESS_COST
        } else {
            call_opcode::COLD_ADDRESS_ACCESS_COST
        };

        self.increase_consumed_gas(current_call_frame, gas_cost)?;

        let code = self.db.get_account_bytecode(&address);
        let mut hasher = Keccak256::new();
        hasher.update(code);
        let result = hasher.finalize();
        current_call_frame
            .stack
            .push(U256::from_big_endian(&result))?;

        Ok(OpcodeSuccess::Continue)
    }
=======
>>>>>>> 80f64482
}

use std::str::FromStr;
fn address_to_word(address: Address) -> U256 {
    // This unwrap can't panic, as Address are 20 bytes long and U256 use 32 bytes
    U256::from_str(&format!("{address:?}")).unwrap()
}

// Fuction inspired in EIP 4844 helpers. Link: https://eips.ethereum.org/EIPS/eip-4844#helpers
fn fake_exponential(factor: U256, numerator: U256, denominator: U256) -> U256 {
    let mut i = U256::one();
    let mut output = U256::zero();
    let mut numerator_accum = factor * denominator;
    while numerator_accum > U256::zero() {
        output += numerator_accum;
        numerator_accum = (numerator_accum * numerator) / (denominator * i);
        i += U256::one();
    }
    output / denominator
}<|MERGE_RESOLUTION|>--- conflicted
+++ resolved
@@ -181,247 +181,6 @@
 
         Ok(OpcodeSuccess::Continue)
     }
-<<<<<<< HEAD
-
-    // ADDRESS operation
-    pub fn op_address(
-        &mut self,
-        current_call_frame: &mut CallFrame,
-    ) -> Result<OpcodeSuccess, VMError> {
-        self.increase_consumed_gas(current_call_frame, gas_cost::ADDRESS)?;
-
-        let addr = if current_call_frame.delegate.is_some() {
-            current_call_frame.msg_sender
-        } else {
-            current_call_frame.code_address
-        };
-
-        current_call_frame.stack.push(U256::from(addr.as_bytes()))?;
-
-        Ok(OpcodeSuccess::Continue)
-    }
-
-    // BALANCE operation
-    pub fn op_balance(
-        &mut self,
-        current_call_frame: &mut CallFrame,
-    ) -> Result<OpcodeSuccess, VMError> {
-        self.increase_consumed_gas(current_call_frame, gas_cost::BALANCE)?;
-
-        let addr = current_call_frame.stack.pop()?;
-
-        let balance = self.db.balance(&word_to_address(addr));
-        current_call_frame.stack.push(balance)?;
-
-        Ok(OpcodeSuccess::Continue)
-    }
-
-    // ORIGIN operation
-    pub fn op_origin(
-        &mut self,
-        current_call_frame: &mut CallFrame,
-    ) -> Result<OpcodeSuccess, VMError> {
-        self.increase_consumed_gas(current_call_frame, gas_cost::ORIGIN)?;
-
-        let origin = self.env.tx_origin;
-        current_call_frame
-            .stack
-            .push(U256::from(origin.as_bytes()))?;
-
-        Ok(OpcodeSuccess::Continue)
-    }
-
-    // CALLER operation
-    pub fn op_caller(
-        &mut self,
-        current_call_frame: &mut CallFrame,
-    ) -> Result<OpcodeSuccess, VMError> {
-        self.increase_consumed_gas(current_call_frame, gas_cost::CALLER)?;
-
-        let caller = current_call_frame.msg_sender;
-        current_call_frame
-            .stack
-            .push(U256::from(caller.as_bytes()))?;
-
-        Ok(OpcodeSuccess::Continue)
-    }
-
-    // CALLVALUE operation
-    pub fn op_callvalue(
-        &mut self,
-        current_call_frame: &mut CallFrame,
-    ) -> Result<OpcodeSuccess, VMError> {
-        self.increase_consumed_gas(current_call_frame, gas_cost::CALLVALUE)?;
-
-        let callvalue = current_call_frame.msg_value;
-
-        current_call_frame.stack.push(callvalue)?;
-
-        Ok(OpcodeSuccess::Continue)
-    }
-
-    // CODESIZE operation
-    pub fn op_codesize(
-        &mut self,
-        current_call_frame: &mut CallFrame,
-    ) -> Result<OpcodeSuccess, VMError> {
-        self.increase_consumed_gas(current_call_frame, gas_cost::CODESIZE)?;
-
-        current_call_frame
-            .stack
-            .push(U256::from(current_call_frame.bytecode.len()))?;
-
-        Ok(OpcodeSuccess::Continue)
-    }
-
-    // CODECOPY operation
-    pub fn op_codecopy(
-        &mut self,
-        current_call_frame: &mut CallFrame,
-    ) -> Result<OpcodeSuccess, VMError> {
-        let dest_offset: usize = current_call_frame
-            .stack
-            .pop()?
-            .try_into()
-            .map_err(|_| VMError::VeryLargeNumber)?;
-        let offset: usize = current_call_frame
-            .stack
-            .pop()?
-            .try_into()
-            .map_err(|_| VMError::VeryLargeNumber)?;
-        let size: usize = current_call_frame
-            .stack
-            .pop()?
-            .try_into()
-            .map_err(|_| VMError::VeryLargeNumber)?;
-
-        let minimum_word_size = (size + WORD_SIZE - 1) / WORD_SIZE;
-
-        let memory_expansion_cost = current_call_frame
-            .memory
-            .expansion_cost(dest_offset + size)?;
-
-        let gas_cost = gas_cost::CODECOPY_STATIC
-            + gas_cost::CODECOPY_DYNAMIC_BASE * minimum_word_size
-            + memory_expansion_cost;
-
-        self.increase_consumed_gas(current_call_frame, gas_cost)?;
-
-        let code = current_call_frame.bytecode.slice(offset..offset + size);
-
-        current_call_frame.memory.store_bytes(dest_offset, &code);
-
-        Ok(OpcodeSuccess::Continue)
-    }
-
-    // GASPRICE operation
-    pub fn op_gasprice(
-        &mut self,
-        current_call_frame: &mut CallFrame,
-    ) -> Result<OpcodeSuccess, VMError> {
-        self.increase_consumed_gas(current_call_frame, gas_cost::GASPRICE)?;
-
-        current_call_frame.stack.push(self.env.tx_gas_price)?;
-
-        Ok(OpcodeSuccess::Continue)
-    }
-
-    // EXTCODESIZE operation
-    pub fn op_extcodesize(
-        &mut self,
-        current_call_frame: &mut CallFrame,
-    ) -> Result<OpcodeSuccess, VMError> {
-        let address = word_to_address(current_call_frame.stack.pop()?);
-        let gas_cost = if self.accrued_substate.warm_addresses.contains(&address) {
-            call_opcode::WARM_ADDRESS_ACCESS_COST
-        } else {
-            call_opcode::COLD_ADDRESS_ACCESS_COST
-        };
-
-        self.increase_consumed_gas(current_call_frame, gas_cost)?;
-
-        let code_size = self.db.get_account_bytecode(&address).len();
-        current_call_frame.stack.push(code_size.into())?;
-
-        Ok(OpcodeSuccess::Continue)
-    }
-
-    // EXTCODECOPY operation
-    pub fn op_extcodecopy(
-        &mut self,
-        current_call_frame: &mut CallFrame,
-    ) -> Result<OpcodeSuccess, VMError> {
-        let address = word_to_address(current_call_frame.stack.pop()?);
-        let dest_offset: usize = current_call_frame
-            .stack
-            .pop()?
-            .try_into()
-            .map_err(|_| VMError::VeryLargeNumber)?;
-        let offset: usize = current_call_frame
-            .stack
-            .pop()?
-            .try_into()
-            .map_err(|_| VMError::VeryLargeNumber)?;
-        let size: usize = current_call_frame
-            .stack
-            .pop()?
-            .try_into()
-            .map_err(|_| VMError::VeryLargeNumber)?;
-
-        let minimum_word_size = (size + WORD_SIZE - 1) / WORD_SIZE;
-        let memory_expansion_cost = current_call_frame
-            .memory
-            .expansion_cost(dest_offset + size)?;
-        let address_access_cost = if self.accrued_substate.warm_addresses.contains(&address) {
-            call_opcode::WARM_ADDRESS_ACCESS_COST
-        } else {
-            call_opcode::COLD_ADDRESS_ACCESS_COST
-        };
-        let gas_cost = gas_cost::EXTCODECOPY_DYNAMIC_BASE * minimum_word_size
-            + memory_expansion_cost
-            + address_access_cost;
-
-        self.increase_consumed_gas(current_call_frame, gas_cost)?;
-
-        let mut code = self.db.get_account_bytecode(&address);
-        if code.len() < offset + size {
-            let mut extended_code = code.to_vec();
-            extended_code.resize(offset + size, 0);
-            code = Bytes::from(extended_code);
-        }
-        current_call_frame
-            .memory
-            .store_bytes(dest_offset, &code[offset..offset + size]);
-
-        Ok(OpcodeSuccess::Continue)
-    }
-
-    // EXTCODEHASH operation
-    pub fn op_extcodehash(
-        &mut self,
-        current_call_frame: &mut CallFrame,
-    ) -> Result<OpcodeSuccess, VMError> {
-        let address = word_to_address(current_call_frame.stack.pop()?);
-        let gas_cost = if self.accrued_substate.warm_addresses.contains(&address) {
-            call_opcode::WARM_ADDRESS_ACCESS_COST
-        } else {
-            call_opcode::COLD_ADDRESS_ACCESS_COST
-        };
-
-        self.increase_consumed_gas(current_call_frame, gas_cost)?;
-
-        let code = self.db.get_account_bytecode(&address);
-        let mut hasher = Keccak256::new();
-        hasher.update(code);
-        let result = hasher.finalize();
-        current_call_frame
-            .stack
-            .push(U256::from_big_endian(&result))?;
-
-        Ok(OpcodeSuccess::Continue)
-    }
-=======
->>>>>>> 80f64482
 }
 
 use std::str::FromStr;
