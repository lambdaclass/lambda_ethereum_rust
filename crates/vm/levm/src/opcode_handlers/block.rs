--- conflicted
+++ resolved
@@ -2,12 +2,8 @@
     call_frame::CallFrame,
     constants::LAST_AVAILABLE_BLOCK_LIMIT,
     errors::{InternalError, OpcodeSuccess, VMError},
-<<<<<<< HEAD
     gas_cost,
-    vm::VM,
-=======
     vm::{address_to_word, VM},
->>>>>>> 30a3a2f7
 };
 use ethereum_rust_core::{
     types::{BLOB_BASE_FEE_UPDATE_FRACTION, MIN_BASE_FEE_PER_BLOB_GAS},
