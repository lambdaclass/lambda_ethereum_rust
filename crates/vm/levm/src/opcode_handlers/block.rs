--- conflicted
+++ resolved
@@ -368,16 +368,11 @@
         if self.env.consumed_gas + gas_cost::GASPRICE > self.env.tx_gas_limit {
             return Err(VMError::OutOfGas);
         }
-<<<<<<< HEAD
         // TODO: if not legacy or access list, then gas price is max_fee_per_gas
         // TODO: Why do we unwrap here?
         current_call_frame
             .stack
-            .push(self.env.tx_gas_price.unwrap())?;
-=======
-
-        current_call_frame.stack.push(self.env.gas_price)?;
->>>>>>> 3a312794
+            .push(self.env.tx_gas_price)?;
 
         self.env.consumed_gas += gas_cost::GASPRICE;
 
