use crate::{
    block::LAST_AVAILABLE_BLOCK_LIMIT,
    constants::{call_opcode, WORD_SIZE},
    vm::word_to_address,
};
use sha3::{Digest, Keccak256};

// Block Information (11)
// Opcodes: BLOCKHASH, COINBASE, TIMESTAMP, NUMBER, PREVRANDAO, GASLIMIT, CHAINID, SELFBALANCE, BASEFEE, BLOBHASH, BLOBBASEFEE
use super::*;

impl VM {
    // BLOCKHASH operation
    pub fn op_blockhash(
        &mut self,
        current_call_frame: &mut CallFrame,
    ) -> Result<OpcodeSuccess, VMError> {
        self.increase_consumed_gas(current_call_frame, gas_cost::BLOCKHASH)?;

        let block_number = current_call_frame.stack.pop()?;

        // If the block number is not valid, return zero
        if block_number
            < self
                .env
                .block_number
                .saturating_sub(LAST_AVAILABLE_BLOCK_LIMIT)
            || block_number >= self.env.block_number
        {
            current_call_frame.stack.push(U256::zero())?;
            return Ok(OpcodeSuccess::Continue);
        }

        if let Some(block_hash) = self.db.block_hashes.get(&block_number) {
            current_call_frame
                .stack
                .push(U256::from_big_endian(&block_hash.0))?;
        } else {
            current_call_frame.stack.push(U256::zero())?;
        }

        Ok(OpcodeSuccess::Continue)
    }

    // COINBASE operation
    pub fn op_coinbase(
        &mut self,
        current_call_frame: &mut CallFrame,
    ) -> Result<OpcodeSuccess, VMError> {
        self.increase_consumed_gas(current_call_frame, gas_cost::COINBASE)?;

        current_call_frame
            .stack
            .push(address_to_word(self.env.coinbase))?;

        Ok(OpcodeSuccess::Continue)
    }

    // TIMESTAMP operation
    pub fn op_timestamp(
        &mut self,
        current_call_frame: &mut CallFrame,
    ) -> Result<OpcodeSuccess, VMError> {
        self.increase_consumed_gas(current_call_frame, gas_cost::TIMESTAMP)?;

        current_call_frame.stack.push(self.env.timestamp)?;

        Ok(OpcodeSuccess::Continue)
    }

    // NUMBER operation
    pub fn op_number(
        &mut self,
        current_call_frame: &mut CallFrame,
    ) -> Result<OpcodeSuccess, VMError> {
        self.increase_consumed_gas(current_call_frame, gas_cost::NUMBER)?;

        current_call_frame.stack.push(self.env.block_number)?;

        Ok(OpcodeSuccess::Continue)
    }

    // PREVRANDAO operation
    pub fn op_prevrandao(
        &mut self,
        current_call_frame: &mut CallFrame,
    ) -> Result<OpcodeSuccess, VMError> {
        self.increase_consumed_gas(current_call_frame, gas_cost::PREVRANDAO)?;

        let randao = self.env.prev_randao.unwrap_or_default(); // Assuming block_env has been integrated
        current_call_frame
            .stack
            .push(U256::from_big_endian(randao.0.as_slice()))?;

        Ok(OpcodeSuccess::Continue)
    }

    // GASLIMIT operation
    pub fn op_gaslimit(
        &mut self,
        current_call_frame: &mut CallFrame,
    ) -> Result<OpcodeSuccess, VMError> {
        self.increase_consumed_gas(current_call_frame, gas_cost::GASLIMIT)?;

        current_call_frame.stack.push(self.env.gas_limit)?;

        Ok(OpcodeSuccess::Continue)
    }

    // CHAINID operation
    pub fn op_chainid(
        &mut self,
        current_call_frame: &mut CallFrame,
    ) -> Result<OpcodeSuccess, VMError> {
        self.increase_consumed_gas(current_call_frame, gas_cost::CHAINID)?;

        current_call_frame.stack.push(self.env.chain_id)?;

        Ok(OpcodeSuccess::Continue)
    }

    // SELFBALANCE operation
    pub fn op_selfbalance(
        &mut self,
        current_call_frame: &mut CallFrame,
    ) -> Result<OpcodeSuccess, VMError> {
        self.increase_consumed_gas(current_call_frame, gas_cost::SELFBALANCE)?;

        let balance = self.db.balance(&current_call_frame.code_address);
        current_call_frame.stack.push(balance)?;

        Ok(OpcodeSuccess::Continue)
    }

    // BASEFEE operation
    pub fn op_basefee(
        &mut self,
        current_call_frame: &mut CallFrame,
    ) -> Result<OpcodeSuccess, VMError> {
        self.increase_consumed_gas(current_call_frame, gas_cost::BASEFEE)?;

        current_call_frame.stack.push(self.env.base_fee_per_gas)?;

        Ok(OpcodeSuccess::Continue)
    }

    // BLOBHASH operation
    pub fn op_blobhash(
        &mut self,
        current_call_frame: &mut CallFrame,
    ) -> Result<OpcodeSuccess, VMError> {
        self.increase_consumed_gas(current_call_frame, gas_cost::BLOBHASH)?;

        unimplemented!("when we have tx implemented");

        // Ok(OpcodeSuccess::Continue)
    }

    // BLOBBASEFEE operation
    pub fn op_blobbasefee(
        &mut self,
        current_call_frame: &mut CallFrame,
    ) -> Result<OpcodeSuccess, VMError> {
        self.increase_consumed_gas(current_call_frame, gas_cost::BLOBBASEFEE)?;

        // TODO: Calculate blob gas price.
        let blob_base_fee = U256::zero();
        current_call_frame.stack.push(blob_base_fee)?;

        Ok(OpcodeSuccess::Continue)
    }

    // ADDRESS operation
    pub fn op_address(
        &mut self,
        current_call_frame: &mut CallFrame,
    ) -> Result<OpcodeSuccess, VMError> {
        self.increase_consumed_gas(current_call_frame, gas_cost::ADDRESS)?;

        let addr = if current_call_frame.delegate.is_some() {
            current_call_frame.msg_sender
        } else {
            current_call_frame.code_address
        };

        current_call_frame.stack.push(U256::from(addr.as_bytes()))?;

        Ok(OpcodeSuccess::Continue)
    }

    // BALANCE operation
    pub fn op_balance(
        &mut self,
        current_call_frame: &mut CallFrame,
    ) -> Result<OpcodeSuccess, VMError> {
        self.increase_consumed_gas(current_call_frame, gas_cost::BALANCE)?;

        let addr = current_call_frame.stack.pop()?;

        let balance = self.db.balance(&word_to_address(addr));
        current_call_frame.stack.push(balance)?;

        Ok(OpcodeSuccess::Continue)
    }

    // ORIGIN operation
    pub fn op_origin(
        &mut self,
        current_call_frame: &mut CallFrame,
    ) -> Result<OpcodeSuccess, VMError> {
        self.increase_consumed_gas(current_call_frame, gas_cost::ORIGIN)?;

        let origin = self.env.origin;
        current_call_frame
            .stack
            .push(U256::from(origin.as_bytes()))?;

        Ok(OpcodeSuccess::Continue)
    }

    // CALLER operation
    pub fn op_caller(
        &mut self,
        current_call_frame: &mut CallFrame,
    ) -> Result<OpcodeSuccess, VMError> {
        self.increase_consumed_gas(current_call_frame, gas_cost::CALLER)?;

        let caller = current_call_frame.msg_sender;
        current_call_frame
            .stack
            .push(U256::from(caller.as_bytes()))?;

        Ok(OpcodeSuccess::Continue)
    }

    // CALLVALUE operation
    pub fn op_callvalue(
        &mut self,
        current_call_frame: &mut CallFrame,
    ) -> Result<OpcodeSuccess, VMError> {
        self.increase_consumed_gas(current_call_frame, gas_cost::CALLVALUE)?;

        let callvalue = current_call_frame.msg_value;

        current_call_frame.stack.push(callvalue)?;

        Ok(OpcodeSuccess::Continue)
    }

    // CODESIZE operation
    pub fn op_codesize(
        &mut self,
        current_call_frame: &mut CallFrame,
    ) -> Result<OpcodeSuccess, VMError> {
        self.increase_consumed_gas(current_call_frame, gas_cost::CODESIZE)?;

        current_call_frame
            .stack
            .push(U256::from(current_call_frame.bytecode.len()))?;

        Ok(OpcodeSuccess::Continue)
    }

    // CODECOPY operation
    pub fn op_codecopy(
        &mut self,
        current_call_frame: &mut CallFrame,
    ) -> Result<OpcodeSuccess, VMError> {
        let dest_offset: usize = current_call_frame
            .stack
            .pop()?
            .try_into()
            .map_err(|_| VMError::VeryLargeNumber)?;
        let offset: usize = current_call_frame
            .stack
            .pop()?
            .try_into()
            .map_err(|_| VMError::VeryLargeNumber)?;
        let size: usize = current_call_frame
            .stack
            .pop()?
            .try_into()
            .map_err(|_| VMError::VeryLargeNumber)?;

        let minimum_word_size = (size + WORD_SIZE - 1) / WORD_SIZE;

        let memory_expansion_cost = current_call_frame
            .memory
            .expansion_cost(dest_offset + size)?;

        let gas_cost = gas_cost::CODECOPY_STATIC
            + gas_cost::CODECOPY_DYNAMIC_BASE * minimum_word_size
            + memory_expansion_cost;

        self.increase_consumed_gas(current_call_frame, gas_cost)?;

        let code = current_call_frame.bytecode.slice(offset..offset + size);

        current_call_frame.memory.store_bytes(dest_offset, &code);

        Ok(OpcodeSuccess::Continue)
    }

    // GASPRICE operation
    pub fn op_gasprice(
        &mut self,
        current_call_frame: &mut CallFrame,
    ) -> Result<OpcodeSuccess, VMError> {
<<<<<<< HEAD
        self.increase_consumed_gas(current_call_frame, gas_cost::GASPRICE)?;

        // TODO: if not legacy or access list, then gas price is max_fee_per_gas
        // TODO: Why do we unwrap here?
        current_call_frame.stack.push(self.env.gas_price.unwrap())?;
=======
        if self.env.consumed_gas + gas_cost::GASPRICE > self.env.gas_limit {
            return Err(VMError::OutOfGas);
        }

        current_call_frame.stack.push(self.env.gas_price)?;
>>>>>>> 6509b8bf

        Ok(OpcodeSuccess::Continue)
    }

    // EXTCODESIZE operation
    pub fn op_extcodesize(
        &mut self,
        current_call_frame: &mut CallFrame,
    ) -> Result<OpcodeSuccess, VMError> {
        let address = word_to_address(current_call_frame.stack.pop()?);
        let gas_cost = if self.accrued_substate.warm_addresses.contains(&address) {
            call_opcode::WARM_ADDRESS_ACCESS_COST
        } else {
            call_opcode::COLD_ADDRESS_ACCESS_COST
        };

        self.increase_consumed_gas(current_call_frame, gas_cost)?;

        let code_size = self.db.get_account_bytecode(&address).len();
        current_call_frame.stack.push(code_size.into())?;

        Ok(OpcodeSuccess::Continue)
    }

    // EXTCODECOPY operation
    pub fn op_extcodecopy(
        &mut self,
        current_call_frame: &mut CallFrame,
    ) -> Result<OpcodeSuccess, VMError> {
        let address = word_to_address(current_call_frame.stack.pop()?);
        let dest_offset: usize = current_call_frame
            .stack
            .pop()?
            .try_into()
            .map_err(|_| VMError::VeryLargeNumber)?;
        let offset: usize = current_call_frame
            .stack
            .pop()?
            .try_into()
            .map_err(|_| VMError::VeryLargeNumber)?;
        let size: usize = current_call_frame
            .stack
            .pop()?
            .try_into()
            .map_err(|_| VMError::VeryLargeNumber)?;

        let minimum_word_size = (size + WORD_SIZE - 1) / WORD_SIZE;
        let memory_expansion_cost = current_call_frame
            .memory
            .expansion_cost(dest_offset + size)?;
        let address_access_cost = if self.accrued_substate.warm_addresses.contains(&address) {
            call_opcode::WARM_ADDRESS_ACCESS_COST
        } else {
            call_opcode::COLD_ADDRESS_ACCESS_COST
        };
        let gas_cost = gas_cost::EXTCODECOPY_DYNAMIC_BASE * minimum_word_size
            + memory_expansion_cost
            + address_access_cost;

        self.increase_consumed_gas(current_call_frame, gas_cost)?;

        let mut code = self.db.get_account_bytecode(&address);
        if code.len() < offset + size {
            let mut extended_code = code.to_vec();
            extended_code.resize(offset + size, 0);
            code = Bytes::from(extended_code);
        }
        current_call_frame
            .memory
            .store_bytes(dest_offset, &code[offset..offset + size]);

        Ok(OpcodeSuccess::Continue)
    }

    // EXTCODEHASH operation
    pub fn op_extcodehash(
        &mut self,
        current_call_frame: &mut CallFrame,
    ) -> Result<OpcodeSuccess, VMError> {
        let address = word_to_address(current_call_frame.stack.pop()?);
        let gas_cost = if self.accrued_substate.warm_addresses.contains(&address) {
            call_opcode::WARM_ADDRESS_ACCESS_COST
        } else {
            call_opcode::COLD_ADDRESS_ACCESS_COST
        };

        self.increase_consumed_gas(current_call_frame, gas_cost)?;

        let code = self.db.get_account_bytecode(&address);
        let mut hasher = Keccak256::new();
        hasher.update(code);
        let result = hasher.finalize();
        current_call_frame
            .stack
            .push(U256::from_big_endian(&result))?;

        Ok(OpcodeSuccess::Continue)
    }
}

use std::str::FromStr;
fn address_to_word(address: Address) -> U256 {
    // This unwrap can't panic, as Address are 20 bytes long and U256 use 32 bytes
    U256::from_str(&format!("{address:?}")).unwrap()
}<|MERGE_RESOLUTION|>--- conflicted
+++ resolved
@@ -306,19 +306,10 @@
         &mut self,
         current_call_frame: &mut CallFrame,
     ) -> Result<OpcodeSuccess, VMError> {
-<<<<<<< HEAD
         self.increase_consumed_gas(current_call_frame, gas_cost::GASPRICE)?;
 
         // TODO: if not legacy or access list, then gas price is max_fee_per_gas
-        // TODO: Why do we unwrap here?
-        current_call_frame.stack.push(self.env.gas_price.unwrap())?;
-=======
-        if self.env.consumed_gas + gas_cost::GASPRICE > self.env.gas_limit {
-            return Err(VMError::OutOfGas);
-        }
-
         current_call_frame.stack.push(self.env.gas_price)?;
->>>>>>> 6509b8bf
 
         Ok(OpcodeSuccess::Continue)
     }
