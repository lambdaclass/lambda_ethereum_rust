use crate::{
    block::LAST_AVAILABLE_BLOCK_LIMIT,
    constants::{call_opcode, WORD_SIZE},
    vm::word_to_address,
};
use sha3::{Digest, Keccak256};

// Block Information (11)
// Opcodes: BLOCKHASH, COINBASE, TIMESTAMP, NUMBER, PREVRANDAO, GASLIMIT, CHAINID, SELFBALANCE, BASEFEE, BLOBHASH, BLOBBASEFEE
use super::*;

impl VM {
    // BLOCKHASH operation
    pub fn op_blockhash(
        &mut self,
        current_call_frame: &mut CallFrame,
    ) -> Result<OpcodeSuccess, VMError> {
<<<<<<< HEAD
        self.increase_consumed_gas(current_call_frame, gas_cost::BLOCKHASH)?;
=======
        if self.env.consumed_gas + gas_cost::BLOCKHASH > self.env.tx_env.gas_limit {
            return Err(VMError::OutOfGas);
        }
>>>>>>> f515f162

        let block_number = current_call_frame.stack.pop()?;

        // If the block number is not valid, return zero
        if block_number
            < self
                .env
                .block
                .number
                .saturating_sub(U256::from(LAST_AVAILABLE_BLOCK_LIMIT))
            || block_number >= self.env.block.number
        {
            current_call_frame.stack.push(U256::zero())?;
            return Ok(OpcodeSuccess::Continue);
        }

        if let Some(block_hash) = self.db.block_hashes.get(&block_number) {
            current_call_frame
                .stack
                .push(U256::from_big_endian(&block_hash.0))?;
        } else {
            current_call_frame.stack.push(U256::zero())?;
        }

        Ok(OpcodeSuccess::Continue)
    }

    // COINBASE operation
    pub fn op_coinbase(
        &mut self,
        current_call_frame: &mut CallFrame,
    ) -> Result<OpcodeSuccess, VMError> {
<<<<<<< HEAD
        self.increase_consumed_gas(current_call_frame, gas_cost::COINBASE)?;
=======
        if self.env.consumed_gas + gas_cost::COINBASE > self.env.tx_env.gas_limit {
            return Err(VMError::OutOfGas);
        }
>>>>>>> f515f162

        let coinbase = self.env.block.coinbase; // Assuming block_env has been integrated
        current_call_frame.stack.push(address_to_word(coinbase))?;

        Ok(OpcodeSuccess::Continue)
    }

    // TIMESTAMP operation
    pub fn op_timestamp(
        &mut self,
        current_call_frame: &mut CallFrame,
    ) -> Result<OpcodeSuccess, VMError> {
<<<<<<< HEAD
        self.increase_consumed_gas(current_call_frame, gas_cost::TIMESTAMP)?;
=======
        if self.env.consumed_gas + gas_cost::TIMESTAMP > self.env.tx_env.gas_limit {
            return Err(VMError::OutOfGas);
        }
>>>>>>> f515f162

        let timestamp = self.env.block.timestamp; // Assuming block_env has been integrated
        current_call_frame.stack.push(timestamp)?;

        Ok(OpcodeSuccess::Continue)
    }

    // NUMBER operation
    pub fn op_number(
        &mut self,
        current_call_frame: &mut CallFrame,
    ) -> Result<OpcodeSuccess, VMError> {
<<<<<<< HEAD
        self.increase_consumed_gas(current_call_frame, gas_cost::NUMBER)?;
=======
        if self.env.consumed_gas + gas_cost::NUMBER > self.env.tx_env.gas_limit {
            return Err(VMError::OutOfGas);
        }
>>>>>>> f515f162

        let block_number = self.env.block.number; // Assuming block_env has been integrated
        current_call_frame.stack.push(block_number)?;

        Ok(OpcodeSuccess::Continue)
    }

    // PREVRANDAO operation
    pub fn op_prevrandao(
        &mut self,
        current_call_frame: &mut CallFrame,
    ) -> Result<OpcodeSuccess, VMError> {
<<<<<<< HEAD
        self.increase_consumed_gas(current_call_frame, gas_cost::PREVRANDAO)?;
=======
        if self.env.consumed_gas + gas_cost::PREVRANDAO > self.env.tx_env.gas_limit {
            return Err(VMError::OutOfGas);
        }
>>>>>>> f515f162

        let randao = self.env.block.prev_randao.unwrap_or_default(); // Assuming block_env has been integrated
        current_call_frame
            .stack
            .push(U256::from_big_endian(randao.0.as_slice()))?;

        Ok(OpcodeSuccess::Continue)
    }

    // GASLIMIT operation
    pub fn op_gaslimit(
        &mut self,
        current_call_frame: &mut CallFrame,
    ) -> Result<OpcodeSuccess, VMError> {
<<<<<<< HEAD
        self.increase_consumed_gas(current_call_frame, gas_cost::GASLIMIT)?;
=======
        if self.env.consumed_gas + gas_cost::GASLIMIT > self.env.tx_env.gas_limit {
            return Err(VMError::OutOfGas);
        }
>>>>>>> f515f162

        let gas_limit = self.env.block.gas_limit; // Assuming block_env has been integrated
        current_call_frame.stack.push(U256::from(gas_limit))?;

        Ok(OpcodeSuccess::Continue)
    }

    // CHAINID operation
    pub fn op_chainid(
        &mut self,
        current_call_frame: &mut CallFrame,
    ) -> Result<OpcodeSuccess, VMError> {
<<<<<<< HEAD
        self.increase_consumed_gas(current_call_frame, gas_cost::CHAINID)?;
=======
        if self.env.consumed_gas + gas_cost::CHAINID > self.env.tx_env.gas_limit {
            return Err(VMError::OutOfGas);
        }
>>>>>>> f515f162

        let chain_id = self.env.block.chain_id; // Assuming block_env has been integrated
        current_call_frame.stack.push(U256::from(chain_id))?;

        Ok(OpcodeSuccess::Continue)
    }

    // SELFBALANCE operation
    pub fn op_selfbalance(
        &mut self,
        current_call_frame: &mut CallFrame,
    ) -> Result<OpcodeSuccess, VMError> {
<<<<<<< HEAD
        self.increase_consumed_gas(current_call_frame, gas_cost::SELFBALANCE)?;
=======
        if self.env.consumed_gas + gas_cost::SELFBALANCE > self.env.tx_env.gas_limit {
            return Err(VMError::OutOfGas);
        }
>>>>>>> f515f162

        let balance = self.db.balance(&current_call_frame.code_address);
        current_call_frame.stack.push(balance)?;


        Ok(OpcodeSuccess::Continue)
    }

    // BASEFEE operation
    pub fn op_basefee(
        &mut self,
        current_call_frame: &mut CallFrame,
    ) -> Result<OpcodeSuccess, VMError> {
<<<<<<< HEAD
        self.increase_consumed_gas(current_call_frame, gas_cost::BASEFEE)?;
=======
        if self.env.consumed_gas + gas_cost::BASEFEE > self.env.tx_env.gas_limit {
            return Err(VMError::OutOfGas);
        }
>>>>>>> f515f162

        let base_fee = self.env.block.base_fee_per_gas; // Assuming block_env has been integrated
        current_call_frame.stack.push(base_fee)?;

        Ok(OpcodeSuccess::Continue)
    }

    // BLOBHASH operation
    pub fn op_blobhash(
        &mut self,
        current_call_frame: &mut CallFrame,
    ) -> Result<OpcodeSuccess, VMError> {
<<<<<<< HEAD
        self.increase_consumed_gas(current_call_frame, gas_cost::BLOBHASH)?;
=======
        if self.env.consumed_gas + gas_cost::BLOBHASH > self.env.tx_env.gas_limit {
            return Err(VMError::OutOfGas);
        }

        self.env.consumed_gas += gas_cost::BLOBHASH;
>>>>>>> f515f162

        unimplemented!("when we have tx implemented");

        // Ok(OpcodeSuccess::Continue)
    }

    // BLOBBASEFEE operation
    pub fn op_blobbasefee(
        &mut self,
        current_call_frame: &mut CallFrame,
    ) -> Result<OpcodeSuccess, VMError> {
<<<<<<< HEAD
        self.increase_consumed_gas(current_call_frame, gas_cost::BLOBBASEFEE)?;
=======
        if self.env.consumed_gas + gas_cost::BLOBBASEFEE > self.env.tx_env.gas_limit {
            return Err(VMError::OutOfGas);
        }
>>>>>>> f515f162

        let blob_base_fee = self.env.block.calculate_blob_gas_price(); // Assuming block_env has been integrated
        current_call_frame.stack.push(blob_base_fee)?;

        Ok(OpcodeSuccess::Continue)
    }

    // ADDRESS operation
    pub fn op_address(
        &mut self,
        current_call_frame: &mut CallFrame,
    ) -> Result<OpcodeSuccess, VMError> {
<<<<<<< HEAD
        self.increase_consumed_gas(current_call_frame, gas_cost::ADDRESS)?;
=======
        if self.env.consumed_gas + gas_cost::ADDRESS > self.env.tx_env.gas_limit {
            return Err(VMError::OutOfGas);
        }
>>>>>>> f515f162

        let addr = if current_call_frame.delegate.is_some() {
            current_call_frame.msg_sender
        } else {
            current_call_frame.code_address
        };

        current_call_frame.stack.push(U256::from(addr.as_bytes()))?;

        Ok(OpcodeSuccess::Continue)
    }

    // BALANCE operation
    pub fn op_balance(
        &mut self,
        current_call_frame: &mut CallFrame,
    ) -> Result<OpcodeSuccess, VMError> {
<<<<<<< HEAD
        self.increase_consumed_gas(current_call_frame, gas_cost::BALANCE)?;
=======
        if self.env.consumed_gas + gas_cost::BALANCE > self.env.tx_env.gas_limit {
            return Err(VMError::OutOfGas);
        }
>>>>>>> f515f162

        let addr = current_call_frame.stack.pop()?;

        let balance = self.db.balance(&word_to_address(addr));
        current_call_frame.stack.push(balance)?;


        Ok(OpcodeSuccess::Continue)
    }

    // ORIGIN operation
    pub fn op_origin(
        &mut self,
        current_call_frame: &mut CallFrame,
    ) -> Result<OpcodeSuccess, VMError> {
<<<<<<< HEAD
        self.increase_consumed_gas(current_call_frame, gas_cost::ORIGIN)?;
=======
        if self.env.consumed_gas + gas_cost::ORIGIN > self.env.tx_env.gas_limit {
            return Err(VMError::OutOfGas);
        }
>>>>>>> f515f162

        let origin = self.env.origin;
        current_call_frame
            .stack
            .push(U256::from(origin.as_bytes()))?;


        Ok(OpcodeSuccess::Continue)
    }

    // CALLER operation
    pub fn op_caller(
        &mut self,
        current_call_frame: &mut CallFrame,
    ) -> Result<OpcodeSuccess, VMError> {
<<<<<<< HEAD
        self.increase_consumed_gas(current_call_frame, gas_cost::CALLER)?;
=======
        if self.env.consumed_gas + gas_cost::CALLER > self.env.tx_env.gas_limit {
            return Err(VMError::OutOfGas);
        }
>>>>>>> f515f162

        let caller = current_call_frame.msg_sender;
        current_call_frame
            .stack
            .push(U256::from(caller.as_bytes()))?;


        Ok(OpcodeSuccess::Continue)
    }

    // CALLVALUE operation
    pub fn op_callvalue(
        &mut self,
        current_call_frame: &mut CallFrame,
    ) -> Result<OpcodeSuccess, VMError> {
<<<<<<< HEAD
        self.increase_consumed_gas(current_call_frame, gas_cost::CALLVALUE)?;
=======
        if self.env.consumed_gas + gas_cost::CALLVALUE > self.env.tx_env.gas_limit {
            return Err(VMError::OutOfGas);
        }
>>>>>>> f515f162

        let callvalue = current_call_frame.msg_value;

        current_call_frame.stack.push(callvalue)?;


        Ok(OpcodeSuccess::Continue)
    }

    // CODESIZE operation
    pub fn op_codesize(
        &mut self,
        current_call_frame: &mut CallFrame,
    ) -> Result<OpcodeSuccess, VMError> {
<<<<<<< HEAD
        self.increase_consumed_gas(current_call_frame, gas_cost::CODESIZE)?;
=======
        if self.env.consumed_gas + gas_cost::CODESIZE > self.env.tx_env.gas_limit {
            return Err(VMError::OutOfGas);
        }
>>>>>>> f515f162

        current_call_frame
            .stack
            .push(U256::from(current_call_frame.bytecode.len()))?;


        Ok(OpcodeSuccess::Continue)
    }

    // CODECOPY operation
    pub fn op_codecopy(
        &mut self,
        current_call_frame: &mut CallFrame,
    ) -> Result<OpcodeSuccess, VMError> {
        let dest_offset: usize = current_call_frame
            .stack
            .pop()?
            .try_into()
            .map_err(|_| VMError::VeryLargeNumber)?;
        let offset: usize = current_call_frame
            .stack
            .pop()?
            .try_into()
            .map_err(|_| VMError::VeryLargeNumber)?;
        let size: usize = current_call_frame
            .stack
            .pop()?
            .try_into()
            .map_err(|_| VMError::VeryLargeNumber)?;

        let minimum_word_size = (size + WORD_SIZE - 1) / WORD_SIZE;

        let memory_expansion_cost =
            current_call_frame.memory.expansion_cost(dest_offset + size) as u64;

        let gas_cost = gas_cost::CODECOPY_STATIC
            + gas_cost::CODECOPY_DYNAMIC_BASE * minimum_word_size as u64
            + memory_expansion_cost;

<<<<<<< HEAD
        self.increase_consumed_gas(current_call_frame, gas_cost)?;
=======
        if self.env.consumed_gas + gas_cost > self.env.tx_env.gas_limit {
            return Err(VMError::OutOfGas);
        }
>>>>>>> f515f162

        let code = current_call_frame.bytecode.slice(offset..offset + size);

        current_call_frame.memory.store_bytes(dest_offset, &code);


        Ok(OpcodeSuccess::Continue)
    }

    // GASPRICE operation
    pub fn op_gasprice(
        &mut self,
        current_call_frame: &mut CallFrame,
    ) -> Result<OpcodeSuccess, VMError> {
<<<<<<< HEAD
        self.increase_consumed_gas(current_call_frame, gas_cost::GASPRICE)?;
=======
        if self.env.consumed_gas + gas_cost::GASPRICE > self.env.tx_env.gas_limit {
            return Err(VMError::OutOfGas);
        }
>>>>>>> f515f162

        // TODO: if not legacy or access list, then gas price is max_fee_per_gas
        current_call_frame
            .stack
            .push(self.env.tx_env.gas_price.unwrap())?;


        Ok(OpcodeSuccess::Continue)
    }

    // EXTCODESIZE operation
    pub fn op_extcodesize(
        &mut self,
        current_call_frame: &mut CallFrame,
    ) -> Result<OpcodeSuccess, VMError> {
        let address = word_to_address(current_call_frame.stack.pop()?);
        let gas_cost = if self.accrued_substate.warm_addresses.contains(&address) {
            call_opcode::WARM_ADDRESS_ACCESS_COST
        } else {
            call_opcode::COLD_ADDRESS_ACCESS_COST
        };
<<<<<<< HEAD
        self.increase_consumed_gas(current_call_frame, gas_cost)?;

=======
        if self.env.consumed_gas + gas_cost > self.env.tx_env.gas_limit {
            return Err(VMError::OutOfGas);
        }
>>>>>>> f515f162
        let code_size = self.db.get_account_bytecode(&address).len();
        current_call_frame.stack.push(code_size.into())?;

        Ok(OpcodeSuccess::Continue)
    }

    // EXTCODECOPY operation
    pub fn op_extcodecopy(
        &mut self,
        current_call_frame: &mut CallFrame,
    ) -> Result<OpcodeSuccess, VMError> {
        let address = word_to_address(current_call_frame.stack.pop()?);
        let dest_offset: usize = current_call_frame
            .stack
            .pop()?
            .try_into()
            .map_err(|_| VMError::VeryLargeNumber)?;
        let offset: usize = current_call_frame
            .stack
            .pop()?
            .try_into()
            .map_err(|_| VMError::VeryLargeNumber)?;
        let size: usize = current_call_frame
            .stack
            .pop()?
            .try_into()
            .map_err(|_| VMError::VeryLargeNumber)?;

        let minimum_word_size = (size + WORD_SIZE - 1) / WORD_SIZE;
        let memory_expansion_cost =
            current_call_frame.memory.expansion_cost(dest_offset + size) as u64;
        let address_access_cost = if self.accrued_substate.warm_addresses.contains(&address) {
            call_opcode::WARM_ADDRESS_ACCESS_COST
        } else {
            call_opcode::COLD_ADDRESS_ACCESS_COST
        };
        let gas_cost = gas_cost::EXTCODECOPY_DYNAMIC_BASE * minimum_word_size as u64
            + memory_expansion_cost
            + address_access_cost;
<<<<<<< HEAD

        self.increase_consumed_gas(current_call_frame, gas_cost)?;
=======
        if self.env.consumed_gas + gas_cost > self.env.tx_env.gas_limit {
            return Err(VMError::OutOfGas);
        }
>>>>>>> f515f162

        let mut code = self.db.get_account_bytecode(&address);
        if code.len() < offset + size {
            let mut extended_code = code.to_vec();
            extended_code.resize(offset + size, 0);
            code = Bytes::from(extended_code);
        }
        current_call_frame
            .memory
            .store_bytes(dest_offset, &code[offset..offset + size]);

        Ok(OpcodeSuccess::Continue)
    }

    // EXTCODEHASH operation
    pub fn op_extcodehash(
        &mut self,
        current_call_frame: &mut CallFrame,
    ) -> Result<OpcodeSuccess, VMError> {
        let address = word_to_address(current_call_frame.stack.pop()?);
        let gas_cost = if self.accrued_substate.warm_addresses.contains(&address) {
            call_opcode::WARM_ADDRESS_ACCESS_COST
        } else {
            call_opcode::COLD_ADDRESS_ACCESS_COST
        };
<<<<<<< HEAD

        self.increase_consumed_gas(current_call_frame, gas_cost)?;
=======
        if self.env.consumed_gas + gas_cost > self.env.tx_env.gas_limit {
            return Err(VMError::OutOfGas);
        }
>>>>>>> f515f162

        let code = self.db.get_account_bytecode(&address);
        let mut hasher = Keccak256::new();
        hasher.update(code);
        let result = hasher.finalize();
        current_call_frame
            .stack
            .push(U256::from_big_endian(&result))?;

        Ok(OpcodeSuccess::Continue)
    }
}

use std::str::FromStr;
fn address_to_word(address: Address) -> U256 {
    // This unwrap can't panic, as Address are 20 bytes long and U256 use 32 bytes
    U256::from_str(&format!("{address:?}")).unwrap()
}<|MERGE_RESOLUTION|>--- conflicted
+++ resolved
@@ -15,13 +15,7 @@
         &mut self,
         current_call_frame: &mut CallFrame,
     ) -> Result<OpcodeSuccess, VMError> {
-<<<<<<< HEAD
         self.increase_consumed_gas(current_call_frame, gas_cost::BLOCKHASH)?;
-=======
-        if self.env.consumed_gas + gas_cost::BLOCKHASH > self.env.tx_env.gas_limit {
-            return Err(VMError::OutOfGas);
-        }
->>>>>>> f515f162
 
         let block_number = current_call_frame.stack.pop()?;
 
@@ -54,13 +48,7 @@
         &mut self,
         current_call_frame: &mut CallFrame,
     ) -> Result<OpcodeSuccess, VMError> {
-<<<<<<< HEAD
         self.increase_consumed_gas(current_call_frame, gas_cost::COINBASE)?;
-=======
-        if self.env.consumed_gas + gas_cost::COINBASE > self.env.tx_env.gas_limit {
-            return Err(VMError::OutOfGas);
-        }
->>>>>>> f515f162
 
         let coinbase = self.env.block.coinbase; // Assuming block_env has been integrated
         current_call_frame.stack.push(address_to_word(coinbase))?;
@@ -73,13 +61,7 @@
         &mut self,
         current_call_frame: &mut CallFrame,
     ) -> Result<OpcodeSuccess, VMError> {
-<<<<<<< HEAD
         self.increase_consumed_gas(current_call_frame, gas_cost::TIMESTAMP)?;
-=======
-        if self.env.consumed_gas + gas_cost::TIMESTAMP > self.env.tx_env.gas_limit {
-            return Err(VMError::OutOfGas);
-        }
->>>>>>> f515f162
 
         let timestamp = self.env.block.timestamp; // Assuming block_env has been integrated
         current_call_frame.stack.push(timestamp)?;
@@ -92,13 +74,7 @@
         &mut self,
         current_call_frame: &mut CallFrame,
     ) -> Result<OpcodeSuccess, VMError> {
-<<<<<<< HEAD
         self.increase_consumed_gas(current_call_frame, gas_cost::NUMBER)?;
-=======
-        if self.env.consumed_gas + gas_cost::NUMBER > self.env.tx_env.gas_limit {
-            return Err(VMError::OutOfGas);
-        }
->>>>>>> f515f162
 
         let block_number = self.env.block.number; // Assuming block_env has been integrated
         current_call_frame.stack.push(block_number)?;
@@ -111,13 +87,7 @@
         &mut self,
         current_call_frame: &mut CallFrame,
     ) -> Result<OpcodeSuccess, VMError> {
-<<<<<<< HEAD
         self.increase_consumed_gas(current_call_frame, gas_cost::PREVRANDAO)?;
-=======
-        if self.env.consumed_gas + gas_cost::PREVRANDAO > self.env.tx_env.gas_limit {
-            return Err(VMError::OutOfGas);
-        }
->>>>>>> f515f162
 
         let randao = self.env.block.prev_randao.unwrap_or_default(); // Assuming block_env has been integrated
         current_call_frame
@@ -132,13 +102,7 @@
         &mut self,
         current_call_frame: &mut CallFrame,
     ) -> Result<OpcodeSuccess, VMError> {
-<<<<<<< HEAD
         self.increase_consumed_gas(current_call_frame, gas_cost::GASLIMIT)?;
-=======
-        if self.env.consumed_gas + gas_cost::GASLIMIT > self.env.tx_env.gas_limit {
-            return Err(VMError::OutOfGas);
-        }
->>>>>>> f515f162
 
         let gas_limit = self.env.block.gas_limit; // Assuming block_env has been integrated
         current_call_frame.stack.push(U256::from(gas_limit))?;
@@ -151,13 +115,7 @@
         &mut self,
         current_call_frame: &mut CallFrame,
     ) -> Result<OpcodeSuccess, VMError> {
-<<<<<<< HEAD
         self.increase_consumed_gas(current_call_frame, gas_cost::CHAINID)?;
-=======
-        if self.env.consumed_gas + gas_cost::CHAINID > self.env.tx_env.gas_limit {
-            return Err(VMError::OutOfGas);
-        }
->>>>>>> f515f162
 
         let chain_id = self.env.block.chain_id; // Assuming block_env has been integrated
         current_call_frame.stack.push(U256::from(chain_id))?;
@@ -170,13 +128,7 @@
         &mut self,
         current_call_frame: &mut CallFrame,
     ) -> Result<OpcodeSuccess, VMError> {
-<<<<<<< HEAD
         self.increase_consumed_gas(current_call_frame, gas_cost::SELFBALANCE)?;
-=======
-        if self.env.consumed_gas + gas_cost::SELFBALANCE > self.env.tx_env.gas_limit {
-            return Err(VMError::OutOfGas);
-        }
->>>>>>> f515f162
 
         let balance = self.db.balance(&current_call_frame.code_address);
         current_call_frame.stack.push(balance)?;
@@ -190,13 +142,7 @@
         &mut self,
         current_call_frame: &mut CallFrame,
     ) -> Result<OpcodeSuccess, VMError> {
-<<<<<<< HEAD
         self.increase_consumed_gas(current_call_frame, gas_cost::BASEFEE)?;
-=======
-        if self.env.consumed_gas + gas_cost::BASEFEE > self.env.tx_env.gas_limit {
-            return Err(VMError::OutOfGas);
-        }
->>>>>>> f515f162
 
         let base_fee = self.env.block.base_fee_per_gas; // Assuming block_env has been integrated
         current_call_frame.stack.push(base_fee)?;
@@ -209,15 +155,7 @@
         &mut self,
         current_call_frame: &mut CallFrame,
     ) -> Result<OpcodeSuccess, VMError> {
-<<<<<<< HEAD
         self.increase_consumed_gas(current_call_frame, gas_cost::BLOBHASH)?;
-=======
-        if self.env.consumed_gas + gas_cost::BLOBHASH > self.env.tx_env.gas_limit {
-            return Err(VMError::OutOfGas);
-        }
-
-        self.env.consumed_gas += gas_cost::BLOBHASH;
->>>>>>> f515f162
 
         unimplemented!("when we have tx implemented");
 
@@ -229,13 +167,7 @@
         &mut self,
         current_call_frame: &mut CallFrame,
     ) -> Result<OpcodeSuccess, VMError> {
-<<<<<<< HEAD
         self.increase_consumed_gas(current_call_frame, gas_cost::BLOBBASEFEE)?;
-=======
-        if self.env.consumed_gas + gas_cost::BLOBBASEFEE > self.env.tx_env.gas_limit {
-            return Err(VMError::OutOfGas);
-        }
->>>>>>> f515f162
 
         let blob_base_fee = self.env.block.calculate_blob_gas_price(); // Assuming block_env has been integrated
         current_call_frame.stack.push(blob_base_fee)?;
@@ -248,13 +180,7 @@
         &mut self,
         current_call_frame: &mut CallFrame,
     ) -> Result<OpcodeSuccess, VMError> {
-<<<<<<< HEAD
         self.increase_consumed_gas(current_call_frame, gas_cost::ADDRESS)?;
-=======
-        if self.env.consumed_gas + gas_cost::ADDRESS > self.env.tx_env.gas_limit {
-            return Err(VMError::OutOfGas);
-        }
->>>>>>> f515f162
 
         let addr = if current_call_frame.delegate.is_some() {
             current_call_frame.msg_sender
@@ -272,13 +198,7 @@
         &mut self,
         current_call_frame: &mut CallFrame,
     ) -> Result<OpcodeSuccess, VMError> {
-<<<<<<< HEAD
         self.increase_consumed_gas(current_call_frame, gas_cost::BALANCE)?;
-=======
-        if self.env.consumed_gas + gas_cost::BALANCE > self.env.tx_env.gas_limit {
-            return Err(VMError::OutOfGas);
-        }
->>>>>>> f515f162
 
         let addr = current_call_frame.stack.pop()?;
 
@@ -294,13 +214,7 @@
         &mut self,
         current_call_frame: &mut CallFrame,
     ) -> Result<OpcodeSuccess, VMError> {
-<<<<<<< HEAD
         self.increase_consumed_gas(current_call_frame, gas_cost::ORIGIN)?;
-=======
-        if self.env.consumed_gas + gas_cost::ORIGIN > self.env.tx_env.gas_limit {
-            return Err(VMError::OutOfGas);
-        }
->>>>>>> f515f162
 
         let origin = self.env.origin;
         current_call_frame
@@ -316,13 +230,7 @@
         &mut self,
         current_call_frame: &mut CallFrame,
     ) -> Result<OpcodeSuccess, VMError> {
-<<<<<<< HEAD
         self.increase_consumed_gas(current_call_frame, gas_cost::CALLER)?;
-=======
-        if self.env.consumed_gas + gas_cost::CALLER > self.env.tx_env.gas_limit {
-            return Err(VMError::OutOfGas);
-        }
->>>>>>> f515f162
 
         let caller = current_call_frame.msg_sender;
         current_call_frame
@@ -338,13 +246,7 @@
         &mut self,
         current_call_frame: &mut CallFrame,
     ) -> Result<OpcodeSuccess, VMError> {
-<<<<<<< HEAD
         self.increase_consumed_gas(current_call_frame, gas_cost::CALLVALUE)?;
-=======
-        if self.env.consumed_gas + gas_cost::CALLVALUE > self.env.tx_env.gas_limit {
-            return Err(VMError::OutOfGas);
-        }
->>>>>>> f515f162
 
         let callvalue = current_call_frame.msg_value;
 
@@ -359,13 +261,7 @@
         &mut self,
         current_call_frame: &mut CallFrame,
     ) -> Result<OpcodeSuccess, VMError> {
-<<<<<<< HEAD
         self.increase_consumed_gas(current_call_frame, gas_cost::CODESIZE)?;
-=======
-        if self.env.consumed_gas + gas_cost::CODESIZE > self.env.tx_env.gas_limit {
-            return Err(VMError::OutOfGas);
-        }
->>>>>>> f515f162
 
         current_call_frame
             .stack
@@ -405,13 +301,7 @@
             + gas_cost::CODECOPY_DYNAMIC_BASE * minimum_word_size as u64
             + memory_expansion_cost;
 
-<<<<<<< HEAD
         self.increase_consumed_gas(current_call_frame, gas_cost)?;
-=======
-        if self.env.consumed_gas + gas_cost > self.env.tx_env.gas_limit {
-            return Err(VMError::OutOfGas);
-        }
->>>>>>> f515f162
 
         let code = current_call_frame.bytecode.slice(offset..offset + size);
 
@@ -426,13 +316,7 @@
         &mut self,
         current_call_frame: &mut CallFrame,
     ) -> Result<OpcodeSuccess, VMError> {
-<<<<<<< HEAD
         self.increase_consumed_gas(current_call_frame, gas_cost::GASPRICE)?;
-=======
-        if self.env.consumed_gas + gas_cost::GASPRICE > self.env.tx_env.gas_limit {
-            return Err(VMError::OutOfGas);
-        }
->>>>>>> f515f162
 
         // TODO: if not legacy or access list, then gas price is max_fee_per_gas
         current_call_frame
@@ -454,14 +338,8 @@
         } else {
             call_opcode::COLD_ADDRESS_ACCESS_COST
         };
-<<<<<<< HEAD
         self.increase_consumed_gas(current_call_frame, gas_cost)?;
 
-=======
-        if self.env.consumed_gas + gas_cost > self.env.tx_env.gas_limit {
-            return Err(VMError::OutOfGas);
-        }
->>>>>>> f515f162
         let code_size = self.db.get_account_bytecode(&address).len();
         current_call_frame.stack.push(code_size.into())?;
 
@@ -501,14 +379,8 @@
         let gas_cost = gas_cost::EXTCODECOPY_DYNAMIC_BASE * minimum_word_size as u64
             + memory_expansion_cost
             + address_access_cost;
-<<<<<<< HEAD
 
         self.increase_consumed_gas(current_call_frame, gas_cost)?;
-=======
-        if self.env.consumed_gas + gas_cost > self.env.tx_env.gas_limit {
-            return Err(VMError::OutOfGas);
-        }
->>>>>>> f515f162
 
         let mut code = self.db.get_account_bytecode(&address);
         if code.len() < offset + size {
@@ -534,14 +406,8 @@
         } else {
             call_opcode::COLD_ADDRESS_ACCESS_COST
         };
-<<<<<<< HEAD
 
         self.increase_consumed_gas(current_call_frame, gas_cost)?;
-=======
-        if self.env.consumed_gas + gas_cost > self.env.tx_env.gas_limit {
-            return Err(VMError::OutOfGas);
-        }
->>>>>>> f515f162
 
         let code = self.db.get_account_bytecode(&address);
         let mut hasher = Keccak256::new();
