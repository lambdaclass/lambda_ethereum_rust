--- conflicted
+++ resolved
@@ -22,30 +22,17 @@
             return Err(VMError::OpcodeNotAllowedInStaticContext);
         }
 
-<<<<<<< HEAD
         let number_of_topics = u8::from(op) - u8::from(Opcode::LOG0);
-        let offset = current_call_frame
+        let offset: usize = current_call_frame
             .stack
             .pop()?
             .try_into()
             .map_err(|_| VMError::VeryLargeNumber)?;
-=======
-        let number_of_topics = (op as u8) - (Opcode::LOG0 as u8);
-        let offset: usize = current_call_frame
-            .stack
-            .pop()?
-            .try_into()
-            .map_err(|_err| VMError::VeryLargeNumber)?;
->>>>>>> c856f5ff
         let size = current_call_frame
             .stack
             .pop()?
             .try_into()
-<<<<<<< HEAD
             .map_err(|_| VMError::VeryLargeNumber)?;
-=======
-            .map_err(|_err| VMError::VeryLargeNumber)?;
->>>>>>> c856f5ff
         let mut topics = Vec::new();
         for _ in 0..number_of_topics {
             let topic = current_call_frame.stack.pop()?;
