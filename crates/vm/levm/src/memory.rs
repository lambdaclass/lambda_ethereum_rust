use crate::{
    constants::{MEMORY_EXPANSION_QUOTIENT, WORD_SIZE},
    errors::{InternalError, VMError},
};
use ethereum_rust_core::U256;

#[derive(Debug, Clone, Default, PartialEq)]
pub struct Memory {
    data: Vec<u8>,
}

impl From<Vec<u8>> for Memory {
    fn from(data: Vec<u8>) -> Self {
        Memory { data }
    }
}

impl Memory {
    pub fn new() -> Self {
        Self { data: Vec::new() }
    }

    pub fn new_from_vec(data: Vec<u8>) -> Self {
        Self { data }
    }

    fn resize(&mut self, offset: usize) {
        if offset.next_multiple_of(WORD_SIZE) > self.data.len() {
            self.data.resize(offset.next_multiple_of(WORD_SIZE), 0);
        }
    }

    pub fn load(&mut self, offset: usize) -> Result<U256, VMError> {
<<<<<<< HEAD
        self.resize(offset.checked_add(WORD_SIZE).ok_or(VMError::Internal(
            InternalError::ArithmeticOperationOverflow, // MemoryLoadOutOfBounds?
        ))?);
        let value_bytes: [u8; WORD_SIZE] = self
=======
        self.resize(
            offset
                .checked_add(32)
                .ok_or(VMError::MemoryLoadOutOfBounds)?,
        );
        let value_bytes = self
>>>>>>> 6df349e7
            .data
            .get(
                offset
                    ..offset.checked_add(WORD_SIZE).ok_or(VMError::Internal(
                        InternalError::ArithmeticOperationOverflow, // MemoryLoadOutOfBounds?
                    ))?,
            )
            .ok_or(VMError::MemoryLoadOutOfBounds)?;

        Ok(U256::from_big_endian(value_bytes))
    }

    pub fn load_range(&mut self, offset: usize, size: usize) -> Result<Vec<u8>, VMError> {
        let size_to_load = offset.checked_add(size).ok_or(VMError::Internal(
            InternalError::ArithmeticOperationOverflow,
        ))?;
        self.resize(size_to_load);
        self.data
            .get(offset..size_to_load)
            .ok_or(VMError::MemoryLoadOutOfBounds)
            .map(|slice| slice.to_vec())
    }

    pub fn store_bytes(&mut self, offset: usize, value: &[u8]) -> Result<(), VMError> {
        let len = value.len();
        let size_to_store = offset.checked_add(len).ok_or(VMError::Internal(
            InternalError::ArithmeticOperationOverflow,
        ))?;
        /*
               let data_len = self.data.len();
               if data_len < offset || data_len < size_to_store {
                   return Err(VMError::MemoryStoreOutOfBounds);
               }
        */
        self.resize(size_to_store);
        self.data
            .splice(offset..size_to_store, value.iter().copied());

        Ok(())
    }

    pub fn store_n_bytes(
        &mut self,
        offset: usize,
        value: &[u8],
        size: usize,
    ) -> Result<(), VMError> {
        let size_to_store = offset.checked_add(size).ok_or(VMError::Internal(
            InternalError::ArithmeticOperationOverflow,
        ))?;
        self.resize(size_to_store);
        self.data
            .splice(offset..size_to_store, value.iter().copied());

        Ok(())
    }

    pub fn size(&self) -> U256 {
        U256::from(self.data.len())
    }

    pub fn copy(
        &mut self,
        src_offset: usize,
        dest_offset: usize,
        size: usize,
    ) -> Result<(), VMError> {
<<<<<<< HEAD
        let src_copy_size = src_offset.checked_add(size).ok_or(VMError::Internal(
            InternalError::ArithmeticOperationOverflow,
        ))?;
        let dest_copy_size = dest_offset.checked_add(size).ok_or(VMError::Internal(
            InternalError::ArithmeticOperationOverflow,
        ))?;
        let max_size = std::cmp::max(src_copy_size, dest_copy_size);
        self.resize(max_size);
        let mut temp = vec![0u8; size];

        temp.copy_from_slice(&self.data[src_offset..src_copy_size]);

        self.data[dest_offset..dest_copy_size].copy_from_slice(&temp);
=======
        let max_size = std::cmp::max(
            src_offset
                .checked_add(size)
                .ok_or(VMError::MemoryLoadOutOfBounds)?,
            dest_offset
                .checked_add(size)
                .ok_or(VMError::MemoryLoadOutOfBounds)?,
        );

        if max_size > self.data.len() {
            self.resize(max_size);
        }

        let mut temp = vec![0u8; size];

        for i in 0..size {
            if let Some(temp_byte) = temp.get_mut(i) {
                *temp_byte = *self
                    .data
                    .get(
                        src_offset
                            .checked_add(i)
                            .ok_or(VMError::MemoryLoadOutOfBounds)?,
                    )
                    .unwrap_or(&0u8);
            }
        }
>>>>>>> 6df349e7

        for i in 0..size {
            if let Some(memory_byte) = self.data.get_mut(
                dest_offset
                    .checked_add(i)
                    .ok_or(VMError::MemoryLoadOutOfBounds)?,
            ) {
                *memory_byte = *temp.get(i).unwrap_or(&0u8);
            }
        }
        Ok(())
    }

    pub fn expansion_cost(&self, memory_byte_size: usize) -> Result<U256, VMError> {
        if memory_byte_size <= self.data.len() {
            return Ok(U256::zero());
        }

        let new_memory_size_word =
            memory_byte_size
                .checked_add(WORD_SIZE - 1)
                .ok_or(VMError::Internal(
                    InternalError::ArithmeticOperationOverflow,
                ))?
                / WORD_SIZE;

        let new_memory_cost = new_memory_size_word
            .checked_mul(new_memory_size_word)
            .map(|square| square / MEMORY_EXPANSION_QUOTIENT)
            .and_then(|cost| cost.checked_add(new_memory_size_word.checked_mul(3)?))
            .ok_or(VMError::Internal(
                InternalError::ArithmeticOperationOverflow,
            ))?;

        let last_memory_size_word =
            self.data
                .len()
                .checked_add(WORD_SIZE - 1)
                .ok_or(VMError::Internal(
                    InternalError::ArithmeticOperationOverflow,
                ))?
                / WORD_SIZE;

        let last_memory_cost = last_memory_size_word
            .checked_mul(last_memory_size_word)
            .map(|square| square / MEMORY_EXPANSION_QUOTIENT)
            .and_then(|cost| cost.checked_add(last_memory_size_word.checked_mul(3)?))
            .ok_or(VMError::Internal(
                InternalError::ArithmeticOperationOverflow,
            ))?;

        Ok((new_memory_cost
            .checked_sub(last_memory_cost)
            .ok_or(VMError::GasCostOverflow)?)
        .into())
    }
}<|MERGE_RESOLUTION|>--- conflicted
+++ resolved
@@ -31,19 +31,10 @@
     }
 
     pub fn load(&mut self, offset: usize) -> Result<U256, VMError> {
-<<<<<<< HEAD
         self.resize(offset.checked_add(WORD_SIZE).ok_or(VMError::Internal(
             InternalError::ArithmeticOperationOverflow, // MemoryLoadOutOfBounds?
         ))?);
-        let value_bytes: [u8; WORD_SIZE] = self
-=======
-        self.resize(
-            offset
-                .checked_add(32)
-                .ok_or(VMError::MemoryLoadOutOfBounds)?,
-        );
         let value_bytes = self
->>>>>>> 6df349e7
             .data
             .get(
                 offset
@@ -111,7 +102,6 @@
         dest_offset: usize,
         size: usize,
     ) -> Result<(), VMError> {
-<<<<<<< HEAD
         let src_copy_size = src_offset.checked_add(size).ok_or(VMError::Internal(
             InternalError::ArithmeticOperationOverflow,
         ))?;
@@ -119,27 +109,16 @@
             InternalError::ArithmeticOperationOverflow,
         ))?;
         let max_size = std::cmp::max(src_copy_size, dest_copy_size);
-        self.resize(max_size);
-        let mut temp = vec![0u8; size];
-
-        temp.copy_from_slice(&self.data[src_offset..src_copy_size]);
-
-        self.data[dest_offset..dest_copy_size].copy_from_slice(&temp);
-=======
-        let max_size = std::cmp::max(
-            src_offset
-                .checked_add(size)
-                .ok_or(VMError::MemoryLoadOutOfBounds)?,
-            dest_offset
-                .checked_add(size)
-                .ok_or(VMError::MemoryLoadOutOfBounds)?,
-        );
 
         if max_size > self.data.len() {
             self.resize(max_size);
         }
 
         let mut temp = vec![0u8; size];
+
+        temp.copy_from_slice(&self.data[src_offset..src_copy_size]);
+
+        // self.data[dest_offset..dest_copy_size].copy_from_slice(&temp);
 
         for i in 0..size {
             if let Some(temp_byte) = temp.get_mut(i) {
@@ -153,7 +132,6 @@
                     .unwrap_or(&0u8);
             }
         }
->>>>>>> 6df349e7
 
         for i in 0..size {
             if let Some(memory_byte) = self.data.get_mut(
