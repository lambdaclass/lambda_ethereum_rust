use crate::{
    constants::{MEMORY_EXPANSION_QUOTIENT, WORD_SIZE},
    errors::VMError,
};
use ethereum_rust_core::U256;

#[derive(Debug, Clone, Default, PartialEq)]
pub struct Memory {
    data: Vec<u8>,
}

impl From<Vec<u8>> for Memory {
    fn from(data: Vec<u8>) -> Self {
        Memory { data }
    }
}

impl Memory {
    pub fn new() -> Self {
        Self { data: Vec::new() }
    }

    pub fn new_from_vec(data: Vec<u8>) -> Self {
        Self { data }
    }

    fn resize(&mut self, offset: usize) {
        if offset.next_multiple_of(32) > self.data.len() {
            self.data.resize(offset.next_multiple_of(32), 0);
        }
    }

    pub fn load(&mut self, offset: usize) -> Result<U256, VMError> {
<<<<<<< HEAD
        self.resize(offset + 32);
        let value_bytes = self
            .data
            .get(offset..offset + 32)
            .ok_or(VMError::MemoryLoadOutOfBounds)?;

        Ok(U256::from_big_endian(value_bytes))
=======
        self.resize(
            offset
                .checked_add(32)
                .ok_or(VMError::MemoryLoadOutOfBounds)?,
        );
        let value_bytes: [u8; 32] = self
            .data
            .get(
                offset
                    ..offset
                        .checked_add(32)
                        .ok_or(VMError::MemoryLoadOutOfBounds)?,
            )
            .ok_or(VMError::MemoryLoadOutOfBounds)?
            .try_into()
            .unwrap();
        Ok(U256::from(value_bytes))
>>>>>>> b277379c
    }

    pub fn load_range(&mut self, offset: usize, size: usize) -> Result<Vec<u8>, VMError> {
        self.resize(
            offset
                .checked_add(size)
                .ok_or(VMError::MemoryLoadOutOfBounds)?,
        );
        self.data
            .get(
                offset
                    ..offset
                        .checked_add(size)
                        .ok_or(VMError::MemoryLoadOutOfBounds)?,
            )
            .ok_or(VMError::MemoryLoadOutOfBounds)
            .map(|slice| slice.to_vec())
    }

    pub fn store_bytes(&mut self, offset: usize, value: &[u8]) -> Result<(), VMError> {
        let len = value.len();
        self.resize(
            offset
                .checked_add(len)
                .ok_or(VMError::MemoryLoadOutOfBounds)?,
        );
        self.data.splice(
            offset
                ..offset
                    .checked_add(len)
                    .ok_or(VMError::MemoryLoadOutOfBounds)?,
            value.iter().copied(),
        );
        Ok(())
    }

    pub fn store_n_bytes(
        &mut self,
        offset: usize,
        value: &[u8],
        size: usize,
    ) -> Result<(), VMError> {
        self.resize(
            offset
                .checked_add(size)
                .ok_or(VMError::MemoryLoadOutOfBounds)?,
        );
        self.data.splice(
            offset
                ..offset
                    .checked_add(size)
                    .ok_or(VMError::MemoryLoadOutOfBounds)?,
            value.iter().copied(),
        );
        Ok(())
    }

    pub fn size(&self) -> U256 {
        U256::from(self.data.len())
    }

    pub fn copy(
        &mut self,
        src_offset: usize,
        dest_offset: usize,
        size: usize,
    ) -> Result<(), VMError> {
        let max_size = std::cmp::max(
            src_offset
                .checked_add(size)
                .ok_or(VMError::MemoryLoadOutOfBounds)?,
            dest_offset
                .checked_add(size)
                .ok_or(VMError::MemoryLoadOutOfBounds)?,
        );
        self.resize(max_size);
        let mut temp = vec![0u8; size];

        temp.copy_from_slice(
            &self.data[src_offset
                ..src_offset
                    .checked_add(size)
                    .ok_or(VMError::MemoryLoadOutOfBounds)?],
        );

        self.data[dest_offset
            ..dest_offset
                .checked_add(size)
                .ok_or(VMError::MemoryLoadOutOfBounds)?]
            .copy_from_slice(&temp);

        Ok(())
    }

    pub fn expansion_cost(&self, memory_byte_size: usize) -> Result<U256, VMError> {
        if memory_byte_size <= self.data.len() {
            return Ok(U256::zero());
        }

        let new_memory_size_word = memory_byte_size
            .checked_add(WORD_SIZE - 1)
            .ok_or(VMError::OverflowInArithmeticOp)?
            / WORD_SIZE;

        let new_memory_cost = new_memory_size_word
            .checked_mul(new_memory_size_word)
            .map(|square| square / MEMORY_EXPANSION_QUOTIENT)
            .and_then(|cost| cost.checked_add(new_memory_size_word.checked_mul(3)?))
            .ok_or(VMError::OverflowInArithmeticOp)?;

        let last_memory_size_word = self
            .data
            .len()
            .checked_add(WORD_SIZE - 1)
            .ok_or(VMError::OverflowInArithmeticOp)?
            / WORD_SIZE;

        let last_memory_cost = last_memory_size_word
            .checked_mul(last_memory_size_word)
            .map(|square| square / MEMORY_EXPANSION_QUOTIENT)
            .and_then(|cost| cost.checked_add(last_memory_size_word.checked_mul(3)?))
            .ok_or(VMError::OverflowInArithmeticOp)?;

        Ok((new_memory_cost - last_memory_cost).into())
    }
}<|MERGE_RESOLUTION|>--- conflicted
+++ resolved
@@ -31,33 +31,13 @@
     }
 
     pub fn load(&mut self, offset: usize) -> Result<U256, VMError> {
-<<<<<<< HEAD
-        self.resize(offset + 32);
+        self.resize(offset.checked_add(32).ok_or(VMError::MemoryLoadOutOfBounds)?);
         let value_bytes = self
             .data
-            .get(offset..offset + 32)
+            .get(offset..offset.checked_add(32).ok_or(VMError::MemoryLoadOutOfBounds)?)
             .ok_or(VMError::MemoryLoadOutOfBounds)?;
 
         Ok(U256::from_big_endian(value_bytes))
-=======
-        self.resize(
-            offset
-                .checked_add(32)
-                .ok_or(VMError::MemoryLoadOutOfBounds)?,
-        );
-        let value_bytes: [u8; 32] = self
-            .data
-            .get(
-                offset
-                    ..offset
-                        .checked_add(32)
-                        .ok_or(VMError::MemoryLoadOutOfBounds)?,
-            )
-            .ok_or(VMError::MemoryLoadOutOfBounds)?
-            .try_into()
-            .unwrap();
-        Ok(U256::from(value_bytes))
->>>>>>> b277379c
     }
 
     pub fn load_range(&mut self, offset: usize, size: usize) -> Result<Vec<u8>, VMError> {
