--- conflicted
+++ resolved
@@ -60,11 +60,8 @@
     MemoryStoreOutOfBounds,
     #[error("Gas limit price product overflow")]
     GasLimitPriceProductOverflow,
-<<<<<<< HEAD
     #[error("Internal error: {0}")]
     Internal(#[from] InternalError),
-=======
->>>>>>> 30232b40
     #[error("Data size overflow")]
     DataSizeOverflow,
     #[error("Gas cost overflow")]
@@ -79,7 +76,6 @@
 
 #[derive(Debug, Clone, PartialEq, Eq, thiserror::Error)]
 pub enum InternalError {
-<<<<<<< HEAD
     #[error("Could not access last callframe")]
     CouldNotAccessLastCallframe,
     #[error("Could not pop callframe")]
@@ -92,10 +88,8 @@
     UtilsError,
     #[error("Uncategorized error")]
     Uncategorized,
-=======
     #[error("Accound should have been cached")]
     AccountShouldHaveBeenCached,
->>>>>>> 30232b40
     #[error("Tried to convert one type to another")]
     ConversionError,
     #[error("Failed computing CREATE2 address")]
