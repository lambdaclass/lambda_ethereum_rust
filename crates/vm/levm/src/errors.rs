--- conflicted
+++ resolved
@@ -54,13 +54,22 @@
     InvalidInitialByte,
     #[error("Nonce overflow")]
     NonceOverflow,
-<<<<<<< HEAD
     #[error("Memory load out of bounds")]
     MemoryLoadOutOfBounds,
     #[error("Memory store out of bounds")]
     MemoryStoreOutOfBounds,
     #[error("Gas limit price product overflow")]
     GasLimitPriceProductOverflow,
+    #[error("Data size overflow")]
+    DataSizeOverflow,
+    #[error("Gas cost overflow")]
+    GasCostOverflow,
+    #[error("Offset overflow")]
+    OffsetOverflow,
+    #[error("Creation cost is too high")]
+    CreationCostIsTooHigh,
+    #[error("Max gas limit exceeded")]
+    MaxGasLimitExceeded,
     #[error("Internal error: {0}")]
     Internal(#[from] InternalError),
 }
@@ -68,18 +77,9 @@
 #[derive(Debug, Clone, PartialEq, Eq, thiserror::Error)]
 pub enum InternalError {
     #[error("Accound should have been cached")]
-    AccountShouldHaveBeenCached
-=======
-    InternalError,
-    MemoryLoadOutOfBounds,
-    GasLimitPriceProductOverflow,
-    DataSizeOverflow,
-    Internal,
-    GasCostOverflow,
-    OffsetOverflow,
-    CreationCostIsTooHigh,
-    MaxGasLimitExceeded,
->>>>>>> a38d0d58
+    AccountShouldHaveBeenCached,
+    #[error("Uncategorized internal error")]
+    Uncategorized,
 }
 
 #[derive(Debug, Clone)]
