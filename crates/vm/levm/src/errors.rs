--- conflicted
+++ resolved
@@ -12,15 +12,12 @@
     OverflowInArithmeticOp,
     FatalError,
     InvalidTransaction,
-<<<<<<< HEAD
     MissingBlobHashes,
     BlobHashIndexOutOfBounds,
-=======
     SenderAccountDoesNotExist,
     SenderAccountShouldNotHaveBytecode,
     SenderBalanceShouldContainTransferValue,
     GasPriceIsLowerThanBaseFee,
->>>>>>> a1f9c3d8
 }
 
 pub enum OpcodeSuccess {
