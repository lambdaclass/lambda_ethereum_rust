use crate::account::Account;
use bytes::Bytes;
use ethereum_rust_core::{types::Log, Address};
use std::collections::HashMap;

/// Errors that halt the program
#[derive(Debug, Clone, PartialEq, Eq, thiserror::Error)]
pub enum VMError {
    #[error("Stack underflow")]
    StackUnderflow,
    #[error("Stack overflow")]
    StackOverflow,
    #[error("Invalid jump")]
    InvalidJump,
    #[error("Opcode not allowed in static context")]
    OpcodeNotAllowedInStaticContext,
    #[error("Opcode not found")]
    OpcodeNotFound,
    #[error("Invalid bytecode")]
    InvalidBytecode,
    #[error("Out of gas")]
    OutOfGas,
    #[error("Very large number")]
    VeryLargeNumber,
    #[error("Overflow in arithmetic operation")]
    OverflowInArithmeticOp,
    #[error("Fatal error")]
    FatalError,
    #[error("Invalid transaction")]
    InvalidTransaction,
    #[error("Revert opcode")]
    RevertOpcode,
    #[error("Invalid opcode")]
    InvalidOpcode,
    #[error("Missing blob hashes")]
    MissingBlobHashes,
    #[error("Blob hash index out of bounds")]
    BlobHashIndexOutOfBounds,
    #[error("Sender account does not exist")]
    SenderAccountDoesNotExist,
    #[error("Address does not match an account")]
    AddressDoesNotMatchAnAccount,
    #[error("Sender account should not have bytecode")]
    SenderAccountShouldNotHaveBytecode,
    #[error("Sender balance should contain transfer value")]
    SenderBalanceShouldContainTransferValue,
    #[error("Gas price is lower than base fee")]
    GasPriceIsLowerThanBaseFee,
    #[error("Address already occupied")]
    AddressAlreadyOccupied,
    #[error("Contract output too big")]
    ContractOutputTooBig,
    #[error("Invalid initial byte")]
    InvalidInitialByte,
    #[error("Nonce overflow")]
    NonceOverflow,
<<<<<<< HEAD
    MemoryLoadOutOfBounds,
    MemoryStoreOutOfBounds,
    GasLimitPriceProductOverflow,
=======
    #[error("Memory load out of bounds")]
    MemoryLoadOutOfBounds,
    #[error("Memory store out of bounds")]
    MemoryStoreOutOfBounds,
    #[error("Gas limit price product overflow")]
    GasLimitPriceProductOverflow,
    #[error("Internal error: {0}")]
    Internal(#[from] InternalError),
    #[error("Data size overflow")]
    DataSizeOverflow,
    #[error("Gas cost overflow")]
    GasCostOverflow,
    #[error("Offset overflow")]
    OffsetOverflow,
    #[error("Creation cost is too high")]
    CreationCostIsTooHigh,
    #[error("Max gas limit exceeded")]
    MaxGasLimitExceeded,
>>>>>>> b659e91d
}

#[derive(Debug, Clone, PartialEq, Eq, thiserror::Error)]
pub enum InternalError {
    #[error("Could not access last callframe")]
    CouldNotAccessLastCallframe,
    #[error("Could not pop callframe")]
    CouldNotPopCallframe,
    #[error("Account not found")]
    AccountNotFound,
    #[error("ExcessBlobGas should not be None")]
    ExcessBlobGasShouldNotBeNone,
    #[error("Error in utils file")]
    UtilsError,
    #[error("Accound should have been cached")]
    AccountShouldHaveBeenCached,
    #[error("Tried to convert one type to another")]
    ConversionError,
    #[error("Failed computing CREATE2 address")]
    CouldNotComputeCreate2Address,
    #[error("Division error")]
    DivisionError,
}

#[derive(Debug, Clone)]
pub enum OpcodeSuccess {
    Continue,
    Result(ResultReason),
}

#[derive(Debug, Clone, PartialEq, Eq)]
pub enum ResultReason {
    Stop,
    Revert,
    Return,
    SelfDestruct,
}

#[derive(Debug, Clone, PartialEq, Eq)]
pub enum TxResult {
    Success,
    Revert(VMError),
}

#[derive(Debug, Clone, PartialEq, Eq)]
pub struct TransactionReport {
    pub result: TxResult,
    pub new_state: HashMap<Address, Account>,
    pub gas_used: u64,
    pub gas_refunded: u64,
    pub output: Bytes,
    pub logs: Vec<Log>,
    // This only applies to create transactions. It's fundamentally ambiguous since
    // a transaction could create multiple new contracts, but whatever.
    pub created_address: Option<Address>,
}

impl TransactionReport {
    /// Function to add gas to report without exceeding the maximum gas limit
    pub fn add_gas_with_max(&mut self, gas: u64, max: u64) {
        self.gas_used = self.gas_used.saturating_add(gas).min(max);
    }

    pub fn is_success(&self) -> bool {
        matches!(self.result, TxResult::Success)
    }
}<|MERGE_RESOLUTION|>--- conflicted
+++ resolved
@@ -54,11 +54,6 @@
     InvalidInitialByte,
     #[error("Nonce overflow")]
     NonceOverflow,
-<<<<<<< HEAD
-    MemoryLoadOutOfBounds,
-    MemoryStoreOutOfBounds,
-    GasLimitPriceProductOverflow,
-=======
     #[error("Memory load out of bounds")]
     MemoryLoadOutOfBounds,
     #[error("Memory store out of bounds")]
@@ -77,7 +72,6 @@
     CreationCostIsTooHigh,
     #[error("Max gas limit exceeded")]
     MaxGasLimitExceeded,
->>>>>>> b659e91d
 }
 
 #[derive(Debug, Clone, PartialEq, Eq, thiserror::Error)]
