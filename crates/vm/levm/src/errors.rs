--- conflicted
+++ resolved
@@ -74,16 +74,13 @@
     ConsumedGasOverflow,
     #[error("Max Gas Limit Exceeded")]
     MaxGasLimitExceeded,
-<<<<<<< HEAD
-    // Internal
-    #[error("Internal error: {0}")]
-    Internal(#[from] InternalError),
-=======
     #[error("Gas refunds underflow")]
     GasRefundsUnderflow,
     #[error("Gas refunds overflow")]
     GasRefundsOverflow,
->>>>>>> 9076208b
+    // Internal
+    #[error("Internal error: {0}")]
+    Internal(#[from] InternalError),
 }
 
 #[derive(Debug, Clone, PartialEq, Eq, thiserror::Error)]
