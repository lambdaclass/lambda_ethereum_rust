use crate::account::Account;
use bytes::Bytes;
use ethrex_core::{types::Log, Address};
use serde::{Deserialize, Serialize};
use std::collections::HashMap;
use thiserror;

/// Errors that halt the program
#[derive(Debug, Clone, PartialEq, Eq, thiserror::Error, Serialize, Deserialize)]
pub enum VMError {
    #[error("Stack Underflow")]
    StackUnderflow,
    #[error("Stack Overflow")]
    StackOverflow,
    #[error("Invalid Jump")]
    InvalidJump,
    #[error("Opcode Not Allowed In Static Context")]
    OpcodeNotAllowedInStaticContext,
    #[error("Opcode Not Found")]
    OpcodeNotFound,
    #[error("Invalid Bytecode")]
    InvalidBytecode,
    #[error("Very Large Number")]
    VeryLargeNumber,
    #[error("Fatal Error")]
    FatalError,
    #[error("Invalid Transaction")]
    InvalidTransaction,
    #[error("Revert Opcode")]
    RevertOpcode,
    #[error("Invalid Opcode")]
    InvalidOpcode,
    #[error("Missing Blob Hashes")]
    MissingBlobHashes,
    #[error("Blob Hash Index Out Of Bounds")]
    BlobHashIndexOutOfBounds,
    #[error("Sender Account Does Not Exist")]
    SenderAccountDoesNotExist,
    #[error("Address Does Not Match An Account")]
    AddressDoesNotMatchAnAccount,
    #[error("Gas price is lower than base fee")]
    GasPriceIsLowerThanBaseFee,
    #[error("Address Already Occupied")]
    AddressAlreadyOccupied,
    #[error("Contract Output Too Big")]
    ContractOutputTooBig,
    #[error("Invalid Initial Byte")]
    InvalidInitialByte,
    #[error("Gas limit price product overflow")]
    GasLimitPriceProductOverflow,
    #[error("Balance Overflow")]
    BalanceOverflow,
    #[error("Balance Underflow")]
    BalanceUnderflow,
    #[error("Gas refunds underflow")]
    GasRefundsUnderflow,
    #[error("Gas refunds overflow")]
    GasRefundsOverflow,
    #[error("Memory size overflows")]
    MemorySizeOverflow,
    #[error("Nonce overflowed")]
    NonceOverflow,
    #[error("Nonce underflowed")]
    NonceUnderflow,
    // OutOfGas
    #[error("Out Of Gas")]
    OutOfGas(#[from] OutOfGasError),
    // Internal
    #[error("Internal error: {0}")]
    Internal(#[from] InternalError),
    #[error("Transaction validation error: {0}")]
    TxValidation(#[from] TxValidationError),
    #[error("Offset out of bounds")]
<<<<<<< HEAD
    OutOfOffset,
    #[error("Precompile execution error: {0}")]
    PrecompileError(#[from] PrecompileError),
=======
    OutOfBounds,
>>>>>>> a9be3d39
}

impl VMError {
    pub fn is_internal(&self) -> bool {
        matches!(self, VMError::Internal(_))
    }
}

#[derive(Debug, Clone, PartialEq, Eq, thiserror::Error, Serialize, Deserialize)]
pub enum TxValidationError {
    #[error("Sender account should not have bytecode")]
    SenderNotEOA,
    #[error("Insufficient account founds")]
    InsufficientAccountFunds,
    #[error("Nonce is max (overflow)")]
    NonceIsMax,
    #[error("Initcode size exceeded")]
    InitcodeSizeExceeded,
    #[error("Priority fee greater than max fee per gas")]
    PriorityGreaterThanMaxFeePerGas,
    #[error("Intrinsic gas too low")]
    IntrinsicGasTooLow,
    #[error("Gas allowance exceeded")]
    GasAllowanceExceeded,
    #[error("Insufficient max fee per gas")]
    InsufficientMaxFeePerGas,
    #[error("Insufficient max fee per blob gas")]
    InsufficientMaxFeePerBlobGas,
    #[error("Type3TxZeroBlobs")]
    Type3TxZeroBlobs,
    #[error("Type3TxInvalidBlobVersionedHash")]
    Type3TxInvalidBlobVersionedHash,
    #[error("Type3TxBlobCountExceeded")]
    Type3TxBlobCountExceeded,
    #[error("Type3TxContractCreation")]
    Type3TxContractCreation,
    #[error("Gas limit price product overflow")]
    GasLimitPriceProductOverflow,
}

#[derive(Debug, Clone, PartialEq, Eq, Hash, thiserror::Error, Serialize, Deserialize)]
pub enum OutOfGasError {
    #[error("Gas Cost Overflow")]
    GasCostOverflow,
    #[error("Gas Used Overflow")]
    GasUsedOverflow,
    #[error("Creation Cost Is Too High")]
    CreationCostIsTooHigh,
    #[error("Consumed Gas Overflow")]
    ConsumedGasOverflow,
    #[error("Max Gas Limit Exceeded")]
    MaxGasLimitExceeded,
    #[error("Arithmetic operation divided by zero in gas calculation")]
    ArithmeticOperationDividedByZero,
    #[error("Memory Expansion Cost Overflow")]
    MemoryExpansionCostOverflow,
}

#[derive(Debug, Clone, PartialEq, Eq, thiserror::Error, Serialize, Deserialize)]
pub enum InternalError {
    #[error("Overflowed when incrementing program counter")]
    PCOverflowed,
    #[error("Underflowed when decrementing program counter")]
    PCUnderflowed,
    #[error("Arithmetic operation overflowed")]
    ArithmeticOperationOverflow,
    #[error("Arithmetic operation underflowed")]
    ArithmeticOperationUnderflow,
    #[error("Arithmetic operation divided by zero")]
    ArithmeticOperationDividedByZero,
    #[error("Accound should have been cached")]
    AccountShouldHaveBeenCached,
    #[error("Tried to convert one type to another")]
    ConversionError,
    #[error("Division error")]
    DivisionError,
    #[error("Tried to access last call frame but found none")]
    CouldNotAccessLastCallframe, // Last callframe before execution is the same as the first, but after execution the last callframe is actually the initial CF
    #[error("Tried to read from empty code")]
    TriedToIndexEmptyCode,
    #[error("Failed computing CREATE address")]
    CouldNotComputeCreateAddress,
    #[error("Failed computing CREATE2 address")]
    CouldNotComputeCreate2Address,
    #[error("Tried to slice non-existing data")]
    SlicingError,
    #[error("Could not pop callframe")]
    CouldNotPopCallframe,
    #[error("Account not found")]
    AccountNotFound,
    #[error("ExcessBlobGas should not be None")]
    ExcessBlobGasShouldNotBeNone,
    #[error("Error in utils file")]
    UtilsError,
    #[error("PC out of bounds")]
    PCOutOfBounds,
    #[error("Unexpected overflow in gas operation")]
    GasOverflow,
    #[error("Undefined state: {0}")]
    UndefinedState(i32), // This error is temporarily for things that cause an undefined state.
    #[error("Invalid precompile address. Tried to execute a precompile that does not exist.")]
    InvalidPrecompileAddress,
}

#[derive(Debug, Clone, PartialEq, Eq, thiserror::Error, Serialize, Deserialize)]
pub enum PrecompileError {
    #[error("This es a default error")]
    DefaultError,
}

#[derive(Debug, Clone)]
pub enum OpcodeSuccess {
    Continue,
    Result(ResultReason),
}

#[derive(Debug, Clone, PartialEq, Eq)]
pub enum ResultReason {
    Stop,
    Revert,
    Return,
    SelfDestruct,
}

#[derive(Debug, Clone, PartialEq, Eq, Serialize, Deserialize)]
pub enum TxResult {
    Success,
    Revert(VMError),
}

#[derive(Debug, Clone, PartialEq, Eq, Serialize, Deserialize)]
pub struct TransactionReport {
    pub result: TxResult,
    pub new_state: HashMap<Address, Account>,
    pub gas_used: u64,
    pub gas_refunded: u64,
    pub output: Bytes,
    pub logs: Vec<Log>,
    // This only applies to create transactions. It's fundamentally ambiguous since
    // a transaction could create multiple new contracts, but whatever.
    pub created_address: Option<Address>,
}

impl TransactionReport {
    /// Function to add gas to report without exceeding the maximum gas limit
    pub fn add_gas_with_max(&mut self, gas: u64, max: u64) -> Result<(), VMError> {
        let new_gas_used = self
            .gas_used
            .checked_add(gas)
            .ok_or(OutOfGasError::MaxGasLimitExceeded)?;

        if new_gas_used > max {
            return Err(VMError::OutOfGas(OutOfGasError::MaxGasLimitExceeded));
        }

        self.gas_used = new_gas_used;
        Ok(())
    }

    pub fn is_success(&self) -> bool {
        matches!(self.result, TxResult::Success)
    }
}<|MERGE_RESOLUTION|>--- conflicted
+++ resolved
@@ -71,13 +71,9 @@
     #[error("Transaction validation error: {0}")]
     TxValidation(#[from] TxValidationError),
     #[error("Offset out of bounds")]
-<<<<<<< HEAD
-    OutOfOffset,
+    OutOfBounds,
     #[error("Precompile execution error: {0}")]
     PrecompileError(#[from] PrecompileError),
-=======
-    OutOfBounds,
->>>>>>> a9be3d39
 }
 
 impl VMError {
