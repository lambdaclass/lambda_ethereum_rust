--- conflicted
+++ resolved
@@ -53,7 +53,6 @@
     InvalidInitialByte,
     #[error("Memory Load Out Of Bounds")]
     MemoryLoadOutOfBounds,
-<<<<<<< HEAD
     #[error("Memory Store Out Of Bounds")]
     MemoryStoreOutOfBounds,
     #[error("Gas Limit Product Overflow")]
@@ -77,6 +76,8 @@
     CreationCostIsTooHigh,
     #[error("Consumed Gas Overflow")]
     ConsumedGasOverflow,
+    #[error("Max Gas Limit Exceeded")]
+    MaxGasLimitExceeded
     // Internal
     #[error("Internal error: {0}")]
     Internal(#[from] InternalError),
@@ -98,15 +99,6 @@
     ArithmeticOperationUnderflow,
     #[error("Arithmetic operation divided by zero")]
     ArithmeticOperationDividedByZero,
-=======
-    GasLimitPriceProductOverflow,
-    DataSizeOverflow,
-    Internal,
-    GasCostOverflow,
-    OffsetOverflow,
-    CreationCostIsTooHigh,
-    MaxGasLimitExceeded,
->>>>>>> 00a51eba
 }
 
 #[derive(Debug, Clone)]
