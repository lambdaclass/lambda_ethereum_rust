--- conflicted
+++ resolved
@@ -63,8 +63,7 @@
     BalanceUnderflow,
     #[error("Remaining Gas Underflow")]
     RemainingGasUnderflow, // When gas used is higher than gas limit, is there already an error for that?
-<<<<<<< HEAD
-
+    // OutOfGas
     #[error("Out Of Gas")]
     OutOfGasErr(#[from] OutOfGasError),
     // Internal
@@ -74,9 +73,6 @@
 
 #[derive(Debug, Clone, PartialEq, Eq, Hash, thiserror::Error)]
 pub enum OutOfGasError {
-=======
-    // OutOfGas
->>>>>>> 90a99792
     #[error("Gas Cost Overflow")]
     GasCostOverflow,
     #[error("Gas Used Overflow")]
