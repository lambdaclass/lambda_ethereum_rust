use crate::account::Account;
use bytes::Bytes;
use ethereum_rust_core::{types::Log, Address};
use std::collections::HashMap;

/// Errors that halt the program
#[derive(Debug, Clone, PartialEq, Eq, thiserror::Error)]
pub enum VMError {
    #[error("Stack underflow")]
    StackUnderflow,
    #[error("Stack overflow")]
    StackOverflow,
<<<<<<< HEAD
    #[error("Invalid jump destination")]
    InvalidJump,
    #[error("Invalid jump destination in static context")]
    OpcodeNotAllowedInStaticContext,
    #[error("Invalid opcode")]
=======
    #[error("Invalid jump")]
    InvalidJump,
    #[error("Opcode not allowed in static context")]
    OpcodeNotAllowedInStaticContext,
    #[error("Opcode not found")]
>>>>>>> 6abc2522
    OpcodeNotFound,
    #[error("Invalid bytecode")]
    InvalidBytecode,
    #[error("Out of gas")]
    OutOfGas,
    #[error("Very large number")]
    VeryLargeNumber,
    #[error("Overflow in arithmetic operation")]
    OverflowInArithmeticOp,
    #[error("Fatal error")]
    FatalError,
    #[error("Invalid transaction")]
    InvalidTransaction,
    #[error("Revert opcode")]
    RevertOpcode,
    #[error("Invalid opcode")]
    InvalidOpcode,
    #[error("Missing blob hashes")]
    MissingBlobHashes,
    #[error("Blob hash index out of bounds")]
    BlobHashIndexOutOfBounds,
    #[error("Sender account does not exist")]
    SenderAccountDoesNotExist,
    #[error("Address does not match an account")]
    AddressDoesNotMatchAnAccount,
    #[error("Sender account should not have bytecode")]
    SenderAccountShouldNotHaveBytecode,
    #[error("Sender balance should contain transfer value")]
    SenderBalanceShouldContainTransferValue,
    #[error("Gas price is lower than base fee")]
    GasPriceIsLowerThanBaseFee,
    #[error("Address already occupied")]
    AddressAlreadyOccupied,
    #[error("Contract output too big")]
    ContractOutputTooBig,
    #[error("Invalid initial byte")]
    InvalidInitialByte,
    #[error("Nonce overflow")]
    NonceOverflow,
    #[error("Memory load out of bounds")]
    MemoryLoadOutOfBounds,
    #[error("Memory store out of bounds")]
    MemoryStoreOutOfBounds,
    #[error("Gas limit price product overflow")]
    GasLimitPriceProductOverflow,
<<<<<<< HEAD
    #[error("Internal error: {0}")]
    Internal(InternalError),
=======
>>>>>>> 6abc2522
    #[error("Data size overflow")]
    DataSizeOverflow,
    #[error("Gas cost overflow")]
    GasCostOverflow,
    #[error("Offset overflow")]
    OffsetOverflow,
    #[error("Creation cost is too high")]
    CreationCostIsTooHigh,
    #[error("Max gas limit exceeded")]
    MaxGasLimitExceeded,
<<<<<<< HEAD
}

#[derive(Debug, Clone, PartialEq, Eq, thiserror::Error)]
pub enum InternalError {
    #[error("Tried to access last call frame but found none")]
    CouldNotAccessLastCallframe, // Last callframe before execution is the same as the first, but after execution the last callframe is actually the initial CF
    #[error("Tried to read from empty code")]
    TriedToIndexEmptyCode,
    #[error("Failed computing CREATE address")]
    CouldNotComputeCreateAddress,
    #[error("Failed computing CREATE2 address")]
    CouldNotComputeCreate2Address,
    #[error("Tried to slice non-existing data")]
    SlicingError,
    #[error("Uncategorized internal error")]
    Uncategorized,
}

=======
    #[error("Internal error: {0}")]
    Internal(#[from] InternalError),
}

#[derive(Debug, Clone, PartialEq, Eq, thiserror::Error)]
pub enum InternalError {
    #[error("Accound should have been cached")]
    AccountShouldHaveBeenCached,
    #[error("Tried to convert one type to another")]
    ConversionError,
    #[error("Failed computing CREATE2 address")]
    CouldNotComputeCreate2Address,
    #[error("Division error")]
    DivisionError,
}

>>>>>>> 6abc2522
#[derive(Debug, Clone)]
pub enum OpcodeSuccess {
    Continue,
    Result(ResultReason),
}

#[derive(Debug, Clone, PartialEq, Eq)]
pub enum ResultReason {
    Stop,
    Revert,
    Return,
    SelfDestruct,
}

#[derive(Debug, Clone, PartialEq, Eq)]
pub enum TxResult {
    Success,
    Revert(VMError),
}

#[derive(Debug, Clone, PartialEq, Eq)]
pub struct TransactionReport {
    pub result: TxResult,
    pub new_state: HashMap<Address, Account>,
    pub gas_used: u64,
    pub gas_refunded: u64,
    pub output: Bytes,
    pub logs: Vec<Log>,
    // This only applies to create transactions. It's fundamentally ambiguous since
    // a transaction could create multiple new contracts, but whatever.
    pub created_address: Option<Address>,
}

impl TransactionReport {
    /// Function to add gas to report without exceeding the maximum gas limit
    pub fn add_gas_with_max(&mut self, gas: u64, max: u64) {
        self.gas_used = self.gas_used.saturating_add(gas).min(max);
    }

    pub fn is_success(&self) -> bool {
        matches!(self.result, TxResult::Success)
    }
}<|MERGE_RESOLUTION|>--- conflicted
+++ resolved
@@ -10,19 +10,11 @@
     StackUnderflow,
     #[error("Stack overflow")]
     StackOverflow,
-<<<<<<< HEAD
-    #[error("Invalid jump destination")]
-    InvalidJump,
-    #[error("Invalid jump destination in static context")]
-    OpcodeNotAllowedInStaticContext,
-    #[error("Invalid opcode")]
-=======
     #[error("Invalid jump")]
     InvalidJump,
     #[error("Opcode not allowed in static context")]
     OpcodeNotAllowedInStaticContext,
     #[error("Opcode not found")]
->>>>>>> 6abc2522
     OpcodeNotFound,
     #[error("Invalid bytecode")]
     InvalidBytecode,
@@ -68,11 +60,8 @@
     MemoryStoreOutOfBounds,
     #[error("Gas limit price product overflow")]
     GasLimitPriceProductOverflow,
-<<<<<<< HEAD
     #[error("Internal error: {0}")]
     Internal(InternalError),
-=======
->>>>>>> 6abc2522
     #[error("Data size overflow")]
     DataSizeOverflow,
     #[error("Gas cost overflow")]
@@ -83,7 +72,6 @@
     CreationCostIsTooHigh,
     #[error("Max gas limit exceeded")]
     MaxGasLimitExceeded,
-<<<<<<< HEAD
 }
 
 #[derive(Debug, Clone, PartialEq, Eq, thiserror::Error)]
@@ -98,28 +86,14 @@
     CouldNotComputeCreate2Address,
     #[error("Tried to slice non-existing data")]
     SlicingError,
-    #[error("Uncategorized internal error")]
-    Uncategorized,
-}
-
-=======
-    #[error("Internal error: {0}")]
-    Internal(#[from] InternalError),
-}
-
-#[derive(Debug, Clone, PartialEq, Eq, thiserror::Error)]
-pub enum InternalError {
     #[error("Accound should have been cached")]
     AccountShouldHaveBeenCached,
     #[error("Tried to convert one type to another")]
     ConversionError,
-    #[error("Failed computing CREATE2 address")]
-    CouldNotComputeCreate2Address,
     #[error("Division error")]
     DivisionError,
 }
 
->>>>>>> 6abc2522
 #[derive(Debug, Clone)]
 pub enum OpcodeSuccess {
     Continue,
