use crate::account::Account;
use bytes::Bytes;
use ethrex_core::{types::Log, Address};
use serde::{Deserialize, Serialize};
use std::collections::HashMap;
use thiserror;

/// Errors that halt the program
#[derive(Debug, Clone, PartialEq, Eq, thiserror::Error, Serialize, Deserialize)]
pub enum VMError {
    #[error("Stack Underflow")]
    StackUnderflow,
    #[error("Stack Overflow")]
    StackOverflow,
    #[error("Invalid Jump")]
    InvalidJump,
    #[error("Opcode Not Allowed In Static Context")]
    OpcodeNotAllowedInStaticContext,
    #[error("Opcode Not Found")]
    OpcodeNotFound,
    #[error("Invalid Bytecode")]
    InvalidBytecode,
    #[error("Invalid Contract Prefix")]
    InvalidContractPrefix,
    #[error("Very Large Number")]
    VeryLargeNumber,
    #[error("Fatal Error")]
    FatalError,
    #[error("Invalid Transaction")]
    InvalidTransaction,
    #[error("Revert Opcode")]
    RevertOpcode,
    #[error("Invalid Opcode")]
    InvalidOpcode,
    #[error("Missing Blob Hashes")]
    MissingBlobHashes,
    #[error("Blob Hash Index Out Of Bounds")]
    BlobHashIndexOutOfBounds,
    #[error("Sender Account Does Not Exist")]
    SenderAccountDoesNotExist,
    #[error("Address Does Not Match An Account")]
    AddressDoesNotMatchAnAccount,
    #[error("Gas price is lower than base fee")]
    GasPriceIsLowerThanBaseFee,
    #[error("Address Already Occupied")]
    AddressAlreadyOccupied,
    #[error("Contract Output Too Big")]
    ContractOutputTooBig,
    #[error("Gas limit price product overflow")]
    GasLimitPriceProductOverflow,
    #[error("Balance Overflow")]
    BalanceOverflow,
    #[error("Balance Underflow")]
    BalanceUnderflow,
    #[error("Gas refunds underflow")]
    GasRefundsUnderflow,
    #[error("Gas refunds overflow")]
    GasRefundsOverflow,
    #[error("Memory size overflows")]
    MemorySizeOverflow,
    #[error("Nonce overflowed")]
    NonceOverflow,
    #[error("Nonce underflowed")]
    NonceUnderflow,
    // OutOfGas
    #[error("Out Of Gas")]
    OutOfGas(#[from] OutOfGasError),
    // Internal
    #[error("Internal error: {0}")]
    Internal(#[from] InternalError),
    #[error("Transaction validation error: {0}")]
    TxValidation(#[from] TxValidationError),
    #[error("Offset out of bounds")]
    OutOfBounds,
    #[error("Precompile execution error: {0}")]
    PrecompileError(#[from] PrecompileError),
}

impl VMError {
    pub fn is_internal(&self) -> bool {
        matches!(self, VMError::Internal(_))
    }
}

#[derive(Debug, Clone, PartialEq, Eq, thiserror::Error, Serialize, Deserialize)]
pub enum TxValidationError {
    #[error("Sender account should not have bytecode")]
    SenderNotEOA,
    #[error("Insufficient account founds")]
    InsufficientAccountFunds,
    #[error("Nonce is max (overflow)")]
    NonceIsMax,
    #[error("Initcode size exceeded")]
    InitcodeSizeExceeded,
    #[error("Priority fee greater than max fee per gas")]
    PriorityGreaterThanMaxFeePerGas,
    #[error("Intrinsic gas too low")]
    IntrinsicGasTooLow,
    #[error("Gas allowance exceeded")]
    GasAllowanceExceeded,
    #[error("Insufficient max fee per gas")]
    InsufficientMaxFeePerGas,
    #[error("Insufficient max fee per blob gas")]
    InsufficientMaxFeePerBlobGas,
    #[error("Type3TxZeroBlobs")]
    Type3TxZeroBlobs,
    #[error("Type3TxInvalidBlobVersionedHash")]
    Type3TxInvalidBlobVersionedHash,
    #[error("Type3TxBlobCountExceeded")]
    Type3TxBlobCountExceeded,
    #[error("Type3TxContractCreation")]
    Type3TxContractCreation,
    #[error("Gas limit price product overflow")]
    GasLimitPriceProductOverflow,
}

#[derive(Debug, Clone, PartialEq, Eq, Hash, thiserror::Error, Serialize, Deserialize)]
pub enum OutOfGasError {
    #[error("Gas Cost Overflow")]
    GasCostOverflow,
    #[error("Gas Used Overflow")]
    GasUsedOverflow,
    #[error("Creation Cost Is Too High")]
    CreationCostIsTooHigh,
    #[error("Consumed Gas Overflow")]
    ConsumedGasOverflow,
    #[error("Max Gas Limit Exceeded")]
    MaxGasLimitExceeded,
    #[error("Arithmetic operation divided by zero in gas calculation")]
    ArithmeticOperationDividedByZero,
    #[error("Memory Expansion Cost Overflow")]
    MemoryExpansionCostOverflow,
}

#[derive(Debug, Clone, PartialEq, Eq, thiserror::Error, Serialize, Deserialize)]
pub enum InternalError {
    #[error("Overflowed when incrementing program counter")]
    PCOverflowed,
    #[error("Underflowed when decrementing program counter")]
    PCUnderflowed,
    #[error("Arithmetic operation overflowed")]
    ArithmeticOperationOverflow,
    #[error("Arithmetic operation underflowed")]
    ArithmeticOperationUnderflow,
    #[error("Arithmetic operation divided by zero")]
    ArithmeticOperationDividedByZero,
    #[error("Accound should have been cached")]
    AccountShouldHaveBeenCached,
    #[error("Tried to convert one type to another")]
    ConversionError,
    #[error("Division error")]
    DivisionError,
    #[error("Tried to access last call frame but found none")]
    CouldNotAccessLastCallframe, // Last callframe before execution is the same as the first, but after execution the last callframe is actually the initial CF
    #[error("Tried to read from empty code")]
    TriedToIndexEmptyCode,
    #[error("Failed computing CREATE address")]
    CouldNotComputeCreateAddress,
    #[error("Failed computing CREATE2 address")]
    CouldNotComputeCreate2Address,
    #[error("Tried to slice non-existing data")]
    SlicingError,
    #[error("Could not pop callframe")]
    CouldNotPopCallframe,
    #[error("Account not found")]
    AccountNotFound,
    #[error("ExcessBlobGas should not be None")]
    ExcessBlobGasShouldNotBeNone,
    #[error("Error in utils file")]
    UtilsError,
    #[error("PC out of bounds")]
    PCOutOfBounds,
    #[error("Unexpected overflow in gas operation")]
    GasOverflow,
    #[error("Undefined state: {0}")]
    UndefinedState(i32), // This error is temporarily for things that cause an undefined state.
    #[error("Invalid precompile address. Tried to execute a precompile that does not exist.")]
    InvalidPrecompileAddress,
}

#[derive(Debug, Clone, PartialEq, Eq, thiserror::Error, Serialize, Deserialize)]
pub enum PrecompileError {
    #[error("Error while parsing the calldata")]
    ParsingInputError,
    #[error("Error while increasing consumed gas")]
    GasConsumedOverflow,
<<<<<<< HEAD
    #[error("Error while recovering the key")]
    KeyRecoverError,
=======
>>>>>>> fac0f141
    #[error("There is not enough gas to execute precompiled contract")]
    NotEnoughGas,
    #[error("This is a default error")]
    DefaultError,
}

#[derive(Debug, Clone)]
pub enum OpcodeSuccess {
    Continue,
    Result(ResultReason),
}

#[derive(Debug, Clone, PartialEq, Eq)]
pub enum ResultReason {
    Stop,
    Revert,
    Return,
    SelfDestruct,
}

#[derive(Debug, Clone, PartialEq, Eq, Serialize, Deserialize)]
pub enum TxResult {
    Success,
    Revert(VMError),
}

#[derive(Debug, Clone, PartialEq, Eq, Serialize, Deserialize)]
pub struct TransactionReport {
    pub result: TxResult,
    pub new_state: HashMap<Address, Account>,
    pub gas_used: u64,
    pub gas_refunded: u64,
    pub output: Bytes,
    pub logs: Vec<Log>,
    // This only applies to create transactions. It's fundamentally ambiguous since
    // a transaction could create multiple new contracts, but whatever.
    pub created_address: Option<Address>,
}

impl TransactionReport {
    /// Function to add gas to report without exceeding the maximum gas limit
    pub fn add_gas_with_max(&mut self, gas: u64, max: u64) -> Result<(), VMError> {
        let new_gas_used = self
            .gas_used
            .checked_add(gas)
            .ok_or(OutOfGasError::MaxGasLimitExceeded)?;

        if new_gas_used > max {
            return Err(VMError::OutOfGas(OutOfGasError::MaxGasLimitExceeded));
        }

        self.gas_used = new_gas_used;
        Ok(())
    }

    pub fn is_success(&self) -> bool {
        matches!(self.result, TxResult::Success)
    }
}<|MERGE_RESOLUTION|>--- conflicted
+++ resolved
@@ -184,11 +184,6 @@
     ParsingInputError,
     #[error("Error while increasing consumed gas")]
     GasConsumedOverflow,
-<<<<<<< HEAD
-    #[error("Error while recovering the key")]
-    KeyRecoverError,
-=======
->>>>>>> fac0f141
     #[error("There is not enough gas to execute precompiled contract")]
     NotEnoughGas,
     #[error("This is a default error")]
