use std::collections::HashMap;

use serde::{de, Deserialize};

use crate::{
    call_frame::Log,
    primitives::{Address, Bytes, H256, U256},
    vm::StorageSlot,
};

/// Errors that halt the program
#[derive(Debug, Clone, PartialEq, Eq, Hash)]
pub enum VMError {
    StackUnderflow,
    StackOverflow,
    InvalidJump,
    OpcodeNotAllowedInStaticContext,
    OpcodeNotFound,
    InvalidBytecode,
    OutOfGas,
    VeryLargeNumber,
    FatalError,
<<<<<<< HEAD
    InvalidOpcode,
    RevertOpcode,
=======
    InvalidTransaction,
>>>>>>> f515f162
}

pub enum OpcodeSuccess {
    Continue,
    Result(ResultReason),
}

#[derive(Debug, Clone, PartialEq, Eq, Hash)]
pub enum ResultReason {
    Stop,
    Return,
    SelfDestruct,
}

#[derive(Debug, Clone, PartialEq, Eq)]
pub struct ResultAndState {
    /// Status of execution
    pub result: ExecutionResult,
    /// State that got updated
    pub state: HashMap<Address, StateAccount>,
}

/// Result of a transaction execution.
#[derive(Debug, Clone, PartialEq, Eq, Hash)]
pub enum ExecutionResult {
    /// Returned successfully. This in yellowpaper is "Normal Halt"
    Success {
        reason: SuccessReason,
        gas_used: u64,
        gas_refunded: u64,
        logs: Vec<Log>,
        output: Output,
        return_data: Bytes,
    },
    /// This is caused either by Revert opcode or by an exceptional halt.
    Revert {
        reason: VMError,
        unused_gas: u64, // This is for knowing how much gas is going to be returned to the caller.
        output: Bytes, // This is the return data (if any) that is going to be returned to the caller
    },
}

impl ExecutionResult {
    /// Returns true if transaction execution is successful.
    /// 1 indicates success, 0 indicates revert.
    /// <https://eips.ethereum.org/EIPS/eip-658>
    pub fn is_success(&self) -> bool {
        matches!(self, Self::Success { .. })
    }

    pub fn is_revert(&self) -> bool {
        matches!(self, Self::Revert { .. })
    }

    /// Returns the output data of the execution.
    ///
    /// Returns `None` if the execution was halted.
    pub fn output(&self) -> Option<&Bytes> {
        let output = match self {
            Self::Success { output, .. } => Some(output.data()),
            Self::Revert { output, .. } => Some(output),
        };
        output.and_then(|data| if data.is_empty() { None } else { Some(data) })
    }

    /// Consumes the type and returns the output data of the execution.
    ///
    /// Returns `None` if the execution was halted.
    pub fn into_output(self) -> Option<Bytes> {
        match self {
            Self::Success { output, .. } => Some(output.into_data()),
            Self::Revert { output, .. } => Some(output),
        }
    }

    /// Returns the logs if execution is successful, or an empty list otherwise.
    pub fn logs(&self) -> &[Log] {
        match self {
            Self::Success { logs, .. } => logs,
            _ => &[],
        }
    }

    /// Consumes `self` and returns the logs if execution is successful, or an empty list otherwise.
    pub fn into_logs(self) -> Vec<Log> {
        match self {
            Self::Success { logs, .. } => logs,
            _ => Vec::new(),
        }
    }

    /// Returns the gas used.
    pub fn gas_used(&self) -> u64 {
        match *self {
            Self::Success { gas_used, .. } => gas_used,
            _ => 0,
        }
    }

    /// Returns the gas refunded.
    pub fn gas_refunded(&self) -> u64 {
        match *self {
            Self::Success { gas_refunded, .. } => gas_refunded,
            _ => 0,
        }
    }

    pub fn reason(&self) -> VMError {
        match self {
            Self::Revert { reason, .. } => reason.clone(),
            _ => panic!("ExecutionResult.reason() called on non-revert/halt result"),
        }
    }
}

/// Output of a transaction execution.
#[derive(Debug, Clone, PartialEq, Eq, Hash)]
pub enum Output {
    Call(Bytes),
    Create(Bytes, Option<Address>),
}

impl Output {
    /// Returns the output data of the execution output.
    pub fn into_data(self) -> Bytes {
        match self {
            Output::Call(data) => data,
            Output::Create(data, _) => data,
        }
    }

    /// Returns the output data of the execution output.
    pub fn data(&self) -> &Bytes {
        match self {
            Output::Call(data) => data,
            Output::Create(data, _) => data,
        }
    }

    /// Returns the created address, if any.
    pub fn address(&self) -> Option<&Address> {
        match self {
            Output::Call(_) => None,
            Output::Create(_, address) => address.as_ref(),
        }
    }
}

/// Transaction validation error.
#[derive(Debug, Clone, PartialEq, Eq, Hash)]
// #[cfg_attr(feature = "serde", derive(serde::Serialize, serde::Deserialize))]
pub enum InvalidTx {
    /// When using the EIP-1559 fee model introduced in the London upgrade, transactions specify two primary fee fields:
    /// - `gas_max_fee`: The maximum total fee a user is willing to pay, inclusive of both base fee and priority fee.
    /// - `gas_priority_fee`: The extra amount a user is willing to give directly to the miner, often referred to as the "tip".
    ///
    /// Provided `gas_priority_fee` exceeds the total `gas_max_fee`.
    PriorityFeeGreaterThanMaxFee,
    /// EIP-1559: `gas_price` is less than `basefee`.
    GasPriceLessThanBasefee,
    /// `gas_limit` in the tx is bigger than `block_gas_limit`.
    CallerGasLimitMoreThanBlock,
    /// Initial gas for a Call is bigger than `gas_limit`.
    ///
    /// Initial gas for a Call contains:
    /// - initial stipend gas
    /// - gas for access list and input data
    CallGasCostMoreThanGasLimit,
    /// EIP-3607 Reject transactions from senders with deployed code
    RejectCallerWithCode,
    /// Transaction account does not have enough amount of ether to cover transferred value and gas_limit*gas_price.
    LackOfFundForMaxFee {
        fee: Box<U256>,
        balance: Box<U256>,
    },
    /// Overflow payment in transaction.
    OverflowPaymentInTransaction,
    /// Nonce overflows in transaction.
    NonceOverflowInTransaction,
    NonceTooHigh {
        tx: u64,
        state: u64,
    },
    NonceTooLow {
        tx: u64,
        state: u64,
    },
    /// EIP-3860: Limit and meter initcode
    CreateInitCodeSizeLimit,
    /// Transaction chain id does not match the config chain id.
    InvalidChainId,
    /// Access list is not supported for blocks before the Berlin hardfork.
    AccessListNotSupported,
    /// `max_fee_per_blob_gas` is not supported for blocks before the Cancun hardfork.
    MaxFeePerBlobGasNotSupported,
    /// `blob_hashes`/`blob_versioned_hashes` is not supported for blocks before the Cancun hardfork.
    BlobVersionedHashesNotSupported,
    /// Block `blob_gas_price` is greater than tx-specified `max_fee_per_blob_gas` after Cancun.
    BlobGasPriceGreaterThanMax,
    /// There should be at least one blob in Blob transaction.
    EmptyBlobs,
    /// Blob transaction can't be a create transaction.
    /// `to` must be present
    BlobCreateTransaction,
    /// Transaction has more then [`crate::MAX_BLOB_NUMBER_PER_BLOCK`] blobs
    TooManyBlobs {
        max: usize,
        have: usize,
    },
    /// Blob transaction contains a versioned hash with an incorrect version
    BlobVersionNotSupported,
    // The excess blob gas is not set
    ExcessBlobGasNotSet,
    /// EOF crate should have `to` address
    EofCrateShouldHaveToAddress,
}

/// Reason a transaction successfully completed.
#[derive(Debug, Clone, Copy, PartialEq, Eq, Hash)]
pub enum SuccessReason {
    Stop,
    Return,
    SelfDestruct,
    EofReturnContract,
}

/// Indicates that the EVM has experienced an exceptional halt. This causes execution to
/// immediately end with all gas being consumed.
#[derive(Debug, Clone, Copy, PartialEq, Eq, Hash)]
pub enum HaltReason {
    OutOfGas(OutOfGasError),
    OpcodeNotFound,
    InvalidFEOpcode,
    InvalidJump,
    NotActivated,
    StackUnderflow,
    StackOverflow,
    OutOfOffset,
    CreateCollision,
    PrecompileError,
    NonceOverflow,
    /// Create init code size exceeds limit (runtime).
    CreateContractSizeLimit,
    /// Error on created contract that begins with EF
    CreateContractStartingWithEF,
    /// EIP-3860: Limit and meter initcode. Initcode size limit exceeded.
    CreateInitCodeSizeLimit,

    /* Internal Halts that can be only found inside Inspector */
    OverflowPayment,
    StateChangeDuringStaticCall,
    CallNotAllowedInsideStatic,
    OutOfFunds,
    CallTooDeep,
}

#[derive(Debug, Copy, Clone, PartialEq, Eq, Hash)]
pub enum OutOfGasError {
    // Basic OOG error
    Basic,
    // Tried to expand past REVM limit
    MemoryLimit,
    // Basic OOG error from memory expansion
    Memory,
    // When performing something that takes a U256 and casts down to a u64, if its too large this would fire
    // i.e. in `as_usize_or_fail`
    InvalidOperand,
    // When we try to create a transaction with the exact same code
    RecursiveCreate,
}

#[derive(Debug, PartialEq)]
pub enum PrecompileError {
    InvalidCalldata,
    NotEnoughGas,
    Secp256k1Error,
    InvalidEcPoint,
}

#[derive(Debug, Clone)]
pub enum ExitStatusCode {
    Return = 0,
    Stop,
    Revert,
    Error,
    Default,
}
impl ExitStatusCode {
    #[inline(always)]
    pub fn to_u8(self) -> u8 {
        self as u8
    }
    pub fn from_u8(value: u8) -> Self {
        match value {
            x if x == Self::Return.to_u8() => Self::Return,
            x if x == Self::Stop.to_u8() => Self::Stop,
            x if x == Self::Revert.to_u8() => Self::Revert,
            x if x == Self::Error.to_u8() => Self::Error,
            _ => Self::Default,
        }
    }
}

pub fn deserialize_str_as_u64<'de, D>(deserializer: D) -> Result<u64, D::Error>
where
    D: de::Deserializer<'de>,
{
    let string = String::deserialize(deserializer)?;

    if let Some(stripped) = string.strip_prefix("0x") {
        u64::from_str_radix(stripped, 16)
    } else {
        string.parse()
    }
    .map_err(serde::de::Error::custom)
}

#[derive(Clone, Default, PartialEq, Eq, Debug, Deserialize)]
pub struct AccountInfo {
    pub balance: U256,
    pub nonce: u64,
    pub code_hash: H256,
    pub code: Bytes,
}
#[derive(Clone, Default, PartialEq, Eq, Debug)]
pub struct StateAccount {
    pub info: AccountInfo,
    pub storage: HashMap<U256, StorageSlot>,
    pub status: AccountStatus,
}

#[derive(Debug, Clone, Copy, PartialEq, Eq, PartialOrd, Ord, Hash, Default)]
pub enum AccountStatus {
    /// When account is loaded but not touched or interacted with.
    /// This is the default state.
    #[default]
    Loaded = 0b00000000,
    /// When account is newly created we will not access database
    /// to fetch storage values
    Created = 0b00000001,
    /// If account is marked for self destruction.
    SelfDestructed = 0b00000010,
    /// Only when account is marked as touched we will save it to database.
    Touched = 0b00000100,
    /// used only for pre spurious dragon hardforks where existing and empty were two separate states.
    /// it became same state after EIP-161: State trie clearing
    LoadedAsNotExisting = 0b0001000,
    /// used to mark account as cold
    Cold = 0b0010000,
}<|MERGE_RESOLUTION|>--- conflicted
+++ resolved
@@ -20,12 +20,9 @@
     OutOfGas,
     VeryLargeNumber,
     FatalError,
-<<<<<<< HEAD
     InvalidOpcode,
     RevertOpcode,
-=======
     InvalidTransaction,
->>>>>>> f515f162
 }
 
 pub enum OpcodeSuccess {
