--- conflicted
+++ resolved
@@ -85,13 +85,10 @@
     pub const CODECOPY_STATIC: u64 = 3;
     pub const CODECOPY_DYNAMIC_BASE: u64 = 3;
     pub const GASPRICE: u64 = 2;
-<<<<<<< HEAD
     pub const SELFDESTRUCT_STATIC: u64 = 5000;
     pub const SELFDESTRUCT_DYNAMIC_BASE: u64 = 25000;
     pub const SELFDESTRUCT_DYNAMIC_COLD: u64 = 2600;
-=======
     pub const EXTCODECOPY_DYNAMIC_BASE: u64 = 3;
->>>>>>> 75dc40e7
 }
 
 pub mod call_opcode {
