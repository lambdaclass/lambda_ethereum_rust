use crate::constants::EMPTY_CODE_HASH;
use bytes::Bytes;
use ethrex_core::{H256, U256};
use keccak_hash::keccak;
use serde::{Deserialize, Serialize};
use std::collections::HashMap;

#[derive(Clone, Default, Debug, PartialEq, Eq, Serialize, Deserialize)]
pub struct AccountInfo {
    pub balance: U256,
    pub bytecode: Bytes,
    pub nonce: u64,
}

impl AccountInfo {
    pub fn is_empty(&self) -> bool {
        self.balance.is_zero() && self.nonce == 0 && self.bytecode.is_empty()
    }

    pub fn has_code(&self) -> bool {
        !(self.bytecode.is_empty() || self.bytecode_hash() == EMPTY_CODE_HASH)
    }

    pub fn bytecode_hash(&self) -> H256 {
        keccak(self.bytecode.as_ref()).0.into()
    }
}

#[derive(Clone, Default, Debug, PartialEq, Eq, Serialize, Deserialize)]
pub struct Account {
    pub info: AccountInfo,
    pub storage: HashMap<H256, StorageSlot>,
}

#[derive(Debug, Clone, Default, PartialEq, Eq, Serialize, Deserialize)]
pub struct StorageSlot {
    pub original_value: U256,
    pub current_value: U256,
}

impl From<AccountInfo> for Account {
    fn from(info: AccountInfo) -> Self {
        Self {
            info,
            storage: HashMap::new(),
        }
    }
}

impl Account {
    pub fn new(
        balance: U256,
        bytecode: Bytes,
        nonce: u64,
        storage: HashMap<H256, StorageSlot>,
    ) -> Self {
        Self {
            info: AccountInfo {
                balance,
                bytecode,
                nonce,
            },
            storage,
        }
    }

    pub fn has_code(&self) -> bool {
<<<<<<< HEAD
        !(self.info.bytecode.is_empty() || self.bytecode_hash() == EMPTY_CODE_HASH)
=======
        self.info.has_code()
>>>>>>> 57e0fe7a
    }

    pub fn bytecode_hash(&self) -> H256 {
        self.info.bytecode_hash()
    }

    pub fn is_empty(&self) -> bool {
        self.info.balance.is_zero() && self.info.nonce == 0 && self.info.bytecode.is_empty()
    }

    pub fn with_balance(mut self, balance: U256) -> Self {
        self.info.balance = balance;
        self
    }

    pub fn with_bytecode(mut self, bytecode: Bytes) -> Self {
        self.info.bytecode = bytecode;
        self
    }

    pub fn with_storage(mut self, storage: HashMap<H256, StorageSlot>) -> Self {
        self.storage = storage;
        self
    }

    pub fn with_nonce(mut self, nonce: u64) -> Self {
        self.info.nonce = nonce;
        self
    }
}<|MERGE_RESOLUTION|>--- conflicted
+++ resolved
@@ -65,11 +65,7 @@
     }
 
     pub fn has_code(&self) -> bool {
-<<<<<<< HEAD
-        !(self.info.bytecode.is_empty() || self.bytecode_hash() == EMPTY_CODE_HASH)
-=======
         self.info.has_code()
->>>>>>> 57e0fe7a
     }
 
     pub fn bytecode_hash(&self) -> H256 {
