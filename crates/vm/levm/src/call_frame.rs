use crate::{
    constants::STACK_LIMIT,
    errors::VMError,
    memory::Memory,
    opcodes::Opcode,
    primitives::{Address, Bytes, U256},
};
use ethereum_rust_core::types::receipt::Log;
use std::collections::HashMap;

/// [EIP-1153]: https://eips.ethereum.org/EIPS/eip-1153#reference-implementation
pub type TransientStorage = HashMap<(Address, U256), U256>;

#[derive(Debug, Clone, Default, PartialEq, Eq)]
pub struct Stack {
    pub stack: Vec<U256>,
}

impl Stack {
    pub fn pop(&mut self) -> Result<U256, VMError> {
        self.stack.pop().ok_or(VMError::StackUnderflow)
    }

    pub fn push(&mut self, value: U256) -> Result<(), VMError> {
        if self.stack.len() >= STACK_LIMIT {
            return Err(VMError::StackOverflow);
        }
        self.stack.push(value);
        Ok(())
    }

    pub fn len(&self) -> usize {
        self.stack.len()
    }

    pub fn is_empty(&self) -> bool {
        self.stack.is_empty()
    }

    pub fn get(&self, index: usize) -> Result<&U256, VMError> {
        self.stack.get(index).ok_or(VMError::StackUnderflow)
    }

    pub fn swap(&mut self, a: usize, b: usize) {
        self.stack.swap(a, b)
    }
}

#[derive(Debug, Clone, Default, PartialEq)]
/// A call frame, or execution environment, is the context in which
/// the EVM is currently executing.
pub struct CallFrame {
    pub gas_limit: U256,
    pub gas_used: U256,
    pub pc: usize,
    pub msg_sender: Address, // Origin address?
    pub to: Address,
    pub code_address: Address,
    pub delegate: Option<Address>,
    pub bytecode: Bytes,
    pub msg_value: U256,
    pub stack: Stack, // max 1024 in the future
    pub memory: Memory,
    pub calldata: Bytes,
<<<<<<< HEAD
    pub return_data: Bytes,
    // where to store return data of subcall
    pub return_data_offset: Option<usize>,
    pub return_data_size: Option<usize>,
=======
    /// Return data of the CURRENT CONTEXT (see docs for more details)
    pub returndata: Bytes,
    /// Return data of the SUB-CONTEXT (see docs for more details)
    pub sub_return_data: Bytes,
    /// where to store return data of sub-context in memory
    pub sub_return_data_offset: usize,
    pub sub_return_data_size: usize,
>>>>>>> e11289b2
    pub is_static: bool,
    pub transient_storage: TransientStorage,
    pub logs: Vec<Log>,
    pub depth: usize,
}

impl CallFrame {
    pub fn new_from_bytecode(bytecode: Bytes) -> Self {
        Self {
            bytecode,
            gas_limit: U256::MAX,
            ..Default::default()
        }
    }

    #[allow(clippy::too_many_arguments)]
    pub fn new(
        msg_sender: Address,
        to: Address,
        code_address: Address,
        delegate: Option<Address>,
        bytecode: Bytes,
        msg_value: U256,
        calldata: Bytes,
        is_static: bool,
        gas_limit: U256,
        gas_used: U256,
        depth: usize,
    ) -> Self {
        Self {
            gas_limit,
            msg_sender,
            to,
            code_address,
            delegate,
            bytecode,
            msg_value,
            calldata,
            is_static,
            depth,
            gas_used,
            ..Default::default()
        }
    }

    pub fn next_opcode(&mut self) -> Option<Opcode> {
        let opcode = self.opcode_at(self.pc);
        self.increment_pc();
        opcode
    }

    pub fn increment_pc_by(&mut self, count: usize) {
        self.pc += count;
    }

    pub fn increment_pc(&mut self) {
        self.increment_pc_by(1);
    }

    pub fn pc(&self) -> usize {
        self.pc
    }

    /// Jump to the given address, returns false if the jump position wasn't a JUMPDEST
    pub fn jump(&mut self, jump_address: U256) -> bool {
        if !self.valid_jump(jump_address) {
            return false;
        }
        self.pc = jump_address.as_usize();
        true
    }

    fn valid_jump(&self, jump_address: U256) -> bool {
        self.opcode_at(jump_address.as_usize())
            .map(|opcode| opcode.eq(&Opcode::JUMPDEST))
            .is_some_and(|is_jumpdest| is_jumpdest)
    }

    fn opcode_at(&self, offset: usize) -> Option<Opcode> {
        self.bytecode.get(offset).copied().map(Opcode::from)
    }
}<|MERGE_RESOLUTION|>--- conflicted
+++ resolved
@@ -5,7 +5,7 @@
     opcodes::Opcode,
     primitives::{Address, Bytes, U256},
 };
-use ethereum_rust_core::types::receipt::Log;
+use ethereum_rust_core::types::Log;
 use std::collections::HashMap;
 
 /// [EIP-1153]: https://eips.ethereum.org/EIPS/eip-1153#reference-implementation
@@ -62,20 +62,13 @@
     pub stack: Stack, // max 1024 in the future
     pub memory: Memory,
     pub calldata: Bytes,
-<<<<<<< HEAD
+    /// Return data of the CURRENT CONTEXT (see docs for more details)
     pub return_data: Bytes,
-    // where to store return data of subcall
-    pub return_data_offset: Option<usize>,
-    pub return_data_size: Option<usize>,
-=======
-    /// Return data of the CURRENT CONTEXT (see docs for more details)
-    pub returndata: Bytes,
     /// Return data of the SUB-CONTEXT (see docs for more details)
     pub sub_return_data: Bytes,
     /// where to store return data of sub-context in memory
     pub sub_return_data_offset: usize,
     pub sub_return_data_size: usize,
->>>>>>> e11289b2
     pub is_static: bool,
     pub transient_storage: TransientStorage,
     pub logs: Vec<Log>,
