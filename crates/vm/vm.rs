--- conflicted
+++ resolved
@@ -82,69 +82,6 @@
     }
 }
 
-<<<<<<< HEAD
-/// Executes all transactions in a block and returns their receipts.
-pub fn execute_block(
-    block: &Block,
-    state: &mut EvmState,
-) -> Result<(Vec<Receipt>, Vec<AccountUpdate>), EvmError> {
-    let block_header = &block.header;
-    let spec_id = spec_id(&state.chain_config()?, block_header.timestamp);
-    //eip 4788: execute beacon_root_contract_call before block transactions
-    if block_header.parent_beacon_block_root.is_some() && spec_id == SpecId::CANCUN {
-        beacon_root_contract_call(state, block_header, spec_id)?;
-    }
-    let mut receipts = Vec::new();
-    let mut cumulative_gas_used = 0;
-
-    let store_wrapper = Arc::new(StoreWrapper {
-        store: state.database().unwrap().clone(),
-        block_hash: block.header.parent_hash,
-    });
-
-    let mut account_updates: Vec<AccountUpdate> = vec![];
-
-    for transaction in block.body.transactions.iter() {
-        let result = execute_tx_levm(transaction, block_header, store_wrapper.clone()).unwrap();
-        cumulative_gas_used += result.gas_used;
-        let receipt = Receipt::new(
-            transaction.tx_type(),
-            matches!(result.result, TxResult::Success),
-            cumulative_gas_used,
-            // TODO: map our logs to the logs expected by ethereum_rust
-            vec![],
-        );
-        receipts.push(receipt);
-
-        for (address, account) in result.new_state {
-            let mut added_storage = HashMap::new();
-
-            for (key, value) in account.storage {
-                added_storage.insert(key, value.current_value);
-            }
-
-            let code = if account.info.bytecode.is_empty() {
-                None
-            } else {
-                Some(account.info.bytecode.clone())
-            };
-
-            let account_update = AccountUpdate {
-                address,
-                removed: false,
-                info: Some(AccountInfo {
-                    code_hash: code_hash(&account.info.bytecode),
-                    balance: account.info.balance,
-                    nonce: account.info.nonce,
-                }),
-                code,
-                added_storage,
-            };
-
-            account_updates.push(account_update);
-        }
-    }
-=======
 cfg_if::cfg_if! {
     if #[cfg(feature = "levm")] {
         use ethereum_rust_levm::{
@@ -188,7 +125,6 @@
                     vec![],
                 );
                 receipts.push(receipt);
->>>>>>> d3e672e3
 
                 for (address, account) in result.new_state {
                     let mut added_storage = HashMap::new();
@@ -303,9 +239,6 @@
                 receipts.push(receipt);
             }
 
-<<<<<<< HEAD
-    Ok((receipts, account_updates))
-=======
             if let Some(withdrawals) = &block.body.withdrawals {
                 process_withdrawals(state, withdrawals)?;
             }
@@ -313,7 +246,6 @@
             Ok(receipts)
         }
     }
->>>>>>> d3e672e3
 }
 
 // Executes a single tx, doesn't perform state transitions
