use ethereum_rust_core::{types::BlockHash, Address as CoreAddress, H256 as CoreH256, U256};
use ethereum_rust_levm::db::Database as LevmDatabase;
use ethereum_rust_storage::{error::StoreError, Store};
use revm::primitives::{
    AccountInfo as RevmAccountInfo, Address as RevmAddress, Bytecode as RevmBytecode,
    Bytes as RevmBytes, B256 as RevmB256, U256 as RevmU256,
};

pub struct StoreWrapper {
    pub store: Store,
    pub block_hash: BlockHash,
}

<<<<<<< HEAD
impl LevmDatabase for StoreWrapper {
    fn get_account_info(&self, address: CoreAddress) -> ethereum_rust_levm::account::AccountInfo {
        let acc_info = self
            .store
            .get_account_info_by_hash(self.block_hash, address)
            .unwrap()
            .unwrap_or_default();

        let acc_code = self
            .store
            .get_account_code(acc_info.code_hash)
            .unwrap()
            .unwrap();

        ethereum_rust_levm::account::AccountInfo {
            balance: acc_info.balance,
            nonce: acc_info.nonce,
            bytecode: acc_code,
        }
    }

    fn get_storage_slot(&self, address: CoreAddress, key: CoreH256) -> U256 {
        self.store
            .get_storage_at_hash(self.block_hash, address, key)
            .unwrap()
            .unwrap_or_default()
    }

    fn get_block_hash(&self, block_number: u64) -> Option<CoreH256> {
        let a = self.store.get_block_header(block_number).unwrap();

        a.map(|a| CoreH256::from(a.compute_block_hash().0))
=======
cfg_if::cfg_if! {
    if #[cfg(feature = "levm")] {
        use ethereum_rust_core::{U256 as CoreU256};
        use ethereum_rust_levm::db::Database as LevmDatabase;

        impl LevmDatabase for StoreWrapper {
            fn get_account_info(&self, address: CoreAddress) -> ethereum_rust_levm::account::AccountInfo {
                let acc_info = self
                    .store
                    .get_account_info_by_hash(self.block_hash, address)
                    .unwrap()
                    .unwrap_or_default();

                let acc_code = self
                    .store
                    .get_account_code(acc_info.code_hash)
                    .unwrap()
                    .unwrap();

                ethereum_rust_levm::account::AccountInfo {
                    balance: acc_info.balance,
                    nonce: acc_info.nonce,
                    bytecode: acc_code,
                }
            }

            fn get_storage_slot(&self, address: CoreAddress, key: CoreH256) -> CoreU256 {
                self.store
                    .get_storage_at_hash(self.block_hash, address, key)
                    .unwrap()
                    .unwrap_or_default()
            }

            fn get_block_hash(&self, block_number: u64) -> Option<CoreH256> {
                let a = self.store.get_block_header(block_number).unwrap();

                a.map(|a| CoreH256::from(a.compute_block_hash().0))
            }
        }
>>>>>>> d3e672e3
    }
}

impl revm::Database for StoreWrapper {
    type Error = StoreError;

    fn basic(&mut self, address: RevmAddress) -> Result<Option<RevmAccountInfo>, Self::Error> {
        let acc_info = match self
            .store
            .get_account_info_by_hash(self.block_hash, CoreAddress::from(address.0.as_ref()))?
        {
            None => return Ok(None),
            Some(acc_info) => acc_info,
        };
        let code = self
            .store
            .get_account_code(acc_info.code_hash)?
            .map(|b| RevmBytecode::new_raw(RevmBytes(b)));

        Ok(Some(RevmAccountInfo {
            balance: RevmU256::from_limbs(acc_info.balance.0),
            nonce: acc_info.nonce,
            code_hash: RevmB256::from(acc_info.code_hash.0),
            code,
        }))
    }

    fn code_by_hash(&mut self, code_hash: RevmB256) -> Result<RevmBytecode, Self::Error> {
        self.store
            .get_account_code(CoreH256::from(code_hash.as_ref()))?
            .map(|b| RevmBytecode::new_raw(RevmBytes(b)))
            .ok_or_else(|| StoreError::Custom(format!("No code for hash {code_hash}")))
    }

    fn storage(&mut self, address: RevmAddress, index: RevmU256) -> Result<RevmU256, Self::Error> {
        Ok(self
            .store
            .get_storage_at_hash(
                self.block_hash,
                CoreAddress::from(address.0.as_ref()),
                CoreH256::from(index.to_be_bytes()),
            )?
            .map(|value| RevmU256::from_limbs(value.0))
            .unwrap_or_else(|| RevmU256::ZERO))
    }

    fn block_hash(&mut self, number: u64) -> Result<RevmB256, Self::Error> {
        self.store
            .get_block_header(number)?
            .map(|header| RevmB256::from_slice(&header.compute_block_hash().0))
            .ok_or_else(|| StoreError::Custom(format!("Block {number} not found")))
    }
}<|MERGE_RESOLUTION|>--- conflicted
+++ resolved
@@ -11,40 +11,6 @@
     pub block_hash: BlockHash,
 }
 
-<<<<<<< HEAD
-impl LevmDatabase for StoreWrapper {
-    fn get_account_info(&self, address: CoreAddress) -> ethereum_rust_levm::account::AccountInfo {
-        let acc_info = self
-            .store
-            .get_account_info_by_hash(self.block_hash, address)
-            .unwrap()
-            .unwrap_or_default();
-
-        let acc_code = self
-            .store
-            .get_account_code(acc_info.code_hash)
-            .unwrap()
-            .unwrap();
-
-        ethereum_rust_levm::account::AccountInfo {
-            balance: acc_info.balance,
-            nonce: acc_info.nonce,
-            bytecode: acc_code,
-        }
-    }
-
-    fn get_storage_slot(&self, address: CoreAddress, key: CoreH256) -> U256 {
-        self.store
-            .get_storage_at_hash(self.block_hash, address, key)
-            .unwrap()
-            .unwrap_or_default()
-    }
-
-    fn get_block_hash(&self, block_number: u64) -> Option<CoreH256> {
-        let a = self.store.get_block_header(block_number).unwrap();
-
-        a.map(|a| CoreH256::from(a.compute_block_hash().0))
-=======
 cfg_if::cfg_if! {
     if #[cfg(feature = "levm")] {
         use ethereum_rust_core::{U256 as CoreU256};
@@ -84,7 +50,6 @@
                 a.map(|a| CoreH256::from(a.compute_block_hash().0))
             }
         }
->>>>>>> d3e672e3
     }
 }
 
