[package]
name = "ethereum_rust-vm"
version = "0.1.0"
edition = "2021"

[dependencies]
<<<<<<< HEAD
ethereum_rust-core.workspace = true
ethereum_rust-storage.workspace = true
ethereum_rust-levm = { path = "./levm" }
revm = { version = "10.0.0", features = [
=======
ethereum_rust-core = { path = "../common", default-features = false }
ethereum_rust-storage = { path = "../storage/store", default-features = false }
revm = { version = "14.0.3", features = [
>>>>>>> 3a312794
    "serde",
    "std",
    "serde-json",
    "optional_no_base_fee",
    "optional_block_gas_limit",
], default-features = false }

# These dependencies must be kept up to date with the corresponding revm version, otherwise errors may pop up because of trait implementation mismatches
revm-inspectors = { version = "0.8.1" }
revm-primitives = { version = "10.0.0", features = [
    "std",
], default-features = false }
bytes.workspace = true
thiserror.workspace = true
hex.workspace = true
lazy_static.workspace = true
cfg-if.workspace = true

serde.workspace = true
bincode = "1"

[lib]
path = "./vm.rs"

[features]
default = ["libmdbx", "c-kzg", "blst"]
l2 = []
c-kzg = ["revm/c-kzg"]
blst = ["revm/blst"]
libmdbx = ["ethereum_rust-storage/default", "ethereum_rust-core/libmdbx"]<|MERGE_RESOLUTION|>--- conflicted
+++ resolved
@@ -4,16 +4,10 @@
 edition = "2021"
 
 [dependencies]
-<<<<<<< HEAD
-ethereum_rust-core.workspace = true
-ethereum_rust-storage.workspace = true
-ethereum_rust-levm = { path = "./levm" }
-revm = { version = "10.0.0", features = [
-=======
 ethereum_rust-core = { path = "../common", default-features = false }
 ethereum_rust-storage = { path = "../storage/store", default-features = false }
+ethereum_rust-levm = { path = "./levm" }
 revm = { version = "14.0.3", features = [
->>>>>>> 3a312794
     "serde",
     "std",
     "serde-json",
