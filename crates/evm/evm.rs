mod db;
mod errors;
mod execution_result;

use std::cmp::min;

use db::StoreWrapper;

use ethereum_rust_core::{
    types::{
        AccountInfo, Block, BlockHeader, GenericTransaction, Transaction, TxKind, Withdrawal,
        GWEI_TO_WEI,
    },
    Address, BigEndianHash, H256, U256,
};
use ethereum_rust_storage::{error::StoreError, Store};
use lazy_static::lazy_static;
use revm::{
    db::states::bundle_state::BundleRetention,
    inspector_handle_register,
    inspectors::TracerEip3155,
    precompile::{PrecompileSpecId, Precompiles},
    primitives::{BlobExcessGasAndPrice, BlockEnv, TxEnv, B256, U256 as RevmU256},
    Database, DatabaseCommit, Evm,
};
use revm_inspectors::access_list::AccessListInspector;
// Rename imported types for clarity
<<<<<<< HEAD
use revm::primitives::{Address as RevmAddress, TxKind as RevmTxKind, GAS_PER_BLOB};
use revm_primitives::{
    ruint::Uint, AccessList as RevmAccessList, AccessListItem as RevmAccessListItem,
};
=======
use revm::primitives::{Address as RevmAddress, TxKind as RevmTxKind};
use revm_primitives::{AccessList as RevmAccessList, AccessListItem as RevmAccessListItem};
>>>>>>> f17d4658
// Export needed types
pub use errors::EvmError;
pub use execution_result::*;
pub use revm::primitives::SpecId;

type AccessList = Vec<(Address, Vec<H256>)>;

/// State used when running the EVM
// Encapsulates state behaviour to be agnostic to the evm implementation for crate users
pub struct EvmState(revm::db::State<StoreWrapper>);

impl EvmState {
    /// Get a reference to inner `Store` database
    pub fn database(&self) -> &Store {
        &self.0.database.0
    }
}

//TODO: execute_block should return a result with some kind of execution receipts to validate
//      against the block header, for example we should be able to know how much gas was used
//      in the block execution to validate the gas_used field.

/// Executes all transactions in a block, performs the state transition on the database and stores the block in the DB
pub fn execute_block(block: &Block, state: &mut EvmState) -> Result<(), EvmError> {
    let block_header = &block.header;
    let spec_id = spec_id(state.database(), block_header.timestamp)?;
    //eip 4788: execute beacon_root_contract_call before block transactions
    if block_header.parent_beacon_block_root.is_some() && spec_id == SpecId::CANCUN {
        beacon_root_contract_call(state, block_header, spec_id)?;
    }

    for transaction in block.body.transactions.iter() {
        execute_tx(transaction, block_header, state, spec_id)?;
    }

    if let Some(withdrawals) = &block.body.withdrawals {
        process_withdrawals(state, withdrawals)?;
    }

    Ok(())
}

// Executes a single tx, doesn't perform state transitions
pub fn execute_tx(
    tx: &Transaction,
    header: &BlockHeader,
    state: &mut EvmState,
    spec_id: SpecId,
) -> Result<ExecutionResult, EvmError> {
    let block_env = block_env(header);
    let tx_env = tx_env(tx);
    run_evm(tx_env, block_env, state, spec_id)
}

// Executes a single GenericTransaction, doesn't perform state transitions
pub fn execute_tx_from_generic(
    tx: &GenericTransaction,
    header: &BlockHeader,
    state: &mut EvmState,
    spec_id: SpecId,
) -> Result<ExecutionResult, EvmError> {
    let mut block_env = block_env(header);
    let tx_env = tx_env_from_generic(tx, header.base_fee_per_gas);
    adjust_base_fee(
        &mut block_env,
        tx_env.gas_price,
        tx_env.max_fee_per_blob_gas,
    );
    let tx_result = {
        let chain_id = state.database().get_chain_id()?.map(|ci| ci.low_u64());
        let mut evm = Evm::builder()
            .with_db(&mut state.0)
            .with_block_env(block_env)
            .with_tx_env(tx_env)
            .modify_cfg_env(|env| {
                env.disable_base_fee = true;
                env.disable_block_gas_limit = true;
                if let Some(chain_id) = chain_id {
                    env.chain_id = chain_id
                }
            })
            .with_spec_id(spec_id)
            .reset_handler()
            .build();
        evm.transact_commit().map_err(EvmError::from)?
    };
    Ok(tx_result.into())
}

fn adjust_base_fee(
    block_env: &mut BlockEnv,
    tx_gas_price: Uint<256, 4>,
    tx_blob_gas_price: Option<Uint<256, 4>>,
) {
    if tx_gas_price == RevmU256::from(0) {
        block_env.basefee = RevmU256::from(0);
    }
    if tx_blob_gas_price.is_some_and(|v| v == RevmU256::from(0)) {
        block_env.blob_excess_gas_and_price = None;
    }
}

/// Runs EVM, doesn't perform state transitions, but stores them
fn run_evm(
    tx_env: TxEnv,
    block_env: BlockEnv,
    state: &mut EvmState,
    spec_id: SpecId,
) -> Result<ExecutionResult, EvmError> {
    let tx_result = {
        let chain_id = state.database().get_chain_id()?.map(|ci| ci.low_u64());
        let mut evm = Evm::builder()
            .with_db(&mut state.0)
            .with_block_env(block_env)
            .with_tx_env(tx_env)
            .modify_cfg_env(|cfg| {
                if let Some(chain_id) = chain_id {
                    cfg.chain_id = chain_id
                }
            })
            .with_spec_id(spec_id)
            .reset_handler()
            .with_external_context(
                TracerEip3155::new(Box::new(std::io::stderr())).without_summary(),
            )
            .build();
        evm.transact_commit().map_err(EvmError::from)?
    };
    Ok(tx_result.into())
}

/// Runs the transaction and returns the access list and estimated gas use (when running the tx with said access list)
pub fn create_access_list(
    tx: &GenericTransaction,
    header: &BlockHeader,
    state: &mut EvmState,
    spec_id: SpecId,
) -> Result<(ExecutionResult, AccessList), EvmError> {
    let mut tx_env = tx_env_from_generic(tx, header.base_fee_per_gas);
    let block_env = block_env(header);
    // Run tx with access list inspector

    let (execution_result, access_list) =
        create_access_list_inner(tx_env.clone(), block_env.clone(), state, spec_id)?;

    // Run the tx with the resulting access list and estimate its gas used
    let execution_result = if execution_result.is_success() {
        tx_env.access_list.extend(access_list.0.iter().map(|item| {
            (
                item.address,
                item.storage_keys
                    .iter()
                    .map(|b| RevmU256::from_be_slice(b.as_slice()))
                    .collect(),
            )
        }));
        estimate_gas(tx_env, block_env, state, spec_id)?
    } else {
        execution_result
    };
    let access_list: Vec<(Address, Vec<H256>)> = access_list
        .iter()
        .map(|item| {
            (
                Address::from_slice(item.address.0.as_slice()),
                item.storage_keys
                    .iter()
                    .map(|v| H256::from_slice(v.as_slice()))
                    .collect(),
            )
        })
        .collect();
    Ok((execution_result, access_list))
}

/// Runs the transaction and returns the access list for it
fn create_access_list_inner(
    tx_env: TxEnv,
    block_env: BlockEnv,
    state: &mut EvmState,
    spec_id: SpecId,
) -> Result<(ExecutionResult, RevmAccessList), EvmError> {
    let mut access_list_inspector = access_list_inspector(&tx_env, state, spec_id)?;
    let tx_result = {
        let mut evm = Evm::builder()
            .with_db(&mut state.0)
            .with_block_env(block_env)
            .with_tx_env(tx_env)
            .with_spec_id(spec_id)
            .modify_cfg_env(|env| {
                env.disable_base_fee = true;
                env.disable_block_gas_limit = true
            })
            .with_external_context(&mut access_list_inspector)
            .append_handler_register(inspector_handle_register)
            .build();
        evm.transact().map_err(EvmError::from)?
    };

    let access_list = access_list_inspector.into_access_list();
    Ok((tx_result.result.into(), access_list))
}

/// Runs the transaction and returns the estimated gas
fn estimate_gas(
    tx_env: TxEnv,
    block_env: BlockEnv,
    state: &mut EvmState,
    spec_id: SpecId,
) -> Result<ExecutionResult, EvmError> {
    let tx_result = {
        let mut evm = Evm::builder()
            .with_db(&mut state.0)
            .with_block_env(block_env)
            .with_tx_env(tx_env)
            .with_spec_id(spec_id)
            .modify_cfg_env(|env| {
                env.disable_base_fee = true;
                env.disable_block_gas_limit = true
            })
            .build();
        evm.transact().map_err(EvmError::from)?
    };
    Ok(tx_result.result.into())
}

// Merges transitions stored when executing transactions and applies the resulting changes to the DB
pub fn apply_state_transitions(state: &mut EvmState) -> Result<(), StoreError> {
    state.0.merge_transitions(BundleRetention::PlainState);
    let bundle = state.0.take_bundle();
    // Update accounts
    for (address, account) in bundle.state() {
        if account.status.is_not_modified() {
            continue;
        }
        let address = Address::from_slice(address.0.as_slice());
        // Remove account from DB if destroyed
        if account.status.was_destroyed() {
            state.database().remove_account(address)?;
        }

        // If account is empty, do not add to the database
        if account
            .account_info()
            .is_some_and(|acc_info| acc_info.is_empty())
        {
            continue;
        }

        // Apply account changes to DB
        // If the account was changed then both original and current info will be present in the bundle account
        if account.is_info_changed() {
            // Update account info in DB
            if let Some(new_acc_info) = account.account_info() {
                let code_hash = H256::from_slice(new_acc_info.code_hash.as_slice());
                let account_info = AccountInfo {
                    code_hash,
                    balance: U256::from_little_endian(new_acc_info.balance.as_le_slice()),
                    nonce: new_acc_info.nonce,
                };
                state.database().add_account_info(address, account_info)?;

                if account.is_contract_changed() {
                    // Update code in db
                    if let Some(code) = new_acc_info.code {
                        state
                            .database()
                            .add_account_code(code_hash, code.original_bytes().clone().0)?;
                    }
                }
            }
        }
        // Update account storage in DB
        for (key, slot) in account.storage.iter() {
            if slot.is_changed() {
                // TODO check if we need to remove the value from our db when value is zero
                // if slot.present_value().is_zero() {
                //     state.database().remove_account_storage(address)
                // }
                state.database().add_storage_at(
                    address,
                    H256::from_uint(&U256::from_little_endian(key.as_le_slice())),
                    U256::from_little_endian(slot.present_value().as_le_slice()),
                )?;
            }
        }
    }
    Ok(())
}

/// Processes a block's withdrawals, updating the account balances in the state
pub fn process_withdrawals(
    state: &mut EvmState,
    withdrawals: &[Withdrawal],
) -> Result<(), StoreError> {
    //balance_increments is a vector of tuples (Address, increment as u128)
    let balance_increments = withdrawals
        .iter()
        .filter(|withdrawal| withdrawal.amount > 0)
        .map(|withdrawal| {
            (
                RevmAddress::from_slice(withdrawal.address.as_bytes()),
                (withdrawal.amount as u128 * GWEI_TO_WEI as u128),
            )
        })
        .collect::<Vec<_>>();

    state.0.increment_balances(balance_increments)?;
    Ok(())
}

/// Builds EvmState from a Store
pub fn evm_state(store: Store) -> EvmState {
    EvmState(
        revm::db::State::builder()
            .with_database(StoreWrapper(store))
            .with_bundle_update()
            .without_state_clear()
            .build(),
    )
}

/// Calls the eip4788 beacon block root system call contract
/// As of the Cancun hard-fork, parent_beacon_block_root needs to be present in the block header.
pub fn beacon_root_contract_call(
    state: &mut EvmState,
    header: &BlockHeader,
    spec_id: SpecId,
) -> Result<ExecutionResult, EvmError> {
    lazy_static! {
        static ref SYSTEM_ADDRESS: RevmAddress = RevmAddress::from_slice(
            &hex::decode("fffffffffffffffffffffffffffffffffffffffe").unwrap()
        );
        static ref CONTRACT_ADDRESS: RevmAddress = RevmAddress::from_slice(
            &hex::decode("000F3df6D732807Ef1319fB7B8bB8522d0Beac02").unwrap(),
        );
    };
    let beacon_root = match header.parent_beacon_block_root {
        None => {
            return Err(EvmError::Header(
                "parent_beacon_block_root field is missing".to_string(),
            ))
        }
        Some(beacon_root) => beacon_root,
    };

    let tx_env = TxEnv {
        caller: *SYSTEM_ADDRESS,
        transact_to: RevmTxKind::Call(*CONTRACT_ADDRESS),
        gas_limit: 30_000_000,
        data: revm::primitives::Bytes::copy_from_slice(beacon_root.as_bytes()),
        ..Default::default()
    };
    let mut block_env = block_env(header);
    block_env.basefee = RevmU256::ZERO;
    block_env.gas_limit = RevmU256::from(30_000_000);

    let mut evm = Evm::builder()
        .with_db(&mut state.0)
        .with_block_env(block_env)
        .with_tx_env(tx_env)
        .with_spec_id(spec_id)
        .reset_handler()
        .with_external_context(TracerEip3155::new(Box::new(std::io::stderr())).without_summary())
        .build();

    let transaction_result = evm.transact()?;
    let mut result_state = transaction_result.state;
    result_state.remove(&*SYSTEM_ADDRESS);
    result_state.remove(&evm.block().coinbase);

    evm.context.evm.db.commit(result_state);

    Ok(transaction_result.result.into())
}

fn block_env(header: &BlockHeader) -> BlockEnv {
    BlockEnv {
        number: RevmU256::from(header.number),
        coinbase: RevmAddress(header.coinbase.0.into()),
        timestamp: RevmU256::from(header.timestamp),
        gas_limit: RevmU256::from(header.gas_limit),
        basefee: RevmU256::from(header.base_fee_per_gas),
        difficulty: RevmU256::from_limbs(header.difficulty.0),
        prevrandao: Some(header.prev_randao.as_fixed_bytes().into()),
        blob_excess_gas_and_price: Some(BlobExcessGasAndPrice::new(
            header.excess_blob_gas.unwrap_or_default(),
        )),
    }
}

fn tx_env(tx: &Transaction) -> TxEnv {
    let mut max_fee_per_blob_gas_bytes: [u8; 32] = [0; 32];
    let max_fee_per_blob_gas = match tx.max_fee_per_blob_gas() {
        Some(x) => {
            x.to_big_endian(&mut max_fee_per_blob_gas_bytes);
            Some(RevmU256::from_be_bytes(max_fee_per_blob_gas_bytes))
        }
        None => None,
    };
    TxEnv {
        caller: RevmAddress(tx.sender().0.into()),
        gas_limit: tx.gas_limit(),
        gas_price: RevmU256::from(tx.gas_price()),
        transact_to: match tx.to() {
            TxKind::Call(address) => RevmTxKind::Call(address.0.into()),
            TxKind::Create => RevmTxKind::Create,
        },
        value: RevmU256::from_limbs(tx.value().0),
        data: tx.data().clone().into(),
        nonce: Some(tx.nonce()),
        chain_id: tx.chain_id(),
        access_list: tx
            .access_list()
            .into_iter()
            .map(|(addr, list)| {
                (
                    RevmAddress(addr.0.into()),
                    list.into_iter()
                        .map(|a| RevmU256::from_be_bytes(a.0))
                        .collect(),
                )
            })
            .collect(),
        gas_priority_fee: tx.max_priority_fee().map(RevmU256::from),
        blob_hashes: tx
            .blob_versioned_hashes()
            .into_iter()
            .map(|hash| B256::from(hash.0))
            .collect(),
        max_fee_per_blob_gas,
    }
}

// Used to estimate gas and create access lists
fn tx_env_from_generic(tx: &GenericTransaction, basefee: u64) -> TxEnv {
    let gas_price = if tx.gas_price != 0 {
        RevmU256::from(tx.gas_price)
    } else {
        RevmU256::from(min(
            tx.max_priority_fee_per_gas.unwrap_or(0) + basefee,
            tx.max_fee_per_gas.unwrap_or(0),
        ))
    };
    TxEnv {
        caller: RevmAddress(tx.from.0.into()),
        gas_limit: tx.gas.unwrap_or(u64::MAX), // Ensure tx doesn't fail due to gas limit
        gas_price,
        transact_to: match tx.to {
            TxKind::Call(address) => RevmTxKind::Call(address.0.into()),
            TxKind::Create => RevmTxKind::Create,
        },
        value: RevmU256::from_limbs(tx.value.0),
        data: tx.input.clone().into(),
        nonce: Some(tx.nonce),
        chain_id: tx.chain_id,
        access_list: tx
            .access_list
            .iter()
            .map(|entry| {
                (
                    RevmAddress(entry.address.0.into()),
                    entry
                        .storage_keys
                        .iter()
                        .map(|a| RevmU256::from_be_bytes(a.0))
                        .collect(),
                )
            })
            .collect(),
        gas_priority_fee: tx.max_priority_fee_per_gas.map(RevmU256::from),
        blob_hashes: tx
            .blob_versioned_hashes
            .iter()
            .map(|hash| B256::from(hash.0))
            .collect(),
        max_fee_per_blob_gas: tx.max_fee_per_blob_gas.map(RevmU256::from),
    }
}

// Creates an AccessListInspector that will collect the accesses used by the evm execution
fn access_list_inspector(
    tx_env: &TxEnv,
    state: &mut EvmState,
    spec_id: SpecId,
) -> Result<AccessListInspector, EvmError> {
    // Access list provided by the transaction
    let current_access_list = RevmAccessList(
        tx_env
            .access_list
            .iter()
            .map(|(addr, list)| RevmAccessListItem {
                address: *addr,
                storage_keys: list.iter().map(|v| B256::from(v.to_be_bytes())).collect(),
            })
            .collect(),
    );
    // Addresses accessed when using precompiles
    let precompile_addresses = Precompiles::new(PrecompileSpecId::from_spec_id(spec_id))
        .addresses()
        .cloned();
    // Address that is either called or created by the transaction
    let to = match tx_env.transact_to {
        RevmTxKind::Call(address) => address,
        RevmTxKind::Create => {
            let nonce = state
                .0
                .basic(tx_env.caller)?
                .map(|info| info.nonce)
                .unwrap_or_default();
            tx_env.caller.create(nonce)
        }
    };
    Ok(AccessListInspector::new(
        current_access_list,
        tx_env.caller,
        to,
        precompile_addresses,
    ))
}

/// Returns the spec id according to the block timestamp and the stored chain config
/// WARNING: Assumes at least Merge fork is active
pub fn spec_id(store: &Store, block_timestamp: u64) -> Result<SpecId, StoreError> {
    Ok(
        if store
            .get_cancun_time()?
            .is_some_and(|t| t <= block_timestamp)
        {
            SpecId::CANCUN
        } else if store
            .get_shanghai_time()?
            .is_some_and(|t| t <= block_timestamp)
        {
            SpecId::SHANGHAI
        } else {
            SpecId::MERGE
        },
    )
}<|MERGE_RESOLUTION|>--- conflicted
+++ resolved
@@ -25,15 +25,10 @@
 };
 use revm_inspectors::access_list::AccessListInspector;
 // Rename imported types for clarity
-<<<<<<< HEAD
-use revm::primitives::{Address as RevmAddress, TxKind as RevmTxKind, GAS_PER_BLOB};
+use revm::primitives::{Address as RevmAddress, TxKind as RevmTxKind};
 use revm_primitives::{
     ruint::Uint, AccessList as RevmAccessList, AccessListItem as RevmAccessListItem,
 };
-=======
-use revm::primitives::{Address as RevmAddress, TxKind as RevmTxKind};
-use revm_primitives::{AccessList as RevmAccessList, AccessListItem as RevmAccessListItem};
->>>>>>> f17d4658
 // Export needed types
 pub use errors::EvmError;
 pub use execution_result::*;
