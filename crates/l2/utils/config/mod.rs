<<<<<<< HEAD
=======
use keccak_hash::H256;
use libsecp256k1::SecretKey;
use serde::{Deserialize, Deserializer};

>>>>>>> 0379f71d
pub mod engine_api;
pub mod eth;
pub mod l1_watcher;
pub mod operator;
pub mod proof_data_provider;
pub mod prover;
<<<<<<< HEAD
pub mod xxx;
=======

fn secret_key_deserializer<'de, D>(deserializer: D) -> Result<SecretKey, D::Error>
where
    D: Deserializer<'de>,
{
    let hex = H256::deserialize(deserializer)?;
    SecretKey::parse(hex.as_fixed_bytes()).map_err(serde::de::Error::custom)
}
>>>>>>> 0379f71d
<|MERGE_RESOLUTION|>--- conflicted
+++ resolved
@@ -1,19 +1,13 @@
-<<<<<<< HEAD
-=======
 use keccak_hash::H256;
 use libsecp256k1::SecretKey;
 use serde::{Deserialize, Deserializer};
 
->>>>>>> 0379f71d
 pub mod engine_api;
 pub mod eth;
 pub mod l1_watcher;
 pub mod operator;
 pub mod proof_data_provider;
 pub mod prover;
-<<<<<<< HEAD
-pub mod xxx;
-=======
 
 fn secret_key_deserializer<'de, D>(deserializer: D) -> Result<SecretKey, D::Error>
 where
@@ -21,5 +15,4 @@
 {
     let hex = H256::deserialize(deserializer)?;
     SecretKey::parse(hex.as_fixed_bytes()).map_err(serde::de::Error::custom)
-}
->>>>>>> 0379f71d
+}