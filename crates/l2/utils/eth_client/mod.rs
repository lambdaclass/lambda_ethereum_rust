--- conflicted
+++ resolved
@@ -23,12 +23,7 @@
 use secp256k1::SecretKey;
 use serde::{Deserialize, Serialize};
 use serde_json::json;
-<<<<<<< HEAD
-use tracing::info;
-use transaction::PayloadRLPEncode;
-=======
 use sha2::{Digest, Sha256};
->>>>>>> a0f851cf
 
 pub mod errors;
 pub mod eth_sender;
@@ -102,13 +97,7 @@
         tx: EIP1559Transaction,
         private_key: &SecretKey,
     ) -> Result<H256, EthClientError> {
-<<<<<<< HEAD
-        info!("CALLDATA: {:?}", tx.data);
-        let mut payload = vec![TxType::EIP1559 as u8];
-        payload.append(tx.encode_payload_to_vec().as_mut());
-=======
         let signed_tx = tx.sign(private_key);
->>>>>>> a0f851cf
 
         let mut encoded_tx = signed_tx.encode_to_vec();
         encoded_tx.insert(0, TxType::EIP1559 as u8);
@@ -410,7 +399,9 @@
                 let address = overrides.from.ok_or(EthClientError::UnrecheableNonce)?;
                 self.get_nonce(address).await?
             }),
-            max_priority_fee_per_gas: overrides.priority_gas_price.unwrap_or_default(),
+            max_priority_fee_per_gas: overrides
+                .priority_gas_price
+                .unwrap_or(self.get_gas_price().await?.as_u64()),
             max_fee_per_gas: overrides
                 .gas_price
                 .unwrap_or(self.get_gas_price().await?.as_u64()),
@@ -459,7 +450,9 @@
                 let address = overrides.from.ok_or(EthClientError::UnrecheableNonce)?;
                 self.get_nonce(address).await?
             }),
-            max_priority_fee_per_gas: overrides.priority_gas_price.unwrap_or_default(),
+            max_priority_fee_per_gas: overrides
+                .priority_gas_price
+                .unwrap_or(self.get_gas_price().await?.as_u64()),
             max_fee_per_gas: overrides
                 .gas_price
                 .unwrap_or(self.get_gas_price().await?.as_u64()),
