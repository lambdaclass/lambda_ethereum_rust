use std::time::Duration;

use crate::utils::config::eth::EthConfig;
use bytes::Bytes;
use errors::{
    EstimateGasPriceError, EthClientError, GetBalanceError, GetBlockByHashError,
    GetBlockByNumberError, GetBlockNumberError, GetGasPriceError, GetLogsError, GetNonceError,
    GetTransactionByHashError, GetTransactionReceiptError, SendRawTransactionError,
};
use eth_sender::Overrides;
use ethereum_types::{Address, H256, U256};
use ethrex_core::{
    types::{
        BlobsBundle, EIP1559Transaction, EIP4844Transaction, GenericTransaction,
        PrivilegedL2Transaction, PrivilegedTxType, Signable, TxKind, TxType,
    },
    H160,
};
use ethrex_rlp::encode::RLPEncode;
use ethrex_rpc::{
    types::{
        block::RpcBlock,
        receipt::{RpcLog, RpcReceipt},
        transaction::WrappedEIP4844Transaction,
    },
    utils::{RpcErrorResponse, RpcRequest, RpcRequestId, RpcSuccessResponse},
};
use keccak_hash::keccak;
use reqwest::Client;
use secp256k1::SecretKey;
use serde::{Deserialize, Serialize};
use serde_json::json;
use std::ops::Div;
use tokio::time::{sleep, Instant};
use tracing::warn;

use super::get_address_from_secret_key;

pub mod errors;
pub mod eth_sender;

#[derive(Deserialize, Debug)]
#[serde(untagged)]
pub enum RpcResponse {
    Success(RpcSuccessResponse),
    Error(RpcErrorResponse),
}

#[derive(Debug, Clone)]
pub struct EthClient {
    client: Client,
    pub url: String,
}

<<<<<<< HEAD
pub enum BlockByNumber {
    Number(u64),
    Latest,
    Earliest,
    Pending,
=======
#[derive(Debug, Clone)]
pub enum WrappedTransaction {
    EIP4844(WrappedEIP4844Transaction),
    EIP1559(EIP1559Transaction),
    L2(PrivilegedL2Transaction),
>>>>>>> 08726bf2
}

// 0x08c379a0 == Error(String)
pub const ERROR_FUNCTION_SELECTOR: [u8; 4] = [0x08, 0xc3, 0x79, 0xa0];

impl EthClient {
    pub fn new(url: &str) -> Self {
        Self {
            client: Client::new(),
            url: url.to_string(),
        }
    }

    pub fn new_from_config(config: EthConfig) -> Self {
        Self {
            client: Client::new(),
            url: config.rpc_url,
        }
    }

    async fn send_request(&self, request: RpcRequest) -> Result<RpcResponse, EthClientError> {
        self.client
            .post(&self.url)
            .header("content-type", "application/json")
            .body(serde_json::ser::to_string(&request).map_err(|error| {
                EthClientError::FailedToSerializeRequestBody(format!("{error}: {request:?}"))
            })?)
            .send()
            .await?
            .json::<RpcResponse>()
            .await
            .map_err(EthClientError::from)
    }

    pub async fn send_raw_transaction(&self, data: &[u8]) -> Result<H256, EthClientError> {
        let request = RpcRequest {
            id: RpcRequestId::Number(1),
            jsonrpc: "2.0".to_string(),
            method: "eth_sendRawTransaction".to_string(),
            params: Some(vec![json!("0x".to_string() + &hex::encode(data))]),
        };

        match self.send_request(request).await {
            Ok(RpcResponse::Success(result)) => serde_json::from_value(result.result)
                .map_err(SendRawTransactionError::SerdeJSONError)
                .map_err(EthClientError::from),
            Ok(RpcResponse::Error(error_response)) => {
                Err(SendRawTransactionError::RPCError(error_response.error.message).into())
            }
            Err(error) => Err(error),
        }
    }

    pub async fn send_eip1559_transaction(
        &self,
        tx: &EIP1559Transaction,
        private_key: &SecretKey,
    ) -> Result<H256, EthClientError> {
        let signed_tx = tx.sign(private_key);

        let mut encoded_tx = signed_tx.encode_to_vec();
        encoded_tx.insert(0, TxType::EIP1559 as u8);

        self.send_raw_transaction(encoded_tx.as_slice()).await
    }

    pub async fn send_eip4844_transaction(
        &self,
        wrapped_tx: &WrappedEIP4844Transaction,
        private_key: &SecretKey,
    ) -> Result<H256, EthClientError> {
        let mut wrapped_tx = wrapped_tx.clone();
        wrapped_tx.tx.sign_inplace(private_key);

        let mut encoded_tx = wrapped_tx.encode_to_vec();
        encoded_tx.insert(0, TxType::EIP4844 as u8);

        self.send_raw_transaction(encoded_tx.as_slice()).await
    }

    /// Sends a [WrappedTransaction] with retries and gas bumping.
    ///
    /// The total wait time for each retry is determined by dividing the `max_seconds_to_wait`
    /// by the `retries` parameter. The transaction is sent again with a gas bump if the receipt
    /// is not confirmed within each retry period.
    ///
    /// seconds_per_retry = max_seconds_to_wait / retries;
    pub async fn send_wrapped_transaction_with_retry(
        &self,
        wrapped_tx: &WrappedTransaction,
        private_key: &SecretKey,
        max_seconds_to_wait: u64,
        retries: u64,
    ) -> Result<H256, EthClientError> {
        let tx_hash_res = match wrapped_tx {
            WrappedTransaction::EIP4844(wrapped_eip4844_transaction) => {
                self.send_eip4844_transaction(wrapped_eip4844_transaction, private_key)
                    .await
            }
            WrappedTransaction::EIP1559(eip1559_transaction) => {
                self.send_eip1559_transaction(eip1559_transaction, private_key)
                    .await
            }
            WrappedTransaction::L2(privileged_l2_transaction) => {
                self.send_privileged_l2_transaction(privileged_l2_transaction, private_key)
                    .await
            }
        };

        // Check if the tx is `already known`, bump gas and resend it.
        let mut tx_hash = match tx_hash_res {
            Ok(hash) => hash,
            Err(e) => {
                let error = format!("{e}");
                if error.contains("already known")
                    || error.contains("replacement transaction underpriced")
                {
                    H256::zero()
                } else {
                    return Err(e);
                }
            }
        };

        let mut wrapped_tx = wrapped_tx.clone();

        let seconds_per_retry = max_seconds_to_wait / retries;
        let timer_total = Instant::now();

        for r in 0..retries {
            // Check if we are not waiting more than needed.
            if timer_total.elapsed().as_secs() > max_seconds_to_wait {
                return Err(EthClientError::Custom(
                    "TimeOut: Failed to send_wrapped_transaction_with_retry".to_owned(),
                ));
            }

            // Wait for the receipt with some time between retries.
            let timer_per_retry = Instant::now();
            while timer_per_retry.elapsed().as_secs() < seconds_per_retry {
                match self.get_transaction_receipt(tx_hash).await? {
                    Some(_) => return Ok(tx_hash),
                    None => sleep(Duration::from_secs(1)).await,
                }
            }

            // If receipt is not found after the time period, increase gas and resend the transaction.
            tx_hash = match &mut wrapped_tx {
                WrappedTransaction::EIP4844(wrapped_eip4844_transaction) => {
                    warn!("Resending EIP4844Transaction, attempts [{r}/{retries}]");
                    self.bump_and_resend_eip4844(wrapped_eip4844_transaction, private_key)
                        .await?
                }
                WrappedTransaction::EIP1559(eip1559_transaction) => {
                    warn!("Resending EIP1559Transaction, attempts [{r}/{retries}]");
                    self.bump_and_resend_eip1559(eip1559_transaction, private_key)
                        .await?
                }
                WrappedTransaction::L2(privileged_l2_transaction) => {
                    warn!("Resending PrivilegedL2Transaction, attempts [{r}/{retries}]");
                    self.bump_and_resend_privileged_l2(privileged_l2_transaction, private_key)
                        .await?
                }
            };
        }

        // If the loop ends without success, return a timeout error
        Err(EthClientError::Custom(
            "Max retries exceeded while waiting for transaction receipt".to_owned(),
        ))
    }

    pub async fn bump_and_resend_eip1559(
        &self,
        tx: &mut EIP1559Transaction,
        private_key: &SecretKey,
    ) -> Result<H256, EthClientError> {
        let from = get_address_from_secret_key(private_key).map_err(|e| {
            EthClientError::Custom(format!("Failed to get_address_from_secret_key: {e}"))
        })?;
        // Sometimes the penalty is a 100%
        // Increase max fee per gas by 110% (set it to 210% of the original)
        self.bump_eip1559(tx, 1.1);
        let wrapped_tx = &mut WrappedTransaction::EIP1559(tx.clone());
        self.estimate_gas_for_wrapped_tx(wrapped_tx, from).await?;

        if let WrappedTransaction::EIP1559(eip1559) = wrapped_tx {
            tx.max_fee_per_gas = eip1559.max_fee_per_gas;
            tx.max_priority_fee_per_gas = eip1559.max_fee_per_gas;
            tx.gas_limit = eip1559.gas_limit;
        }
        self.send_eip1559_transaction(tx, private_key).await
    }

    /// Increase max fee per gas by percentage% (set it to (100+percentage)% of the original)
    pub fn bump_eip1559(&self, tx: &mut EIP1559Transaction, percentage: f64) {
        // TODO: handle as conversions
        tx.max_fee_per_gas = (tx.max_fee_per_gas as f64 * (1.0 + percentage)).round() as u64;
        tx.max_priority_fee_per_gas +=
            (tx.max_priority_fee_per_gas as f64 * (1.0 + percentage)).round() as u64;
    }

    pub async fn bump_and_resend_eip4844(
        &self,
        wrapped_tx: &mut WrappedEIP4844Transaction,
        private_key: &SecretKey,
    ) -> Result<H256, EthClientError> {
        let from = get_address_from_secret_key(private_key).map_err(|e| {
            EthClientError::Custom(format!("Failed to get_address_from_secret_key: {e}"))
        })?;
        // Sometimes the penalty is a 100%
        // Increase max fee per gas by 110% (set it to 210% of the original)
        self.bump_eip4844(wrapped_tx, 1.1);
        let wrapped_eip4844 = &mut WrappedTransaction::EIP4844(wrapped_tx.clone());
        self.estimate_gas_for_wrapped_tx(wrapped_eip4844, from)
            .await?;

        if let WrappedTransaction::EIP4844(eip4844) = wrapped_eip4844 {
            wrapped_tx.tx.max_fee_per_gas = eip4844.tx.max_fee_per_gas;
            wrapped_tx.tx.max_priority_fee_per_gas = eip4844.tx.max_fee_per_gas;
            wrapped_tx.tx.gas = eip4844.tx.gas;
            wrapped_tx.tx.max_fee_per_blob_gas = eip4844.tx.max_fee_per_blob_gas;
        }
        self.send_eip4844_transaction(wrapped_tx, private_key).await
    }

    /// Increase max fee per gas by percentage% (set it to (100+percentage)% of the original)
    pub fn bump_eip4844(&self, wrapped_tx: &mut WrappedEIP4844Transaction, percentage: f64) {
        // TODO: handle as conversions
        wrapped_tx.tx.max_fee_per_gas =
            (wrapped_tx.tx.max_fee_per_gas as f64 * (1.0 + percentage)).round() as u64;
        wrapped_tx.tx.max_priority_fee_per_gas =
            (wrapped_tx.tx.max_priority_fee_per_gas as f64 * (1.0 + percentage)).round() as u64;

        let factor = ((1.0 + percentage) * 10.0).ceil() as u64;
        wrapped_tx.tx.max_fee_per_blob_gas = wrapped_tx
            .tx
            .max_fee_per_blob_gas
            .saturating_mul(U256::from(factor))
            .div(10);
    }

    pub async fn bump_and_resend_privileged_l2(
        &self,
        tx: &mut PrivilegedL2Transaction,
        private_key: &SecretKey,
    ) -> Result<H256, EthClientError> {
        let from = get_address_from_secret_key(private_key).map_err(|e| {
            EthClientError::Custom(format!("Failed to get_address_from_secret_key: {e}"))
        })?;
        // Sometimes the penalty is a 100%
        // Increase max fee per gas by 110% (set it to 210% of the original)
        self.bump_privileged_l2(tx, 1.1);
        let wrapped_tx = &mut WrappedTransaction::L2(tx.clone());
        self.estimate_gas_for_wrapped_tx(wrapped_tx, from).await?;
        if let WrappedTransaction::L2(l2_tx) = wrapped_tx {
            tx.max_fee_per_gas = l2_tx.max_fee_per_gas;
            tx.max_priority_fee_per_gas = l2_tx.max_fee_per_gas;
            tx.gas_limit = l2_tx.gas_limit;
        }
        self.send_privileged_l2_transaction(tx, private_key).await
    }

    /// Increase max fee per gas by percentage% (set it to (100+percentage)% of the original)
    pub fn bump_privileged_l2(&self, tx: &mut PrivilegedL2Transaction, percentage: f64) {
        // TODO: handle as conversions
        tx.max_fee_per_gas = (tx.max_fee_per_gas as f64 * (1.0 + percentage)).round() as u64;
        tx.max_priority_fee_per_gas +=
            (tx.max_priority_fee_per_gas as f64 * (1.0 + percentage)).round() as u64;
    }

    pub async fn send_privileged_l2_transaction(
        &self,
        tx: &PrivilegedL2Transaction,
        private_key: &SecretKey,
    ) -> Result<H256, EthClientError> {
        let signed_tx = tx.sign(private_key);

        let mut encoded_tx = signed_tx.encode_to_vec();
        encoded_tx.insert(0, TxType::Privileged as u8);

        self.send_raw_transaction(encoded_tx.as_slice()).await
    }

    pub async fn estimate_gas(
        &self,
        transaction: GenericTransaction,
    ) -> Result<u64, EthClientError> {
        let to = match transaction.to {
            TxKind::Call(addr) => addr,
            TxKind::Create => Address::zero(),
        };
        let mut data = json!({
            "to": format!("{to:#x}"),
            "input": format!("0x{:#x}", transaction.input),
            "from": format!("{:#x}", transaction.from),
            "value": format!("{:#x}", transaction.value),
        });

        // Add the nonce just if present, otherwise the RPC will use the latest nonce
        if let Some(nonce) = transaction.nonce {
            data["nonce"] = json!(format!("{:#x}", nonce));
        }

        let request = RpcRequest {
            id: RpcRequestId::Number(1),
            jsonrpc: "2.0".to_string(),
            method: "eth_estimateGas".to_string(),
            params: Some(vec![data, json!("latest")]),
        };

        match self.send_request(request).await {
            Ok(RpcResponse::Success(result)) => u64::from_str_radix(
                &serde_json::from_value::<String>(result.result)
                    .map_err(EstimateGasPriceError::SerdeJSONError)?[2..],
                16,
            )
            .map_err(EstimateGasPriceError::ParseIntError)
            .map_err(EthClientError::from),
            Ok(RpcResponse::Error(error_response)) => {
                let error_data = if let Some(error_data) = error_response.error.data {
                    if &error_data == "0x" {
                        "unknown error".to_owned()
                    } else {
                        let abi_decoded_error_data = hex::decode(
                            error_data.strip_prefix("0x").ok_or(EthClientError::Custom(
                                "Failed to strip_prefix in estimate_gas".to_owned(),
                            ))?,
                        )
                        .map_err(|_| {
                            EthClientError::Custom(
                                "Failed to hex::decode in estimate_gas".to_owned(),
                            )
                        })?;
                        let string_length = U256::from_big_endian(&abi_decoded_error_data[36..68]);
                        let string_data =
                            &abi_decoded_error_data[68..68 + string_length.as_usize()];
                        String::from_utf8(string_data.to_vec()).map_err(|_| {
                            EthClientError::Custom(
                                "Failed to String::from_utf8 in estimate_gas".to_owned(),
                            )
                        })?
                    }
                } else {
                    "unknown error".to_owned()
                };
                Err(EstimateGasPriceError::RPCError(format!(
                    "{}: {}",
                    error_response.error.message, error_data
                ))
                .into())
            }
            Err(error) => Err(error),
        }
    }

    pub async fn get_gas_price(&self) -> Result<U256, EthClientError> {
        let request = RpcRequest {
            id: RpcRequestId::Number(1),
            jsonrpc: "2.0".to_string(),
            method: "eth_gasPrice".to_string(),
            params: None,
        };

        match self.send_request(request).await {
            Ok(RpcResponse::Success(result)) => serde_json::from_value(result.result)
                .map_err(GetGasPriceError::SerdeJSONError)
                .map_err(EthClientError::from),
            Ok(RpcResponse::Error(error_response)) => {
                Err(GetGasPriceError::RPCError(error_response.error.message).into())
            }
            Err(error) => Err(error),
        }
    }

    pub async fn get_nonce(&self, address: Address) -> Result<u64, EthClientError> {
        let request = RpcRequest {
            id: RpcRequestId::Number(1),
            jsonrpc: "2.0".to_string(),
            method: "eth_getTransactionCount".to_string(),
            params: Some(vec![json!(format!("{address:#x}")), json!("latest")]),
        };

        match self.send_request(request).await {
            Ok(RpcResponse::Success(result)) => u64::from_str_radix(
                &serde_json::from_value::<String>(result.result)
                    .map_err(GetNonceError::SerdeJSONError)?[2..],
                16,
            )
            .map_err(GetNonceError::ParseIntError)
            .map_err(EthClientError::from),
            Ok(RpcResponse::Error(error_response)) => {
                Err(GetNonceError::RPCError(error_response.error.message).into())
            }
            Err(error) => Err(error),
        }
    }

    pub async fn get_block_number(&self) -> Result<U256, EthClientError> {
        let request = RpcRequest {
            id: RpcRequestId::Number(1),
            jsonrpc: "2.0".to_string(),
            method: "eth_blockNumber".to_string(),
            params: None,
        };

        match self.send_request(request).await {
            Ok(RpcResponse::Success(result)) => serde_json::from_value(result.result)
                .map_err(GetBlockNumberError::SerdeJSONError)
                .map_err(EthClientError::from),
            Ok(RpcResponse::Error(error_response)) => {
                Err(GetBlockNumberError::RPCError(error_response.error.message).into())
            }
            Err(error) => Err(error),
        }
    }

    pub async fn get_block_by_hash(&self, block_hash: H256) -> Result<RpcBlock, EthClientError> {
        let request = RpcRequest {
            id: RpcRequestId::Number(1),
            jsonrpc: "2.0".to_string(),
            method: "eth_getBlockByHash".to_string(),
            params: Some(vec![json!(block_hash), json!(true)]),
        };

        match self.send_request(request).await {
            Ok(RpcResponse::Success(result)) => serde_json::from_value(result.result)
                .map_err(GetBlockByHashError::SerdeJSONError)
                .map_err(EthClientError::from),
            Ok(RpcResponse::Error(error_response)) => {
                Err(GetBlockByHashError::RPCError(error_response.error.message).into())
            }
            Err(error) => Err(error),
        }
    }

    /// Fetches a block from the Ethereum blockchain by its number or the latest/earliest/pending block.
    /// If no `block_number` is provided, get the latest.
    pub async fn get_block_by_number(
        &self,
        block: BlockByNumber,
    ) -> Result<RpcBlock, EthClientError> {
        let r = match block {
            BlockByNumber::Number(n) => format!("{n:#x}"),
            BlockByNumber::Latest => "latest".to_owned(),
            BlockByNumber::Earliest => "earliest".to_owned(),
            BlockByNumber::Pending => "pending".to_owned(),
        };
        let request = RpcRequest {
            id: RpcRequestId::Number(1),
            jsonrpc: "2.0".to_string(),
            method: "eth_getBlockByNumber".to_string(),
            // With false it just returns the hash of the transactions.
            params: Some(vec![json!(r), json!(false)]),
        };

        match self.send_request(request).await {
            Ok(RpcResponse::Success(result)) => serde_json::from_value(result.result)
                .map_err(GetBlockByNumberError::SerdeJSONError)
                .map_err(EthClientError::from),
            Ok(RpcResponse::Error(error_response)) => {
                Err(GetBlockByNumberError::RPCError(error_response.error.message).into())
            }
            Err(error) => Err(error),
        }
    }

    pub async fn get_logs(
        &self,
        from_block: U256,
        to_block: U256,
        address: Address,
        topic: H256,
    ) -> Result<Vec<RpcLog>, EthClientError> {
        let request = RpcRequest {
            id: RpcRequestId::Number(1),
            jsonrpc: "2.0".to_string(),
            method: "eth_getLogs".to_string(),
            params: Some(vec![serde_json::json!(
                {
                    "fromBlock": format!("{:#x}", from_block),
                    "toBlock": format!("{:#x}", to_block),
                    "address": format!("{:#x}", address),
                    "topics": [format!("{:#x}", topic)]
                }
            )]),
        };

        match self.send_request(request).await {
            Ok(RpcResponse::Success(result)) => serde_json::from_value(result.result)
                .map_err(GetLogsError::SerdeJSONError)
                .map_err(EthClientError::from),
            Ok(RpcResponse::Error(error_response)) => {
                Err(GetLogsError::RPCError(error_response.error.message).into())
            }
            Err(error) => Err(error),
        }
    }

    pub async fn get_transaction_receipt(
        &self,
        tx_hash: H256,
    ) -> Result<Option<RpcReceipt>, EthClientError> {
        let request = RpcRequest {
            id: RpcRequestId::Number(1),
            jsonrpc: "2.0".to_string(),
            method: "eth_getTransactionReceipt".to_string(),
            params: Some(vec![json!(format!("{:#x}", tx_hash))]),
        };

        match self.send_request(request).await {
            Ok(RpcResponse::Success(result)) => serde_json::from_value(result.result)
                .map_err(GetTransactionReceiptError::SerdeJSONError)
                .map_err(EthClientError::from),
            Ok(RpcResponse::Error(error_response)) => {
                Err(GetTransactionReceiptError::RPCError(error_response.error.message).into())
            }
            Err(error) => Err(error),
        }
    }

    pub async fn get_balance(&self, address: Address) -> Result<U256, EthClientError> {
        let request = RpcRequest {
            id: RpcRequestId::Number(1),
            jsonrpc: "2.0".to_string(),
            method: "eth_getBalance".to_string(),
            params: Some(vec![json!(format!("{:#x}", address)), json!("latest")]),
        };

        match self.send_request(request).await {
            Ok(RpcResponse::Success(result)) => serde_json::from_value(result.result)
                .map_err(GetBalanceError::SerdeJSONError)
                .map_err(EthClientError::from),
            Ok(RpcResponse::Error(error_response)) => {
                Err(GetBalanceError::RPCError(error_response.error.message).into())
            }
            Err(error) => Err(error),
        }
    }

    pub async fn get_chain_id(&self) -> Result<U256, EthClientError> {
        let request = RpcRequest {
            id: RpcRequestId::Number(1),
            jsonrpc: "2.0".to_string(),
            method: "eth_chainId".to_string(),
            params: None,
        };

        match self.send_request(request).await {
            Ok(RpcResponse::Success(result)) => serde_json::from_value(result.result)
                .map_err(GetBalanceError::SerdeJSONError)
                .map_err(EthClientError::from),
            Ok(RpcResponse::Error(error_response)) => {
                Err(GetBalanceError::RPCError(error_response.error.message).into())
            }
            Err(error) => Err(error),
        }
    }

    pub async fn get_transaction_by_hash(
        &self,
        tx_hash: H256,
    ) -> Result<Option<GetTransactionByHashTransaction>, EthClientError> {
        let request = RpcRequest {
            id: RpcRequestId::Number(1),
            jsonrpc: "2.0".to_string(),
            method: "eth_getTransactionByHash".to_string(),
            params: Some(vec![json!(format!("{tx_hash:#x}"))]),
        };

        match self.send_request(request).await {
            Ok(RpcResponse::Success(result)) => serde_json::from_value(result.result)
                .map_err(GetTransactionByHashError::SerdeJSONError)
                .map_err(EthClientError::from),
            Ok(RpcResponse::Error(error_response)) => {
                Err(GetTransactionByHashError::RPCError(error_response.error.message).into())
            }
            Err(error) => Err(error),
        }
    }

    pub async fn estimate_gas_for_wrapped_tx(
        &self,
        wrapped_tx: &mut WrappedTransaction,
        from: H160,
    ) -> Result<u64, EthClientError> {
        loop {
            let mut transaction = match wrapped_tx {
                WrappedTransaction::EIP4844(wrapped_eip4844_transaction) => {
                    GenericTransaction::from(wrapped_eip4844_transaction.clone().tx)
                }
                WrappedTransaction::EIP1559(eip1559_transaction) => {
                    GenericTransaction::from(eip1559_transaction.clone())
                }
                WrappedTransaction::L2(privileged_l2_transaction) => {
                    GenericTransaction::from(privileged_l2_transaction.clone())
                }
            };

            transaction.from = from;

            match self.estimate_gas(transaction).await {
                Ok(gas_limit) => return Ok(gas_limit),
                Err(e) => {
                    let error = format!("{e}").to_owned();
                    if error.contains("transaction underpriced") {
                        match wrapped_tx {
                            WrappedTransaction::EIP4844(wrapped_eip4844_transaction) => {
                                self.bump_eip4844(wrapped_eip4844_transaction, 1.1);
                            }
                            WrappedTransaction::EIP1559(eip1559_transaction) => {
                                self.bump_eip1559(eip1559_transaction, 1.1);
                            }
                            WrappedTransaction::L2(privileged_l2_transaction) => {
                                self.bump_privileged_l2(privileged_l2_transaction, 1.1);
                            }
                        };
                        continue;
                    }
                    return Err(e);
                }
            };
        }
    }

    /// Build an EIP1559 transaction with the given parameters.
    /// Either `overrides.nonce` or `overrides.from` must be provided.
    /// If `overrides.gas_price`, `overrides.chain_id` or `overrides.gas_price`
    /// are not provided, the client will fetch them from the network.
    /// If `overrides.gas_limit` is not provided, the client will estimate the tx cost.
    pub async fn build_eip1559_transaction(
        &self,
        to: Address,
        from: Address,
        calldata: Bytes,
        overrides: Overrides,
        bump_retries: u64,
    ) -> Result<EIP1559Transaction, EthClientError> {
        let get_gas_price;
        let mut tx = EIP1559Transaction {
            to: TxKind::Call(to),
            chain_id: if let Some(chain_id) = overrides.chain_id {
                chain_id
            } else {
                self.get_chain_id().await?.as_u64()
            },
            nonce: self
                .get_nonce_from_overrides_or_rpc(&overrides, from)
                .await?,
            max_priority_fee_per_gas: if let Some(gas_price) = overrides.gas_price {
                get_gas_price = gas_price;
                gas_price
            } else {
                get_gas_price = self.get_gas_price().await?.as_u64();
                get_gas_price
            },
            max_fee_per_gas: if let Some(gas_price) = overrides.gas_price {
                gas_price
            } else {
                get_gas_price
            },
            value: overrides.value.unwrap_or_default(),
            data: calldata,
            access_list: overrides.access_list,
            ..Default::default()
        };

        let mut wrapped_tx;

        if let Some(overrides_gas_limit) = overrides.gas_limit {
            tx.gas_limit = overrides_gas_limit;
            Ok(tx)
        } else {
            let mut retry = 0_u64;
            while retry < bump_retries {
                wrapped_tx = WrappedTransaction::EIP1559(tx.clone());
                match self
                    .estimate_gas_for_wrapped_tx(&mut wrapped_tx, from)
                    .await
                {
                    Ok(gas_limit) => {
                        // Estimation succeeded.
                        tx.gas_limit = gas_limit;
                        return Ok(tx);
                    }
                    Err(e) => {
                        let error = format!("{e}");
                        if error.contains("replacement transaction underpriced") {
                            warn!("Bumping gas while building: already known");
                            retry += 1;
                            self.bump_eip1559(&mut tx, 1.1);
                            continue;
                        }
                        return Err(e);
                    }
                }
            }
            Err(EthClientError::EstimateGasPriceError(
                EstimateGasPriceError::Custom(
                    "Exceeded maximum retries while estimating gas.".to_string(),
                ),
            ))
        }
    }

    /// Build an EIP4844 transaction with the given parameters.
    /// Either `overrides.nonce` or `overrides.from` must be provided.
    /// If `overrides.gas_price`, `overrides.chain_id` or `overrides.gas_price`
    /// are not provided, the client will fetch them from the network.
    /// If `overrides.gas_limit` is not provided, the client will estimate the tx cost.
    pub async fn build_eip4844_transaction(
        &self,
        to: Address,
        from: Address,
        calldata: Bytes,
        overrides: Overrides,
        blobs_bundle: BlobsBundle,
        bump_retries: u64,
    ) -> Result<WrappedEIP4844Transaction, EthClientError> {
        let blob_versioned_hashes = blobs_bundle.generate_versioned_hashes();

        let get_gas_price;
        let tx = EIP4844Transaction {
            to,
            chain_id: if let Some(chain_id) = overrides.chain_id {
                chain_id
            } else {
                self.get_chain_id().await?.as_u64()
            },
            nonce: self
                .get_nonce_from_overrides_or_rpc(&overrides, from)
                .await?,
            max_priority_fee_per_gas: if let Some(gas_price) = overrides.gas_price {
                get_gas_price = gas_price;
                gas_price
            } else {
                get_gas_price = self.get_gas_price().await?.as_u64();
                get_gas_price
            },
            max_fee_per_gas: if let Some(gas_price) = overrides.gas_price {
                gas_price
            } else {
                get_gas_price
            },
            value: overrides.value.unwrap_or_default(),
            data: calldata,
            access_list: overrides.access_list,
            max_fee_per_blob_gas: overrides.gas_price_per_blob.unwrap_or_default(),
            blob_versioned_hashes,
            ..Default::default()
        };

        let mut wrapped_eip4844 = WrappedEIP4844Transaction { tx, blobs_bundle };
        let mut wrapped_tx;
        if let Some(overrides_gas_limit) = overrides.gas_limit {
            wrapped_eip4844.tx.gas = overrides_gas_limit;
            Ok(wrapped_eip4844)
        } else {
            let mut retry = 0_u64;
            while retry < bump_retries {
                wrapped_tx = WrappedTransaction::EIP4844(wrapped_eip4844.clone());

                match self
                    .estimate_gas_for_wrapped_tx(&mut wrapped_tx, from)
                    .await
                {
                    Ok(gas_limit) => {
                        // Estimation succeeded.
                        wrapped_eip4844.tx.gas = gas_limit;
                        return Ok(wrapped_eip4844);
                    }
                    Err(e) => {
                        let error = format!("{e}");
                        if error.contains("already known") {
                            warn!("Bumping gas while building: already known");
                            retry += 1;
                            self.bump_eip4844(&mut wrapped_eip4844, 1.1);
                            continue;
                        }
                        return Err(e);
                    }
                }
            }
            Err(EthClientError::EstimateGasPriceError(
                EstimateGasPriceError::Custom(
                    "Exceeded maximum retries while estimating gas.".to_string(),
                ),
            ))
        }
    }

    /// Build a PrivilegedL2 transaction with the given parameters.
    /// Either `overrides.nonce` or `overrides.from` must be provided.
    /// If `overrides.gas_price`, `overrides.chain_id` or `overrides.gas_price`
    /// are not provided, the client will fetch them from the network.
    /// If `overrides.gas_limit` is not provided, the client will estimate the tx cost.
    pub async fn build_privileged_transaction(
        &self,
        tx_type: PrivilegedTxType,
        to: Address,
        from: Address,
        calldata: Bytes,
        overrides: Overrides,
        bump_retries: u64,
    ) -> Result<PrivilegedL2Transaction, EthClientError> {
        let get_gas_price;
        let mut tx = PrivilegedL2Transaction {
            tx_type,
            to: TxKind::Call(to),
            chain_id: if let Some(chain_id) = overrides.chain_id {
                chain_id
            } else {
                self.get_chain_id().await?.as_u64()
            },
            nonce: self
                .get_nonce_from_overrides_or_rpc(&overrides, from)
                .await?,
            max_priority_fee_per_gas: if let Some(gas_price) = overrides.gas_price {
                get_gas_price = gas_price;
                gas_price
            } else {
                get_gas_price = self.get_gas_price().await?.as_u64();
                get_gas_price
            },
            max_fee_per_gas: if let Some(gas_price) = overrides.gas_price {
                gas_price
            } else {
                get_gas_price
            },
            value: overrides.value.unwrap_or_default(),
            data: calldata,
            access_list: overrides.access_list,
            ..Default::default()
        };

        let mut wrapped_tx;

        if let Some(overrides_gas_limit) = overrides.gas_limit {
            tx.gas_limit = overrides_gas_limit;
            Ok(tx)
        } else {
            let mut retry = 0_u64;
            while retry < bump_retries {
                wrapped_tx = WrappedTransaction::L2(tx.clone());
                match self
                    .estimate_gas_for_wrapped_tx(&mut wrapped_tx, from)
                    .await
                {
                    Ok(gas_limit) => {
                        // Estimation succeeded.
                        tx.gas_limit = gas_limit;
                        return Ok(tx);
                    }
                    Err(e) => {
                        let error = format!("{e}");
                        if error.contains("already known") {
                            warn!("Bumping gas while building: already known");
                            retry += 1;
                            self.bump_privileged_l2(&mut tx, 1.1);
                            continue;
                        }
                        return Err(e);
                    }
                }
            }
            Err(EthClientError::EstimateGasPriceError(
                EstimateGasPriceError::Custom(
                    "Exceeded maximum retries while estimating gas.".to_string(),
                ),
            ))
        }
    }

    async fn get_nonce_from_overrides_or_rpc(
        &self,
        overrides: &Overrides,
        address: Address,
    ) -> Result<u64, EthClientError> {
        if let Some(nonce) = overrides.nonce {
            return Ok(nonce);
        }
        self.get_nonce(address).await
    }

    pub async fn get_last_committed_block(
        eth_client: &EthClient,
        on_chain_proposer_address: Address,
    ) -> Result<u64, EthClientError> {
        Self::_call_block_variable(
            eth_client,
            b"lastCommittedBlock()",
            on_chain_proposer_address,
        )
        .await
    }

    pub async fn get_last_verified_block(
        eth_client: &EthClient,
        on_chain_proposer_address: Address,
    ) -> Result<u64, EthClientError> {
        Self::_call_block_variable(
            eth_client,
            b"lastVerifiedBlock()",
            on_chain_proposer_address,
        )
        .await
    }

    async fn _call_block_variable(
        eth_client: &EthClient,
        selector: &[u8],
        on_chain_proposer_address: Address,
    ) -> Result<u64, EthClientError> {
        let selector = keccak(selector)
            .as_bytes()
            .get(..4)
            .ok_or(EthClientError::Custom("Failed to get selector.".to_owned()))?
            .to_vec();

        let mut calldata = Vec::new();
        calldata.extend_from_slice(&selector);

        let leading_zeros = 32 - ((calldata.len() - 4) % 32);
        calldata.extend(vec![0; leading_zeros]);

        let hex_string = eth_client
            .call(
                on_chain_proposer_address,
                calldata.into(),
                Overrides::default(),
            )
            .await?;

        let hex_string = hex_string.strip_prefix("0x").ok_or(EthClientError::Custom(
            "Couldn't strip prefix from last_committed_block.".to_owned(),
        ))?;

        if hex_string.is_empty() {
            return Err(EthClientError::Custom(
                "Failed to fetch last_committed_block. Manual intervention required.".to_owned(),
            ));
        }

        let value = U256::from_str_radix(hex_string, 16)
            .map_err(|_| {
                EthClientError::Custom(
                    "Failed to parse after call, U256::from_str_radix failed.".to_owned(),
                )
            })?
            .as_u64();

        Ok(value)
    }
}

#[derive(Serialize, Deserialize, Debug)]
#[serde(rename_all = "camelCase")]
pub struct GetTransactionByHashTransaction {
    #[serde(default, with = "ethrex_core::serde_utils::u64::hex_str")]
    pub chain_id: u64,
    #[serde(default, with = "ethrex_core::serde_utils::u64::hex_str")]
    pub nonce: u64,
    #[serde(default, with = "ethrex_core::serde_utils::u64::hex_str")]
    pub max_priority_fee_per_gas: u64,
    #[serde(default, with = "ethrex_core::serde_utils::u64::hex_str")]
    pub max_fee_per_gas: u64,
    #[serde(default, with = "ethrex_core::serde_utils::u64::hex_str")]
    pub gas_limit: u64,
    #[serde(default)]
    pub to: Address,
    #[serde(default)]
    pub value: U256,
    #[serde(default)]
    pub data: Vec<u8>,
    #[serde(default)]
    pub access_list: Vec<(Address, Vec<H256>)>,
    #[serde(default)]
    pub r#type: TxType,
    #[serde(default)]
    pub signature_y_parity: bool,
    #[serde(default, with = "ethrex_core::serde_utils::u64::hex_str")]
    pub signature_r: u64,
    #[serde(default, with = "ethrex_core::serde_utils::u64::hex_str")]
    pub signature_s: u64,
    #[serde(default)]
    pub block_number: U256,
    #[serde(default)]
    pub block_hash: H256,
    #[serde(default)]
    pub from: Address,
    #[serde(default)]
    pub hash: H256,
    #[serde(default, with = "ethrex_core::serde_utils::u64::hex_str")]
    pub transaction_index: u64,
}<|MERGE_RESOLUTION|>--- conflicted
+++ resolved
@@ -52,19 +52,18 @@
     pub url: String,
 }
 
-<<<<<<< HEAD
+#[derive(Debug, Clone)]
+pub enum WrappedTransaction {
+    EIP4844(WrappedEIP4844Transaction),
+    EIP1559(EIP1559Transaction),
+    L2(PrivilegedL2Transaction),
+}
+
 pub enum BlockByNumber {
     Number(u64),
     Latest,
     Earliest,
     Pending,
-=======
-#[derive(Debug, Clone)]
-pub enum WrappedTransaction {
-    EIP4844(WrappedEIP4844Transaction),
-    EIP1559(EIP1559Transaction),
-    L2(PrivilegedL2Transaction),
->>>>>>> 08726bf2
 }
 
 // 0x08c379a0 == Error(String)
