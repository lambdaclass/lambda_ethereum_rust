use crate::utils::eth_client::{
    errors::{CallError, EthClientError},
    EthClient, RpcResponse,
};
use bytes::Bytes;
use ethereum_rust_core::types::{EIP1559Transaction, GenericTransaction, TxKind, TxType};
use ethereum_rust_rlp::encode::RLPEncode;
use ethereum_rust_rpc::utils::{RpcRequest, RpcRequestId};
use ethereum_types::{Address, U256};
use keccak_hash::{keccak, H256};
use libsecp256k1::SecretKey;
use serde_json::json;

#[derive(Default, Clone)]
pub struct Overrides {
    pub from: Option<Address>,
    pub value: Option<U256>,
    pub nonce: Option<u64>,
    pub chain_id: Option<u64>,
    pub gas_limit: Option<u64>,
    pub gas_price: Option<u64>,
    pub priority_gas_price: Option<u64>,
}

impl EthClient {
    pub async fn call(
        &self,
        to: Address,
        calldata: Bytes,
        overrides: Overrides,
    ) -> Result<String, EthClientError> {
        let tx = GenericTransaction {
            to: TxKind::Call(to),
            input: calldata,
            value: overrides.value.unwrap_or_default(),
            from: overrides.from.unwrap_or_default(),
            gas: overrides.gas_limit,
            gas_price: overrides
                .gas_price
                .unwrap_or(self.get_gas_price().await?.as_u64()),
            ..Default::default()
        };

        let request = RpcRequest {
            id: RpcRequestId::Number(1),
            jsonrpc: "2.0".to_string(),
            method: "eth_call".to_string(),
            params: Some(vec![
                json!({
                    "to": match tx.to {
                        TxKind::Call(addr) => format!("{addr:#x}"),
                        TxKind::Create => format!("{:#x}", Address::zero()),
                    },
                    "input": format!("{:#x}", tx.input),
                    "value": format!("{}", tx.value),
                    "from": format!("{:#x}", tx.from),
                }),
                json!("latest"),
            ]),
        };

        match self.send_request(request).await {
            Ok(RpcResponse::Success(result)) => serde_json::from_value(result.result)
                .map_err(CallError::SerdeJSONError)
                .map_err(EthClientError::from),
            Ok(RpcResponse::Error(error_response)) => {
                Err(CallError::RPCError(error_response.error.message).into())
            }
            Err(error) => Err(error),
        }
    }

    pub async fn send(
        &self,
        calldata: Bytes,
        from: Address,
        to: TxKind,
        sender_private_key: SecretKey,
        overrides: Overrides,
    ) -> Result<H256, EthClientError> {
        let mut tx = self
            .make_eip1559_transaction(to, from, calldata, overrides)
            .await?;

        self.send_eip1559_transaction(&mut tx, sender_private_key)
            .await
    }

    pub async fn deploy(
        &self,
        deployer: Address,
        deployer_private_key: SecretKey,
        init_code: Bytes,
        overrides: Overrides,
    ) -> Result<(H256, Address), EthClientError> {
        let deploy_tx_hash = self
            .send(
                init_code,
                deployer,
                TxKind::Create,
                deployer_private_key,
                overrides,
            )
            .await?;

        let encoded_from = deployer.encode_to_vec();
        // FIXME: We'll probably need to use nonce - 1 since it was updated above.
        let encoded_nonce = self.get_nonce(deployer).await.unwrap().encode_to_vec();
        let mut encoded = vec![(0xc0 + encoded_from.len() + encoded_nonce.len()) as u8];
        encoded.extend(encoded_from.clone());
        encoded.extend(encoded_nonce.clone());
        let deployed_address = Address::from(keccak(encoded));

        Ok((deploy_tx_hash, deployed_address))
    }

    async fn make_eip1559_transaction(
        &self,
        to: TxKind,
        from: Address,
        data: Bytes,
        overrides: Overrides,
    ) -> Result<EIP1559Transaction, EthClientError> {
        let generic_transaction = GenericTransaction {
            r#type: TxType::EIP1559,
            from,
            to: to.clone(),
            input: data.clone(),
<<<<<<< HEAD
            value: overrides.value.unwrap_or_default(),
            nonce: overrides.nonce.unwrap_or(self.get_nonce(from).await?),
=======
            nonce: overrides.nonce.or(self.get_nonce(from).await.ok()),
>>>>>>> d3e672e3
            ..Default::default()
        };

        let mut tx = EIP1559Transaction {
            to,
            data,
            value: overrides.value.unwrap_or_default(),
            chain_id: overrides
                .chain_id
                .unwrap_or(self.get_chain_id().await?.as_u64()),
            nonce: overrides.nonce.unwrap_or(self.get_nonce(from).await?),
            max_fee_per_gas: overrides
                .gas_price
                .unwrap_or(self.get_gas_price().await?.as_u64()),
            max_priority_fee_per_gas: overrides.priority_gas_price.unwrap_or_default(),
            ..Default::default()
        };
        tx.gas_limit = overrides
            .gas_limit
            .unwrap_or(self.estimate_gas(generic_transaction).await?);

        Ok(tx)
    }
}<|MERGE_RESOLUTION|>--- conflicted
+++ resolved
@@ -126,12 +126,8 @@
             from,
             to: to.clone(),
             input: data.clone(),
-<<<<<<< HEAD
             value: overrides.value.unwrap_or_default(),
-            nonce: overrides.nonce.unwrap_or(self.get_nonce(from).await?),
-=======
             nonce: overrides.nonce.or(self.get_nonce(from).await.ok()),
->>>>>>> d3e672e3
             ..Default::default()
         };
 
