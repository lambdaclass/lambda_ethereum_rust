// SPDX-License-Identifier: MIT
pragma solidity 0.8.27;

import "@openzeppelin/contracts/access/Ownable.sol";
import "@openzeppelin/contracts/utils/ReentrancyGuard.sol";
import "./interfaces/IOnChainProposer.sol";
import {CommonBridge} from "./CommonBridge.sol";
import {ICommonBridge} from "./interfaces/ICommonBridge.sol";

/// @title OnChainProposer contract.
/// @author LambdaClass
<<<<<<< HEAD
contract OnChainProposer is IOnChainProposer {
=======
contract OnChainProposer is IOnChainProposer, ReentrancyGuard {
>>>>>>> e16898ce
    /// @notice The commitments of the committed blocks.
    /// @dev If a block is committed, the commitment is stored here.
    /// @dev If a block was not committed yet, it won't be here.
    /// @dev It is used by other contracts to verify if a block was committed.
    mapping(uint256 => bytes32) public blockCommitments;

    /// @notice The verified blocks.
    /// @dev If a block is verified, the block hash is stored here.
    /// @dev If a block was not verified yet, it won't be here.
    /// @dev It is used by other contracts to verify if a block was verified.
    mapping(uint256 => bool) public verifiedBlocks;

<<<<<<< HEAD
    address public immutable BRIDGE;

    constructor(address bridge) {
=======
    address public BRIDGE;

    constructor() {}

    function initialize(address bridge) public nonReentrant {
        require(
            BRIDGE == address(0),
            "OnChainProposer: contract already initialized"
        );
        require(
            bridge != address(0),
            "OnChainProposer: bridge is the zero address"
        );
        require(
            bridge != address(this),
            "OnChainProposer: bridge is the contract address"
        );
>>>>>>> e16898ce
        BRIDGE = bridge;
    }

    /// @inheritdoc IOnChainProposer
    function commit(
        uint256 blockNumber,
        bytes32 newL2StateRoot,
        bytes32 withdrawalsLogsMerkleRoot
    ) external override {
        require(
            !verifiedBlocks[blockNumber],
            "OnChainProposer: block already verified"
        );
        require(
            blockCommitments[blockNumber] == bytes32(0),
            "OnChainProposer: block already committed"
        );
        bytes32 blockCommitment = keccak256(
            abi.encode(blockNumber, newL2StateRoot, withdrawalsLogsMerkleRoot)
        );
        blockCommitments[blockNumber] = blockCommitment;
        if (withdrawalsLogsMerkleRoot != bytes32(0)) {
            ICommonBridge(BRIDGE).publishWithdrawals(
                blockNumber,
                withdrawalsLogsMerkleRoot
            );
        }
        emit BlockCommitted(blockCommitment);
    }

    /// @inheritdoc IOnChainProposer
    function verify(bytes calldata blockProof) external override {
        bytes32 blockHash = keccak256(abi.encode(blockProof));
        emit BlockVerified(blockHash);
    }
}<|MERGE_RESOLUTION|>--- conflicted
+++ resolved
@@ -9,11 +9,7 @@
 
 /// @title OnChainProposer contract.
 /// @author LambdaClass
-<<<<<<< HEAD
-contract OnChainProposer is IOnChainProposer {
-=======
 contract OnChainProposer is IOnChainProposer, ReentrancyGuard {
->>>>>>> e16898ce
     /// @notice The commitments of the committed blocks.
     /// @dev If a block is committed, the commitment is stored here.
     /// @dev If a block was not committed yet, it won't be here.
@@ -26,11 +22,6 @@
     /// @dev It is used by other contracts to verify if a block was verified.
     mapping(uint256 => bool) public verifiedBlocks;
 
-<<<<<<< HEAD
-    address public immutable BRIDGE;
-
-    constructor(address bridge) {
-=======
     address public BRIDGE;
 
     constructor() {}
@@ -48,7 +39,6 @@
             bridge != address(this),
             "OnChainProposer: bridge is the contract address"
         );
->>>>>>> e16898ce
         BRIDGE = bridge;
     }
 
