use bytes::Bytes;
use colored::Colorize;
use ethereum_rust_core::types::{TxKind, GAS_LIMIT_ADJUSTMENT_FACTOR, GAS_LIMIT_MINIMUM};
use ethereum_rust_l2::utils::{
    config::read_env_file,
    eth_client::{eth_sender::Overrides, EthClient},
};
use ethereum_types::{Address, H160, H256};
use keccak_hash::keccak;
use libsecp256k1::SecretKey;
<<<<<<< HEAD
use spinoff::{spinner, spinners, Color, Spinner};
use std::{process::Command, str::FromStr};
=======
use std::{
    path::{Path, PathBuf},
    process::Command,
    str::FromStr,
};
use tracing::warn;
>>>>>>> cde93735

// 0x4e59b44847b379578588920cA78FbF26c0B4956C
const DETERMINISTIC_CREATE2_ADDRESS: Address = H160([
    0x4e, 0x59, 0xb4, 0x48, 0x47, 0xb3, 0x79, 0x57, 0x85, 0x88, 0x92, 0x0c, 0xa7, 0x8f, 0xbf, 0x26,
    0xc0, 0xb4, 0x95, 0x6c,
]);

lazy_static::lazy_static! {
    static ref SALT: std::sync::Mutex<H256> = std::sync::Mutex::new(H256::zero());
}

#[tokio::main]
async fn main() {
    let (deployer, deployer_private_key, eth_client, contracts_path) = setup();
    download_contract_deps(&contracts_path);
    compile_contracts(&contracts_path);
    let (on_chain_proposer, bridge_address) =
        deploy_contracts(deployer, deployer_private_key, &eth_client, &contracts_path).await;
    initialize_contracts(
        deployer,
        deployer_private_key,
        on_chain_proposer,
        bridge_address,
        &eth_client,
    )
    .await;
}

fn setup() -> (Address, SecretKey, EthClient, PathBuf) {
    if let Err(e) = read_env_file() {
        warn!("Failed to read .env file: {e}");
    }

    let eth_client = EthClient::new(&std::env::var("ETH_RPC_URL").expect("ETH_RPC_URL not set"));
    let deployer = std::env::var("DEPLOYER_ADDRESS")
        .expect("DEPLOYER_ADDRESS not set")
        .parse()
        .expect("Malformed DEPLOYER_ADDRESS");
    let deployer_private_key = SecretKey::parse(
        H256::from_str(
            std::env::var("DEPLOYER_PRIVATE_KEY")
                .expect("DEPLOYER_PRIVATE_KEY not set")
                .strip_prefix("0x")
                .expect("Malformed DEPLOYER_ADDRESS (strip_prefix(\"0x\"))"),
        )
        .expect("Malformed DEPLOYER_ADDRESS (H256::from_str)")
        .as_fixed_bytes(),
    )
    .expect("Malformed DEPLOYER_PRIVATE_KEY (SecretKey::parse)");
    let contracts_path = Path::new(
        std::env::var("DEPLOYER_CONTRACTS_PATH")
            .unwrap_or(".".to_string())
            .as_str(),
    )
    .to_path_buf();

<<<<<<< HEAD
    // If not set, randomize the SALT
    let input = std::env::var("DEPLOYER_SALT_IS_ZERO").unwrap_or("false".to_owned());
    match input.trim().to_lowercase().as_str() {
        "true" | "1" => (),
        "false" | "0" => {
            let mut salt = SALT.lock().unwrap();
            *salt = H256::random();
            println!("SALT: {salt:?}");
        }
        _ => panic!("Invalid boolean string: {input}"),
    };

    (deployer, deployer_private_key, eth_client)
=======
    (deployer, deployer_private_key, eth_client, contracts_path)
>>>>>>> cde93735
}

fn download_contract_deps(contracts_path: &Path) {
    std::fs::create_dir_all(contracts_path.join("lib")).expect("Failed to create contracts/lib");
    Command::new("git")
        .arg("clone")
        .arg("https://github.com/OpenZeppelin/openzeppelin-contracts.git")
        .arg(
            contracts_path
                .join("lib/openzeppelin-contracts")
                .to_str()
                .unwrap(),
        )
        .spawn()
        .expect("Failed to spawn git")
        .wait()
        .expect("Failed to wait for git");
}

fn compile_contracts(contracts_path: &Path) {
    // Both the contract path and the output path are relative to where the Makefile is.
    assert!(
        Command::new("solc")
            .arg("--bin")
            .arg(
                contracts_path
                    .join("src/l1/OnChainProposer.sol")
                    .to_str()
                    .unwrap()
            )
            .arg("-o")
            .arg(contracts_path.join("solc_out").to_str().unwrap())
            .arg("--overwrite")
            .arg("--allow-paths")
            .arg(contracts_path.to_str().unwrap())
            .spawn()
            .expect("Failed to spawn solc")
            .wait()
            .expect("Failed to wait for solc")
            .success(),
        "Failed to compile OnChainProposer.sol"
    );

    assert!(
        Command::new("solc")
            .arg("--bin")
            .arg(
                contracts_path
                    .join("src/l1/CommonBridge.sol")
                    .to_str()
                    .unwrap()
            )
            .arg("-o")
            .arg(contracts_path.join("solc_out").to_str().unwrap())
            .arg("--overwrite")
            .arg("--allow-paths")
            .arg(contracts_path.to_str().unwrap())
            .spawn()
            .expect("Failed to spawn solc")
            .wait()
            .expect("Failed to wait for solc")
            .success(),
        "Failed to compile CommonBridge.sol"
    );
}

async fn deploy_contracts(
    deployer: Address,
    deployer_private_key: SecretKey,
    eth_client: &EthClient,
    contracts_path: &Path,
) -> (Address, Address) {
    let overrides = Overrides {
        gas_limit: Some(GAS_LIMIT_MINIMUM * GAS_LIMIT_ADJUSTMENT_FACTOR),
        gas_price: Some(1_000_000_000),
        ..Default::default()
    };

    let deploy_frames = spinner!(["📭❱❱", "❱📬❱", "❱❱📫"], 220);

    let mut spinner = Spinner::new(
        deploy_frames.clone(),
        "Deploying OnChainProposer",
        Color::Cyan,
    );

    let (on_chain_proposer_deployment_tx_hash, on_chain_proposer_address) =
        deploy_on_chain_proposer(
            deployer,
            deployer_private_key,
            overrides.clone(),
            eth_client,
            contracts_path,
        )
        .await;

    let msg = format!(
        "OnChainProposer:\n\tDeployed at address {} with tx hash {}",
        format!("{on_chain_proposer_address:#x}").bright_green(),
        format!("{on_chain_proposer_deployment_tx_hash:#x}").bright_cyan()
    );
    spinner.success(&msg);

<<<<<<< HEAD
    let mut spinner = Spinner::new(deploy_frames, "Deploying CommonBridge", Color::Cyan);
    let (bridge_deployment_tx_hash, bridge_address) =
        deploy_bridge(deployer, deployer_private_key, overrides, eth_client).await;

    let msg = format!(
        "CommonBridge:\n\tDeployed at address {} with tx hash {}",
        format!("{bridge_address:#x}").bright_green(),
        format!("{bridge_deployment_tx_hash:#x}").bright_cyan(),
=======
    let (bridge_deployment_tx_hash, bridge_address) = deploy_bridge(
        deployer,
        deployer_private_key,
        overrides,
        eth_client,
        contracts_path,
    )
    .await;
    println!(
        "Bridge deployed at address {:#x} with tx hash {:#x}",
        bridge_address, bridge_deployment_tx_hash
>>>>>>> cde93735
    );
    spinner.success(&msg);

    (on_chain_proposer_address, bridge_address)
}

async fn deploy_on_chain_proposer(
    deployer: Address,
    deployer_private_key: SecretKey,
    overrides: Overrides,
    eth_client: &EthClient,
    contracts_path: &Path,
) -> (H256, Address) {
    let on_chain_proposer_init_code = hex::decode(
        std::fs::read_to_string(contracts_path.join("solc_out/OnChainProposer.bin"))
            .expect("Failed to read on_chain_proposer_init_code"),
    )
    .expect("Failed to decode on_chain_proposer_init_code")
    .into();

    let (deploy_tx_hash, on_chain_proposer) = create2_deploy(
        deployer,
        deployer_private_key,
        &on_chain_proposer_init_code,
        overrides,
        eth_client,
    )
    .await;

    (deploy_tx_hash, on_chain_proposer)
}

async fn deploy_bridge(
    deployer: Address,
    deployer_private_key: SecretKey,
    overrides: Overrides,
    eth_client: &EthClient,
    contracts_path: &Path,
) -> (H256, Address) {
    let mut bridge_init_code = hex::decode(
        std::fs::read_to_string(contracts_path.join("solc_out/CommonBridge.bin"))
            .expect("Failed to read bridge_init_code"),
    )
    .expect("Failed to decode bridge_init_code");

    let encoded_owner = {
        let offset = 32 - deployer.as_bytes().len() % 32;
        let mut encoded_owner = vec![0; offset];
        encoded_owner.extend_from_slice(deployer.as_bytes());
        encoded_owner
    };

    bridge_init_code.extend_from_slice(&encoded_owner);

    let (deploy_tx_hash, bridge_address) = create2_deploy(
        deployer,
        deployer_private_key,
        &bridge_init_code.into(),
        overrides,
        eth_client,
    )
    .await;

    (deploy_tx_hash, bridge_address)
}

async fn create2_deploy(
    deployer: Address,
    deployer_private_key: SecretKey,
    init_code: &Bytes,
    overrides: Overrides,
    eth_client: &EthClient,
) -> (H256, Address) {
    let calldata = [SALT.lock().unwrap().as_bytes(), init_code].concat();
    let deploy_tx_hash = eth_client
        .send(
            calldata.into(),
            deployer,
            TxKind::Call(DETERMINISTIC_CREATE2_ADDRESS),
            deployer_private_key,
            overrides,
        )
        .await
        .unwrap();

    wait_for_transaction_receipt(deploy_tx_hash, eth_client).await;

    let deployed_address = create2_address(keccak(init_code));

    (deploy_tx_hash, deployed_address)
}

fn create2_address(init_code_hash: H256) -> Address {
    Address::from_slice(
        keccak(
            [
                &[0xff],
                DETERMINISTIC_CREATE2_ADDRESS.as_bytes(),
                SALT.lock().unwrap().as_bytes(),
                init_code_hash.as_bytes(),
            ]
            .concat(),
        )
        .as_bytes()
        .get(12..)
        .expect("Failed to get create2 address"),
    )
}

async fn initialize_contracts(
    deployer: Address,
    deployer_private_key: SecretKey,
    on_chain_proposer: Address,
    bridge: Address,
    eth_client: &EthClient,
) {
    let initialize_frames = spinner!(["🪄❱❱", "❱🪄❱", "❱❱🪄"], 200);

    let mut spinner = Spinner::new(
        initialize_frames.clone(),
        "Initilazing OnChainProposer",
        Color::Cyan,
    );

    let initialize_tx_hash = initialize_on_chain_proposer(
        on_chain_proposer,
        bridge,
        deployer,
        deployer_private_key,
        eth_client,
    )
    .await;
    let msg = format!(
        "OnChainProposer:\n\tInitialized with tx hash {}",
        format!("{initialize_tx_hash:#x}").bright_cyan()
    );
    spinner.success(&msg);

    let mut spinner = Spinner::new(
        initialize_frames.clone(),
        "Initilazing CommonBridge",
        Color::Cyan,
    );
    let initialize_tx_hash = initialize_bridge(
        on_chain_proposer,
        bridge,
        deployer,
        deployer_private_key,
        eth_client,
    )
    .await;
    let msg = format!(
        "CommonBridge:\n\tInitialized with tx hash {}",
        format!("{initialize_tx_hash:#x}").bright_cyan()
    );
    spinner.success(&msg);
}

async fn initialize_on_chain_proposer(
    on_chain_proposer: Address,
    bridge: Address,
    deployer: Address,
    deployer_private_key: SecretKey,
    eth_client: &EthClient,
) -> H256 {
    let on_chain_proposer_initialize_selector = keccak(b"initialize(address)")
        .as_bytes()
        .get(..4)
        .expect("Failed to get initialize selector")
        .to_vec();
    let encoded_bridge = {
        let offset = 32 - bridge.as_bytes().len() % 32;
        let mut encoded_bridge = vec![0; offset];
        encoded_bridge.extend_from_slice(bridge.as_bytes());
        encoded_bridge
    };

    let mut on_chain_proposer_initialization_calldata = Vec::new();
    on_chain_proposer_initialization_calldata
        .extend_from_slice(&on_chain_proposer_initialize_selector);
    on_chain_proposer_initialization_calldata.extend_from_slice(&encoded_bridge);

    let initialize_tx_hash = eth_client
        .send(
            on_chain_proposer_initialization_calldata.into(),
            deployer,
            TxKind::Call(on_chain_proposer),
            deployer_private_key,
            Overrides::default(),
        )
        .await
        .expect("Failed to send initialize transaction");

    wait_for_transaction_receipt(initialize_tx_hash, eth_client).await;

    initialize_tx_hash
}

async fn initialize_bridge(
    on_chain_proposer: Address,
    bridge: Address,
    deployer: Address,
    deployer_private_key: SecretKey,
    eth_client: &EthClient,
) -> H256 {
    let bridge_initialize_selector = keccak(b"initialize(address)")
        .as_bytes()
        .get(..4)
        .expect("Failed to get initialize selector")
        .to_vec();
    let encoded_on_chain_proposer = {
        let offset = 32 - on_chain_proposer.as_bytes().len() % 32;
        let mut encoded_owner = vec![0; offset];
        encoded_owner.extend_from_slice(on_chain_proposer.as_bytes());
        encoded_owner
    };

    let mut bridge_initialization_calldata = Vec::new();
    bridge_initialization_calldata.extend_from_slice(&bridge_initialize_selector);
    bridge_initialization_calldata.extend_from_slice(&encoded_on_chain_proposer);

    let initialize_tx_hash = eth_client
        .send(
            bridge_initialization_calldata.into(),
            deployer,
            TxKind::Call(bridge),
            deployer_private_key,
            Overrides::default(),
        )
        .await
        .expect("Failed to send initialize transaction");

    wait_for_transaction_receipt(initialize_tx_hash, eth_client).await;

    initialize_tx_hash
}

async fn wait_for_transaction_receipt(tx_hash: H256, eth_client: &EthClient) {
    while eth_client
        .get_transaction_receipt(tx_hash)
        .await
        .expect("Failed to get transaction receipt")
        .is_none()
    {
        tokio::time::sleep(std::time::Duration::from_secs(1)).await;
    }
}

#[cfg(test)]
mod test {
    use crate::{compile_contracts, download_contract_deps};
    use std::{env, path::Path};

    #[test]
    fn test_contract_compilation() {
        let binding = env::current_dir().unwrap();
        let parent_dir = binding.parent().unwrap();

        env::set_current_dir(parent_dir).expect("Failed to change directory");

        let solc_out = parent_dir.join("contracts/solc_out");
        let lib = parent_dir.join("contracts/lib");

        if let Err(e) = std::fs::remove_dir_all(&solc_out) {
            if e.kind() != std::io::ErrorKind::NotFound {
                panic!();
            }
        }
        if let Err(e) = std::fs::remove_dir_all(&lib) {
            if e.kind() != std::io::ErrorKind::NotFound {
                panic!();
            }
        }

        download_contract_deps(Path::new("contracts"));
        compile_contracts(Path::new("contracts"));

        std::fs::remove_dir_all(solc_out).unwrap();
        std::fs::remove_dir_all(lib).unwrap();
    }
}<|MERGE_RESOLUTION|>--- conflicted
+++ resolved
@@ -8,17 +8,13 @@
 use ethereum_types::{Address, H160, H256};
 use keccak_hash::keccak;
 use libsecp256k1::SecretKey;
-<<<<<<< HEAD
 use spinoff::{spinner, spinners, Color, Spinner};
-use std::{process::Command, str::FromStr};
-=======
 use std::{
     path::{Path, PathBuf},
     process::Command,
     str::FromStr,
 };
 use tracing::warn;
->>>>>>> cde93735
 
 // 0x4e59b44847b379578588920cA78FbF26c0B4956C
 const DETERMINISTIC_CREATE2_ADDRESS: Address = H160([
@@ -75,7 +71,6 @@
     )
     .to_path_buf();
 
-<<<<<<< HEAD
     // If not set, randomize the SALT
     let input = std::env::var("DEPLOYER_SALT_IS_ZERO").unwrap_or("false".to_owned());
     match input.trim().to_lowercase().as_str() {
@@ -88,10 +83,7 @@
         _ => panic!("Invalid boolean string: {input}"),
     };
 
-    (deployer, deployer_private_key, eth_client)
-=======
     (deployer, deployer_private_key, eth_client, contracts_path)
->>>>>>> cde93735
 }
 
 fn download_contract_deps(contracts_path: &Path) {
@@ -195,28 +187,20 @@
     );
     spinner.success(&msg);
 
-<<<<<<< HEAD
     let mut spinner = Spinner::new(deploy_frames, "Deploying CommonBridge", Color::Cyan);
-    let (bridge_deployment_tx_hash, bridge_address) =
-        deploy_bridge(deployer, deployer_private_key, overrides, eth_client).await;
+    let (bridge_deployment_tx_hash, bridge_address) = deploy_bridge(
+        deployer,
+        deployer_private_key,
+        overrides,
+        eth_client,
+        contracts_path,
+    )
+    .await;
 
     let msg = format!(
         "CommonBridge:\n\tDeployed at address {} with tx hash {}",
         format!("{bridge_address:#x}").bright_green(),
         format!("{bridge_deployment_tx_hash:#x}").bright_cyan(),
-=======
-    let (bridge_deployment_tx_hash, bridge_address) = deploy_bridge(
-        deployer,
-        deployer_private_key,
-        overrides,
-        eth_client,
-        contracts_path,
-    )
-    .await;
-    println!(
-        "Bridge deployed at address {:#x} with tx hash {:#x}",
-        bridge_address, bridge_deployment_tx_hash
->>>>>>> cde93735
     );
     spinner.success(&msg);
 
