--- conflicted
+++ resolved
@@ -1,22 +1,14 @@
 use bytes::Bytes;
-<<<<<<< HEAD
 use colored::Colorize;
-use ethereum_rust_core::types::{TxKind, GAS_LIMIT_ADJUSTMENT_FACTOR, GAS_LIMIT_MINIMUM};
-=======
 use ethereum_rust_core::types::{GAS_LIMIT_ADJUSTMENT_FACTOR, GAS_LIMIT_MINIMUM};
->>>>>>> a0f851cf
 use ethereum_rust_l2::utils::{
     config::{read_env_as_lines, read_env_file, write_env},
     eth_client::{eth_sender::Overrides, EthClient},
 };
 use ethereum_types::{Address, H160, H256};
 use keccak_hash::keccak;
-<<<<<<< HEAD
-use libsecp256k1::SecretKey;
+use secp256k1::SecretKey;
 use spinoff::{spinner, spinners, Color, Spinner};
-=======
-use secp256k1::SecretKey;
->>>>>>> a0f851cf
 use std::{process::Command, str::FromStr};
 
 // 0x4e59b44847b379578588920cA78FbF26c0B4956C
@@ -275,16 +267,10 @@
     overrides: Overrides,
     eth_client: &EthClient,
 ) -> (H256, Address) {
-<<<<<<< HEAD
     let calldata = [SALT.lock().unwrap().as_bytes(), init_code].concat();
-    let deploy_tx_hash = eth_client
-        .send(
-=======
-    let calldata = [SALT.as_bytes(), init_code].concat();
     let deploy_tx = eth_client
         .build_eip1559_transaction(
             DETERMINISTIC_CREATE2_ADDRESS,
->>>>>>> a0f851cf
             calldata.into(),
             Overrides {
                 from: Some(deployer),
@@ -330,18 +316,6 @@
     contract_verifier_address: Address,
     eth_client: &EthClient,
 ) {
-    let gas_price = if eth_client.url.contains("localhost:8545") {
-        Some(1_000_000_000)
-    } else {
-        Some(eth_client.get_gas_price().await.unwrap().as_u64() * 2)
-    };
-
-    let overrides = Overrides {
-        gas_limit: Some(GAS_LIMIT_MINIMUM * GAS_LIMIT_ADJUSTMENT_FACTOR),
-        gas_price,
-        ..Default::default()
-    };
-
     let initialize_frames = spinner!(["🪄❱❱", "❱🪄❱", "❱❱🪄"], 200);
 
     let mut spinner = Spinner::new(
@@ -357,7 +331,6 @@
         deployer,
         deployer_private_key,
         eth_client,
-        overrides.clone(),
     )
     .await;
     let msg = format!(
@@ -377,7 +350,6 @@
         deployer,
         deployer_private_key,
         eth_client,
-        overrides,
     )
     .await;
     let msg = format!(
@@ -394,7 +366,6 @@
     deployer: Address,
     deployer_private_key: SecretKey,
     eth_client: &EthClient,
-    overrides: Overrides,
 ) -> H256 {
     let on_chain_proposer_initialize_selector = keccak(b"initialize(address,address)")
         .as_bytes()
@@ -425,17 +396,10 @@
         .build_eip1559_transaction(
             on_chain_proposer,
             on_chain_proposer_initialization_calldata.into(),
-<<<<<<< HEAD
-            deployer,
-            TxKind::Call(on_chain_proposer),
-            deployer_private_key,
-            overrides,
-=======
             Overrides {
                 from: Some(deployer),
                 ..Default::default()
             },
->>>>>>> a0f851cf
         )
         .await
         .expect("Failed to build initialize transaction");
@@ -455,7 +419,6 @@
     deployer: Address,
     deployer_private_key: SecretKey,
     eth_client: &EthClient,
-    overrides: Overrides,
 ) -> H256 {
     let bridge_initialize_selector = keccak(b"initialize(address)")
         .as_bytes()
@@ -477,17 +440,10 @@
         .build_eip1559_transaction(
             bridge,
             bridge_initialization_calldata.into(),
-<<<<<<< HEAD
-            deployer,
-            TxKind::Call(bridge),
-            deployer_private_key,
-            overrides,
-=======
             Overrides {
                 from: Some(deployer),
                 ..Default::default()
             },
->>>>>>> a0f851cf
         )
         .await
         .expect("Failed to build initialize transaction");
