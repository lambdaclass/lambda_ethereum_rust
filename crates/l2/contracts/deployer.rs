--- conflicted
+++ resolved
@@ -1,13 +1,7 @@
 use bytes::Bytes;
 use colored::Colorize;
 use ethereum_types::{Address, H160, H256};
-<<<<<<< HEAD
-=======
-use ethrex_core::{
-    types::{GAS_LIMIT_ADJUSTMENT_FACTOR, GAS_LIMIT_MINIMUM},
-    U256,
-};
->>>>>>> 5bbe595f
+use ethrex_core::U256;
 use ethrex_l2::utils::{
     config::{read_env_as_lines, read_env_file, write_env},
     eth_client::{eth_sender::Overrides, EthClient},
