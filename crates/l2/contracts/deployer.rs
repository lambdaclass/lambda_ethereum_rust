--- conflicted
+++ resolved
@@ -52,7 +52,6 @@
     )
     .expect("Malformed DEPLOYER_PRIVATE_KEY (SecretKey::parse)");
 
-<<<<<<< HEAD
     (deployer, deployer_private_key, eth_client)
 }
 
@@ -67,11 +66,6 @@
         .wait()
         .expect("Failed to wait for git");
 }
-=======
-    if std::fs::exists("contracts/solc_out").expect("Could not determine if solc_out exists") {
-        std::fs::remove_dir_all("contracts/solc_out").expect("Failed to remove solc_out");
-    }
->>>>>>> 53290fb7
 
 fn compile_contracts() {
     // Both the contract path and the output path are relative to where the Makefile is.
@@ -111,32 +105,37 @@
     deployer_private_key: SecretKey,
     eth_client: &EthClient,
 ) -> (Address, Address) {
+    if std::fs::exists("contracts/solc_out").expect("Could not determine if solc_out exists") {
+        std::fs::remove_dir_all("contracts/solc_out").expect("Failed to remove solc_out");
+    }
+
     let overrides = Overrides {
         gas_limit: Some(GAS_LIMIT_MINIMUM * GAS_LIMIT_ADJUSTMENT_FACTOR),
         gas_price: Some(1_000_000_000),
         ..Default::default()
     };
 
-    let (on_chain_proposer_deployment_tx_hash, on_chain_proposer) = deploy_on_chain_proposer(
-        deployer,
-        deployer_private_key,
-        overrides.clone(),
-        &eth_client,
-    )
-    .await;
+    let (on_chain_proposer_deployment_tx_hash, on_chain_proposer_address) =
+        deploy_on_chain_proposer(
+            deployer,
+            deployer_private_key,
+            overrides.clone(),
+            &eth_client,
+        )
+        .await;
     println!(
-        "OnChainProposer deployed at address {:#x} with tx hash {:#x}\n",
-        on_chain_proposer, on_chain_proposer_deployment_tx_hash
+        "OnChainProposer deployed at address {:#x} with tx hash {:#x}",
+        on_chain_proposer_address, on_chain_proposer_deployment_tx_hash
     );
 
     let (bridge_deployment_tx_hash, bridge_address) =
         deploy_bridge(deployer, deployer_private_key, overrides, &eth_client).await;
     println!(
-        "Bridge deployed at address {:#x} with tx hash {:#x}\n",
+        "Bridge deployed at address {:#x} with tx hash {:#x}",
         bridge_address, bridge_deployment_tx_hash
     );
 
-    (on_chain_proposer, bridge_address)
+    (on_chain_proposer_address, bridge_address)
 }
 
 async fn deploy_on_chain_proposer(
