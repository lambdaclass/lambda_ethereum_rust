--- conflicted
+++ resolved
@@ -3,12 +3,9 @@
 For a high level overview of the L2:
 
 - [General Overview](./overview.md)
-<<<<<<< HEAD
-=======
 
 For more detailed documentation on each part of the system:
 
->>>>>>> 3e0a4cf8
 - [Proposer](./proposer.md)
 - [Prover](./prover.md)
 - [Contracts](./contracts.md)
