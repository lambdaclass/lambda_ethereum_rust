# Ethereum Rust L2 Prover

## ToC

- [ToC](#toc)
- [What](#what)
<<<<<<< HEAD
- [Prover/Proposer State](#proverproposer-state)
=======
>>>>>>> 4c18bd43
- [Workflow](#workflow)
- [How](#how)
  - [Dev Mode](#dev-mode)
    - [Quick Test](#quick-test)
  - [GPU mode](#gpu-mode)
    - [Proving Process Test](#proving-process-test)
- [Configuration](#configuration)

>[!NOTE]
> The shipping/deploying process and the `Prover` itself is under development.

## What

The prover consists of two main components: handling incoming proving data from the `L2 proposer`, specifically the `prover_server` component, and the `zkVM`. The `prover_client` is responsible for this first part, while the `zkVM` serves as a RISC-V emulator executing code specified in `crates/l2/prover/zkvm/interface/guest/src`. 
Before the `zkVM` code (or guest), there is a directory called `interface`, which indicates that we access the `zkVM` through the "interface" crate.

In summary, the `prover_client` manages the inputs from the `prover_server` and then "calls" the `zkVM` to perform the proving process and generate the `groth16` ZK proof.
<<<<<<< HEAD

## Prover/Proposer State

The `prover_server`/`proposer` saves its state in the file located at `directories::ProjectDirs::data_local_dir()/ethereum_rust_l2`.

With the following structure:

```
ethereum_rust_l2/
├── 1
│   ├── account_updates_1.json
│   └── proof_1.json
└── 2
    ├── account_updates_2.json
    └── proof_2.json
```
=======
>>>>>>> 4c18bd43

## Workflow

The `Prover Server` monitors requests for new jobs from the `Prover Client`, which are sent when the prover is available. Upon receiving a new job, the Prover generates the proof, after which the `Prover Client` sends the proof back to the `Prover Server`.

```mermaid
sequenceDiagram
    participant zkVM
    participant ProverClient
    participant ProverServer
    ProverClient->>+ProverServer: ProofData::Request
    ProverServer-->>-ProverClient: ProofData::Response(block_number, ProverInputs)
    ProverClient->>+zkVM: Prove(ProverInputs)
    zkVM-->>-ProverClient: Creates zkProof
    ProverClient->>+ProverServer: ProofData::Submit(block_number, zkProof)
    ProverServer-->>-ProverClient: ProofData::SubmitAck(block_number)
```

## How

### Dev Mode

**Dependencies:**
- [RISC0](https://dev.risczero.com/api/zkvm/install)

To run the blockchain (`proposer`) and prover in conjunction in a development environment, set the following environment variable: `RISC0_DEV_MODE=1` [(docs)](https://dev.risczero.com/api/generating-proofs/dev-mode). If you are in the `crates/l2` directory, you will need to set the environment variable for `dev_mode`. The `.env.example` file should suffice.

To start the `prover_client`, use the following command:

```sh
make init-l2-prover
```

The `build_zkvm` flag is used, if you don't have the risc0's "sdk", you can build the prover without the feature to check if all the surrounding components of the `zkvm` can be compiled.

#### Quick Test

To test the `zkvm` execution quickly, the following test can be run:

```sh
cd crates/l2/prover
make perf_test_proving
```

### GPU mode

<<<<<<< HEAD
**Steps for Ubuntu 22.04 with Nvidia A4000:**

1. Install `docker` &rarr; using the [Ubuntu apt repository](https://docs.docker.com/engine/install/ubuntu/#install-using-the-repository)
   - Add the `user` you are using to the `docker` group &rarr; command: `sudo usermod -aG docker $USER`. (needs reboot, doing it after CUDA installation)
   - `id -nG` after reboot to check if the user is in the group.
2. Install [Rust](https://www.rust-lang.org/tools/install)
3. Install [RISC0](https://dev.risczero.com/api/zkvm/install)
4. Instalar [CUDA for Ubuntu](https://developer.nvidia.com/cuda-downloads?target_os=Linux&target_arch=x86_64&Distribution=Ubuntu&target_version=22.04&target_type=deb_local)
   - Install `CUDA Toolkit Installer` first. Then the `nvidia-open` drivers.
5. Reboot
6. Run the following commands:

```sh
sudo apt-get install libssl-dev pkg-config libclang-dev clang
echo 'export PATH=/usr/local/cuda/bin:$PATH' >> ~/.bashrc
echo 'export LD_LIBRARY_PATH=/usr/local/cuda/lib64:$LD_LIBRARY_PATH' >> ~/.bashrc
=======
**Dependencies (based on the Docker CUDA image):**

>[!NOTE]
> If you don't want to run it inside a Docker container based on the NVIDIA CUDA image, [the following steps from RISC0](https://dev.risczero.com/api/generating-proofs/local-proving) may be helpful.

- [Rust](https://www.rust-lang.org/tools/install)
- [RISC0](https://dev.risczero.com/api/zkvm/install)

Next, install the following packages:

```sh
sudo apt-get install libssl-dev pkg-config libclang-dev clang
```

To start the `prover_client`, use the following command:

```sh
make init-l2-prover-gpu
>>>>>>> 4c18bd43
```

#### Proving Process Test

To test the `zkvm` proving process using a `gpu` quickly, the following test can be run:

```sh
cd crates/l2/prover
make perf_gpu
```

## Configuration

The following environment variables are available to configure the prover:

- `PROVER_SERVER_LISTEN_IP`: IP used to start the Server.
- `PROVER_SERVER_LISTEN_PORT`: Port used to start the Server.
- `PROVER_CLIENT_PROVER_SERVER_ENDPOINT`: Prover Server's Endpoint used to connect the Client to the Server.<|MERGE_RESOLUTION|>--- conflicted
+++ resolved
@@ -4,10 +4,7 @@
 
 - [ToC](#toc)
 - [What](#what)
-<<<<<<< HEAD
 - [Prover/Proposer State](#proverproposer-state)
-=======
->>>>>>> 4c18bd43
 - [Workflow](#workflow)
 - [How](#how)
   - [Dev Mode](#dev-mode)
@@ -25,7 +22,6 @@
 Before the `zkVM` code (or guest), there is a directory called `interface`, which indicates that we access the `zkVM` through the "interface" crate.
 
 In summary, the `prover_client` manages the inputs from the `prover_server` and then "calls" the `zkVM` to perform the proving process and generate the `groth16` ZK proof.
-<<<<<<< HEAD
 
 ## Prover/Proposer State
 
@@ -42,11 +38,10 @@
     ├── account_updates_2.json
     └── proof_2.json
 ```
-=======
->>>>>>> 4c18bd43
 
 ## Workflow
 
+The `Prover Server` monitors requests for new jobs from the `Prover Client`, which are sent when the prover is available. Upon receiving a new job, the Prover generates the proof, after which the `Prover Client` sends the proof back to the `Prover Server`.
 The `Prover Server` monitors requests for new jobs from the `Prover Client`, which are sent when the prover is available. Upon receiving a new job, the Prover generates the proof, after which the `Prover Client` sends the proof back to the `Prover Server`.
 
 ```mermaid
@@ -90,7 +85,6 @@
 
 ### GPU mode
 
-<<<<<<< HEAD
 **Steps for Ubuntu 22.04 with Nvidia A4000:**
 
 1. Install `docker` &rarr; using the [Ubuntu apt repository](https://docs.docker.com/engine/install/ubuntu/#install-using-the-repository)
@@ -107,26 +101,6 @@
 sudo apt-get install libssl-dev pkg-config libclang-dev clang
 echo 'export PATH=/usr/local/cuda/bin:$PATH' >> ~/.bashrc
 echo 'export LD_LIBRARY_PATH=/usr/local/cuda/lib64:$LD_LIBRARY_PATH' >> ~/.bashrc
-=======
-**Dependencies (based on the Docker CUDA image):**
-
->[!NOTE]
-> If you don't want to run it inside a Docker container based on the NVIDIA CUDA image, [the following steps from RISC0](https://dev.risczero.com/api/generating-proofs/local-proving) may be helpful.
-
-- [Rust](https://www.rust-lang.org/tools/install)
-- [RISC0](https://dev.risczero.com/api/zkvm/install)
-
-Next, install the following packages:
-
-```sh
-sudo apt-get install libssl-dev pkg-config libclang-dev clang
-```
-
-To start the `prover_client`, use the following command:
-
-```sh
-make init-l2-prover-gpu
->>>>>>> 4c18bd43
 ```
 
 #### Proving Process Test
