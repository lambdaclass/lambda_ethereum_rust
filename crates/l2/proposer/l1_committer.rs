--- conflicted
+++ resolved
@@ -93,53 +93,6 @@
                 .store
                 .get_block_body(block_number_to_fetch)
                 .map_err(CommitterError::from)?
-<<<<<<< HEAD
-                .ok_or(CommitterError::FailedToGetInformationFromStorage(
-                    "Failed to get_block_header() after get_block_body()".to_owned(),
-                ))?;
-
-            let block_to_commit = Block::new(block_to_commit_header, block_to_commit_body);
-
-            let withdrawals = self.get_block_withdrawals(&block_to_commit)?;
-            let deposits = self.get_block_deposits(&block_to_commit);
-
-            let mut withdrawal_hashes = vec![];
-
-            for (_, tx) in &withdrawals {
-                let hash = tx
-                    .get_withdrawal_hash()
-                    .ok_or(CommitterError::InvalidWithdrawalTransaction)?;
-                withdrawal_hashes.push(hash);
-            }
-
-            let withdrawal_logs_merkle_root = self.get_withdrawals_merkle_root(withdrawal_hashes);
-            let deposit_logs_hash = self.get_deposit_hash(
-                deposits
-                    .iter()
-                    .filter_map(|tx| tx.get_deposit_hash())
-                    .collect(),
-            );
-
-            let state_diff = self.prepare_state_diff(
-                &block_to_commit,
-                self.store.clone(),
-                withdrawals,
-                deposits,
-            )?;
-
-            let blobs_bundle = self.generate_blobs_bundle(&state_diff)?;
-
-            let head_block_hash = block_to_commit.hash();
-            match self
-                .send_commitment(
-                    block_to_commit.header.number,
-                    withdrawal_logs_merkle_root,
-                    deposit_logs_hash,
-                    blobs_bundle,
-                )
-                .await
-=======
->>>>>>> 0941ec3a
             {
                 let block_to_commit_header = self
                     .store
@@ -179,7 +132,7 @@
                     deposits,
                 )?;
 
-                let blobs_bundle = self.generate_blobs_bundle(state_diff.clone())?;
+                let blobs_bundle = self.generate_blobs_bundle(&state_diff)?;
 
                 let head_block_hash = block_to_commit.hash();
                 match self
