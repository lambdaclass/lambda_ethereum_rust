--- conflicted
+++ resolved
@@ -1,13 +1,10 @@
 use tracing::info;
 
 pub mod proof_data_client;
-<<<<<<< HEAD
 pub mod zk_prover;
-=======
-pub mod prover;
->>>>>>> 45138d20
 
 pub async fn start_prover() {
+    let proof_data_client = tokio::spawn(proof_data_client::start_proof_data_client());
     let proof_data_client = tokio::spawn(proof_data_client::start_proof_data_client());
 
     tokio::try_join!(proof_data_client).unwrap();
