--- conflicted
+++ resolved
@@ -2,35 +2,27 @@
 #![allow(unused_imports)]
 
 use std::{
-<<<<<<< HEAD
     any::Any,
     io::{BufReader, BufWriter, Read},
     net::{IpAddr, TcpStream},
-=======
-    io::{BufReader, BufWriter},
-    net::TcpStream,
->>>>>>> 45138d20
     time::Duration,
 };
 
 use sp1_sdk::SP1ProofWithPublicValues;
 use tokio::time::sleep;
-<<<<<<< HEAD
 use tracing::{debug, error, info, warn};
 
 use prover_lib::inputs::{ProverInput, ProverInputNoExecution};
 
 use crate::{operator::proof_data_provider::ProofData, utils::config::prover::ProverConfig};
+use crate::{operator::proof_data_provider::ProofData, utils::config::prover::ProverConfig};
 
 use super::zk_prover::{Prover, ProverMode};
-=======
-use tracing::{debug, error, warn};
 
-use crate::{operator::proof_data_provider::ProofData, utils::config::prover::ProverConfig};
-
-use super::prover::Prover;
->>>>>>> 45138d20
-
+pub async fn start_proof_data_client() {
+    let config = ProverConfig::from_env().unwrap();
+    let proof_data_client = ProofDataClient::new(config.proof_data_provider_endpoint.clone());
+    proof_data_client.start(config).await;
 pub async fn start_proof_data_client() {
     let config = ProverConfig::from_env().unwrap();
     let proof_data_client = ProofDataClient::new(config.proof_data_provider_endpoint.clone());
@@ -39,9 +31,14 @@
 
 struct ProofDataClient {
     proof_data_provider_endpoint: String,
+    proof_data_provider_endpoint: String,
 }
 
 impl ProofDataClient {
+    pub fn new(proof_data_provider_endpoint: String) -> Self {
+        Self {
+            proof_data_provider_endpoint,
+        }
     pub fn new(proof_data_provider_endpoint: String) -> Self {
         Self {
             proof_data_provider_endpoint,
@@ -50,17 +47,13 @@
 
     pub async fn start(&self, config: ProverConfig) {
         let prover = Prover::new_from_config(config);
+    pub async fn start(&self, config: ProverConfig) {
+        let prover = Prover::new_from_config(config);
 
         loop {
-<<<<<<< HEAD
             match self.request_data(prover.mode) {
                 Ok((Some(id), prover_input)) => {
                     match prover.prove_execution(&prover_input) {
-=======
-            match self.request_new_data() {
-                Ok(Some(id)) => {
-                    match prover.prove(id) {
->>>>>>> 45138d20
                         Ok(proof) => {
                             if let Err(e) = self.submit_proof(id, proof) {
                                 // TODO: Retry
@@ -70,7 +63,6 @@
                         Err(e) => error!(e),
                     };
                 }
-<<<<<<< HEAD
                 Ok((None, _)) => sleep(Duration::from_secs(10)).await,
                 Err(e) => {
                     warn!("Failed to request new data: {e}");
@@ -83,26 +75,13 @@
     }
 
     fn request_data(&self, mode: ProverMode) -> Result<(Option<u64>, ProverInput), String> {
-=======
-                Ok(None) => sleep(Duration::from_secs(10)).await,
-                Err(e) => warn!("Failed to request new data: {e}"),
-            }
-        }
-    }
-
-    fn request_new_data(&self) -> Result<Option<u64>, String> {
->>>>>>> 45138d20
         let stream = TcpStream::connect(&self.proof_data_provider_endpoint)
             .map_err(|e| format!("Failed to connect to ProofDataProvider: {e}"))?;
         let buf_writer = BufWriter::new(&stream);
 
         debug!("Connection established!");
 
-<<<<<<< HEAD
         let request = ProofData::Request { mode };
-=======
-        let request = ProofData::Request {};
->>>>>>> 45138d20
         serde_json::ser::to_writer(buf_writer, &request).map_err(|e| e.to_string())?;
         stream
             .shutdown(std::net::Shutdown::Write)
@@ -111,9 +90,10 @@
         let buf_reader = BufReader::new(&stream);
         let response: ProofData = serde_json::de::from_reader(buf_reader)
             .map_err(|e| format!("Invalid response format: {e}"))?;
+        let response: ProofData = serde_json::de::from_reader(buf_reader)
+            .map_err(|e| format!("Invalid response format: {e}"))?;
 
         match response {
-<<<<<<< HEAD
             ProofData::Response {
                 id: Some(id),
                 prover_inputs_execution: Some(prover_inputs),
@@ -123,16 +103,14 @@
                 debug!("Received response block: {:?}", prover_inputs.block);
 
                 Ok((Some(id), prover_inputs))
-=======
-            ProofData::Response { id } => {
-                debug!("Received response: {id:?}");
-                Ok(id)
->>>>>>> 45138d20
             }
             _ => Err(format!("Unexpected response {response:?}")),
         }
     }
 
+    fn submit_proof(&self, id: u64, proof: SP1ProofWithPublicValues) -> Result<(), String> {
+        let stream = TcpStream::connect(&self.proof_data_provider_endpoint)
+            .map_err(|e| format!("Failed to connect to ProofDataProvider: {e}"))?;
     fn submit_proof(&self, id: u64, proof: SP1ProofWithPublicValues) -> Result<(), String> {
         let stream = TcpStream::connect(&self.proof_data_provider_endpoint)
             .map_err(|e| format!("Failed to connect to ProofDataProvider: {e}"))?;
@@ -146,15 +124,23 @@
         stream
             .shutdown(std::net::Shutdown::Write)
             .map_err(|e| e.to_string())?;
+        serde_json::ser::to_writer(buf_writer, &submit).map_err(|e| e.to_string())?;
+        stream
+            .shutdown(std::net::Shutdown::Write)
+            .map_err(|e| e.to_string())?;
 
         let buf_reader = BufReader::new(&stream);
+        let response: ProofData = serde_json::de::from_reader(buf_reader)
+            .map_err(|e| format!("Invalid response format: {e}"))?;
         let response: ProofData = serde_json::de::from_reader(buf_reader)
             .map_err(|e| format!("Invalid response format: {e}"))?;
         match response {
             ProofData::SubmitAck { id: res_id } => {
                 debug!("Received submit ack: {res_id}");
+                debug!("Received submit ack: {res_id}");
                 Ok(())
             }
+            _ => Err(format!("Unexpected response {response:?}")),
             _ => Err(format!("Unexpected response {response:?}")),
         }
     }
