--- conflicted
+++ resolved
@@ -12,12 +12,8 @@
 
 pub struct Prover<'a> {
     elf: &'a [u8],
-<<<<<<< HEAD
-    id: [u32; 8],
+    pub id: [u32; 8],
     pub stdout: Vec<u8>,
-=======
-    pub id: [u32; 8],
->>>>>>> f4793003
 }
 
 impl<'a> Default for Prover<'a> {
