--- conflicted
+++ resolved
@@ -1,13 +1,10 @@
-<<<<<<< HEAD
 use serde::Deserialize;
-=======
-use ethereum_rust_core::types::Block;
->>>>>>> 63e3efa2
 use tracing::info;
 
 // risc0
 use zkvm_interface::methods::{ZKVM_PROGRAM_ELF, ZKVM_PROGRAM_ID};
 
+use risc0_zkvm::{default_prover, ExecutorEnv, ExecutorEnvBuilder, ProverOpts};
 use risc0_zkvm::{default_prover, ExecutorEnv, ExecutorEnvBuilder, ProverOpts};
 
 use ethereum_rust_core::types::Receipt;
@@ -54,10 +51,12 @@
     pub fn set_input(&mut self, input: ProverInputData) -> &mut Self {
         let head_block_rlp = input.block.encode_to_vec();
         let parent_header_rlp = input.parent_header.encode_to_vec();
+        let parent_header_rlp = input.parent_header.encode_to_vec();
 
         // We should pass the inputs as a whole struct
         self.env_builder.write(&head_block_rlp).unwrap();
         self.env_builder.write(&input.db).unwrap();
+        self.env_builder.write(&parent_header_rlp).unwrap();
         self.env_builder.write(&parent_header_rlp).unwrap();
 
         self
@@ -74,27 +73,12 @@
 
         // Proof information by proving the specified ELF binary.
         // This struct contains the receipt along with statistics about execution of the guest
-<<<<<<< HEAD
         let prove_info = prover.prove_with_opts(env, self.elf, &ProverOpts::groth16())?;
-=======
-        let prove_info = prover
-            .prove_with_opts(env, self.elf, &ProverOpts::groth16())
-            .map_err(|_| "Failed to prove".to_string())?;
->>>>>>> 63e3efa2
 
         // extract the receipt.
         let receipt = prove_info.receipt;
 
-<<<<<<< HEAD
         info!("Successfully generated execution receipt.");
-=======
-        let executed_block: Block = receipt.journal.decode().map_err(|err| err.to_string())?;
-
-        info!(
-            "Successfully generated execution proof receipt for block {}",
-            executed_block.header.compute_block_hash()
-        );
->>>>>>> 63e3efa2
         Ok(receipt)
     }
 
