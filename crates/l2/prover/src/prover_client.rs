use ethrex_l2::{
    proposer::prover_server::ProofData, utils::config::prover_client::ProverClientConfig,
};
use std::{
    io::{BufReader, BufWriter},
    net::TcpStream,
    time::Duration,
};
use tokio::time::sleep;
use tracing::{debug, error, info, warn};
use zkvm_interface::io::ProgramInput;

<<<<<<< HEAD
use ethrex_l2::{
    proposer::prover_server::{ProofData, ZkProof},
    utils::config::prover_client::ProverClientConfig,
};

use crate::prover::{create_prover, ProverType, ProvingOutput};
=======
use super::prover::Prover;
>>>>>>> c9d0e480

pub async fn start_proof_data_client(config: ProverClientConfig, prover_type: ProverType) {
    let proof_data_client = ProverClient::new(config);
    proof_data_client.start(prover_type).await;
}

struct ProverData {
    block_number: u64,
    input: ProgramInput,
}

struct ProverClient {
    prover_server_endpoint: String,
    interval_ms: u64,
}

impl ProverClient {
    pub fn new(config: ProverClientConfig) -> Self {
        Self {
            prover_server_endpoint: config.prover_server_endpoint,
            interval_ms: config.interval_ms,
        }
    }

    pub async fn start(&self, prover_type: ProverType) {
        // Build the prover depending on the prover_type passed as argument.
        let mut prover = create_prover(prover_type);

        loop {
            match self.request_new_input() {
                // If we get the input
                Ok(prover_data) => {
                    // Generate the Proof
                    match prover.prove(prover_data.input) {
                        Ok(proving_output) => {
                            if let Err(e) =
                                self.submit_proof(prover_data.block_number, proving_output)
                            {
                                // TODO: Retry?
                                warn!("Failed to submit proof: {e}");
                            }
                        }
                        Err(e) => error!(e),
                    };
                }
                Err(e) => {
                    sleep(Duration::from_millis(self.interval_ms)).await;
                    warn!("Failed to request new data: {e}");
                }
            }
        }
    }

    fn request_new_input(&self) -> Result<ProverData, String> {
        // Request the input with the correct block_number
        let request = ProofData::request();
        let response = connect_to_prover_server_wr(&self.prover_server_endpoint, &request)
            .map_err(|e| format!("Failed to get Response: {e}"))?;

        match response {
            ProofData::Response {
                block_number,
                input,
            } => match (block_number, input) {
                (Some(block_number), Some(input)) => {
                    info!("Received Response for block_number: {block_number}");
                    let prover_data = ProverData{
                        block_number,
                        input:  ProgramInput {
                            block: input.block,
                            parent_block_header: input.parent_block_header,
                            db: input.db
                        }
                    };
                    Ok(prover_data)
                }
                _ => Err(
                    "Received Empty Response, meaning that the ProverServer doesn't have blocks to prove.\nThe Prover may be advancing faster than the Proposer."
                        .to_owned(),
                ),
            },
            _ => Err("Expecting ProofData::Response".to_owned()),
        }
    }

<<<<<<< HEAD
    fn submit_proof(&self, block_number: u64, proving_output: ProvingOutput) -> Result<(), String> {
        let submit = match proving_output {
            ProvingOutput::Risc0Prover(risc0_proof) => ProofData::Submit {
                block_number,
                zk_proof: ZkProof::RISC0(risc0_proof),
            },
            ProvingOutput::Sp1Prover(sp1_proof) => ProofData::Submit {
                block_number,
                zk_proof: ZkProof::SP1(sp1_proof),
            },
        };

=======
    fn submit_proof(
        &self,
        block_number: u64,
        receipt: risc0_zkvm::Receipt,
        prover_id: Vec<u32>,
    ) -> Result<(), String> {
        let submit = ProofData::submit(block_number, (receipt, prover_id));
>>>>>>> c9d0e480
        let submit_ack = connect_to_prover_server_wr(&self.prover_server_endpoint, &submit)
            .map_err(|e| format!("Failed to get SubmitAck: {e}"))?;

        match submit_ack {
            ProofData::SubmitAck { block_number } => {
                info!("Received submit ack for block_number: {}", block_number);
                Ok(())
            }
            _ => Err("Expecting ProofData::SubmitAck".to_owned()),
        }
    }
}

fn connect_to_prover_server_wr(
    addr: &str,
    write: &ProofData,
) -> Result<ProofData, Box<dyn std::error::Error>> {
    let stream = TcpStream::connect(addr)?;
    let buf_writer = BufWriter::new(&stream);
    debug!("Connection established!");
    serde_json::ser::to_writer(buf_writer, write)?;
    stream.shutdown(std::net::Shutdown::Write)?;

    let buf_reader = BufReader::new(&stream);
    let response: ProofData = serde_json::de::from_reader(buf_reader)?;
    Ok(response)
}<|MERGE_RESOLUTION|>--- conflicted
+++ resolved
@@ -1,5 +1,10 @@
+use crate::prover::{create_prover, ProverType, ProvingOutput};
 use ethrex_l2::{
     proposer::prover_server::ProofData, utils::config::prover_client::ProverClientConfig,
+};
+use ethrex_l2::{
+    proposer::prover_server::{ProofData, ZkProof},
+    utils::config::prover_client::ProverClientConfig,
 };
 use std::{
     io::{BufReader, BufWriter},
@@ -9,17 +14,6 @@
 use tokio::time::sleep;
 use tracing::{debug, error, info, warn};
 use zkvm_interface::io::ProgramInput;
-
-<<<<<<< HEAD
-use ethrex_l2::{
-    proposer::prover_server::{ProofData, ZkProof},
-    utils::config::prover_client::ProverClientConfig,
-};
-
-use crate::prover::{create_prover, ProverType, ProvingOutput};
-=======
-use super::prover::Prover;
->>>>>>> c9d0e480
 
 pub async fn start_proof_data_client(config: ProverClientConfig, prover_type: ProverType) {
     let proof_data_client = ProverClient::new(config);
@@ -105,7 +99,6 @@
         }
     }
 
-<<<<<<< HEAD
     fn submit_proof(&self, block_number: u64, proving_output: ProvingOutput) -> Result<(), String> {
         let submit = match proving_output {
             ProvingOutput::Risc0Prover(risc0_proof) => ProofData::Submit {
@@ -118,15 +111,6 @@
             },
         };
 
-=======
-    fn submit_proof(
-        &self,
-        block_number: u64,
-        receipt: risc0_zkvm::Receipt,
-        prover_id: Vec<u32>,
-    ) -> Result<(), String> {
-        let submit = ProofData::submit(block_number, (receipt, prover_id));
->>>>>>> c9d0e480
         let submit_ack = connect_to_prover_server_wr(&self.prover_server_endpoint, &submit)
             .map_err(|e| format!("Failed to get SubmitAck: {e}"))?;
 
