[package]
name = "zkvm_program"
version = "0.1.0"
edition = "2021"

[workspace]

[dependencies]
risc0-zkvm = { version = "1.2.0", default-features = false, features = ["std"] }
zkvm_interface = { path = "../" }

ethrex-core = { path = "../../../../../common", default-features = false }
ethrex-rlp = { path = "../../../../../common/rlp" }
ethrex-vm = { path = "../../../../../vm", default-features = false, features = [
  "l2",
] }
ethrex-blockchain = { path = "../../../../../blockchain", default-features = false }

<<<<<<< HEAD
[build-dependencies]
cc = "=1.2.2"

=======
>>>>>>> 716273bc
[patch.crates-io]
crypto-bigint = { git = "https://github.com/risc0/RustCrypto-crypto-bigint", tag = "v0.5.5-risczero.0" }
k256 = { git = "https://github.com/risc0/RustCrypto-elliptic-curves", tag = "k256/v0.13.3-risczero.0" }
sha2 = { git = "https://github.com/risc0/RustCrypto-hashes", tag = "sha2-v0.10.6-risczero.0" }
secp256k1 = { git = "https://github.com/sp1-patches/rust-secp256k1", branch = "patch-secp256k1-v0.29.1" }
ecdsa-core = { git = "https://github.com/sp1-patches/signatures", package = "ecdsa", branch = "patch-ecdsa-v0.16.9" }<|MERGE_RESOLUTION|>--- conflicted
+++ resolved
@@ -16,12 +16,6 @@
 ] }
 ethrex-blockchain = { path = "../../../../../blockchain", default-features = false }
 
-<<<<<<< HEAD
-[build-dependencies]
-cc = "=1.2.2"
-
-=======
->>>>>>> 716273bc
 [patch.crates-io]
 crypto-bigint = { git = "https://github.com/risc0/RustCrypto-crypto-bigint", tag = "v0.5.5-risczero.0" }
 k256 = { git = "https://github.com/risc0/RustCrypto-elliptic-curves", tag = "k256/v0.13.3-risczero.0" }
