--- conflicted
+++ resolved
@@ -13,11 +13,7 @@
 
 clean: clean-contract-deps ## 🧹 Cleans the localnet
 
-<<<<<<< HEAD
-restart: restart-local-l1 restart-contract-deps deploy-l1  restart-l2 ## 🔄 Restarts the localnet
-=======
 restart: restart-local-l1 restart-contract-deps deploy-l1 restart-l2 ## 🔄 Restarts the localnet
->>>>>>> 70920001
 
 cli: ## 🛠️ Builds the L2 Lambda Ethereum Rust CLI
 	cargo build --release --manifest-path ${ETHEREUM_RUST_PATH}/cmd/ethereum_rust/Cargo.toml
@@ -44,14 +40,7 @@
 
 # Contracts
 
-<<<<<<< HEAD
-contract-deps: ## 📦 Installs the dependencies for the L1 contracts
-	mkdir -p ${FOUNDRY_PROJECT_HOME}
-	forge install foundry-rs/forge-std --no-git --root ${FOUNDRY_PROJECT_HOME} || exit 0
-	forge install OpenZeppelin/openzeppelin-contracts --no-git --root ${FOUNDRY_PROJECT_HOME} || exit 0
-=======
 # contract-deps: ## 📦 Installs the dependencies for the L1 contracts
->>>>>>> 70920001
 
 clean-contract-deps: ## 🧹 Cleans the dependencies for the L1 contracts.
 	rm -rf contracts/solc_out
