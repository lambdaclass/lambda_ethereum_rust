.DEFAULT_GOAL := help

.PHONY: help init down clean init-local-l1 down-local-l1 clean-local-l1 init-l2 down-l2 deploy-l1 deploy-block-executor deploy-inbox setup-prover test

L2_GENESIS_FILE_PATH=../../test_data/genesis-l2.json
L1_GENESIS_FILE_PATH=../../test_data/genesis-l1.json

help: ## 📚 Show help for each of the Makefile recipes
	@grep -E '^[a-zA-Z0-9_-]+:.*?## .*$$' $(MAKEFILE_LIST) | sort | awk 'BEGIN {FS = ":.*?## "}; {printf "\033[36m%-30s\033[0m %s\n", $$1, $$2}'

init: init-local-l1 deploy-l1 init-l2 ## 🚀 Initializes a localnet with Lambda Ethereum Rust client as both L1 and L2

down: down-local-l1 down-l2 ## 🛑 Shuts down the localnet

clean: clean-contract-deps ## 🧹 Cleans the localnet

restart: restart-local-l1 deploy-l1 restart-l2 ## 🔄 Restarts the localnet

cli: ## 🛠️ Installs the L2 Lambda Ethereum Rust CLI
	cargo install --path ${ETHEREUM_RUST_PATH}/cmd/ethereum_rust_l2/ --force

# Variables

ETHEREUM_RUST_PATH=$(shell pwd)/../..
ETHEREUM_RUST_BIN_PATH=$(ETHEREUM_RUST_PATH)/target/release/ethereum_rust
ETHEREUM_RUST_DEV_DOCKER_COMPOSE_PATH=$(ETHEREUM_RUST_PATH)/crates/blockchain/dev/docker-compose-dev.yaml
ETHEREUM_RUST_L2_DOCKER_COMPOSE_PATH=./docker-compose-l2.yaml

ETHEREUM_RUST_L2_CONTRACTS_PATH=./contracts
L1_RPC_URL=http://localhost:8545
L1_PRIVATE_KEY=0x385c546456b6a603a1cfcaa9ec9494ba4832da08dd6bcf4de9a71e4a01b74924

# Local L1

init-local-l1: ## 🚀 Initializes an L1 Lambda Ethereum Rust Client with Docker
	docker compose -f ${ETHEREUM_RUST_DEV_DOCKER_COMPOSE_PATH} up -d
	
init-l1: ## 🚀 Initializes an L1 Lambda Ethereum Rust Client
	cargo run --release --manifest-path ../../Cargo.toml --bin ethereum_rust -- removedb --datadir dev_ethereum_rust_l1 && \
	cargo run --release --manifest-path ../../Cargo.toml --bin ethereum_rust --features dev -- --network ${L2_GENESIS_FILE_PATH} --http.port 8545 --http.addr 0.0.0.0 --datadir dev_ethereum_rust_l1

down-local-l1: ## 🛑 Shuts down the L1 Lambda Ethereum Rust Client
	docker compose -f ${ETHEREUM_RUST_DEV_DOCKER_COMPOSE_PATH} down
	docker compose -f docker-compose-l2.yaml down

restart-local-l1: down-local-l1 init-local-l1 ## 🔄 Restarts the L1 Lambda Ethereum Rust Client

# Contracts

clean-contract-deps: ## 🧹 Cleans the dependencies for the L1 contracts.
	rm -rf contracts/solc_out
	rm -rf contracts/lib

restart-contract-deps: clean-contract-deps ## 🔄 Restarts the dependencies for the L1 contracts.

deploy-l1: ## 📜 Deploys the L1 contracts
	DEPLOYER_CONTRACTS_PATH=contracts cargo run --release --bin ethereum_rust_l2_l1_deployer --manifest-path ${ETHEREUM_RUST_L2_CONTRACTS_PATH}/Cargo.toml

# L2

init-l2: ## 🚀 Initializes an L2 Lambda Ethereum Rust Client
	cargo run --release --manifest-path ../../Cargo.toml --bin ethereum_rust --features l2 -- --network ${L2_GENESIS_FILE_PATH} --http.port 1729 --http.addr 0.0.0.0 --authrpc.port 8552

down-l2: ## 🛑 Shuts down the L2 Lambda Ethereum Rust Client
	pkill -f ethereum_rust || exit 0

restart-l2: down-l2 init-l2 ## 🔄 Restarts the L2 Lambda Ethereum Rust Client

init-l2-prover: ## 🚀 Initializes the Prover
	cargo run --release --features build_zkvm --manifest-path ../../Cargo.toml --bin ethereum_rust_prover

init-l2-prover-gpu: ## 🚀 Initializes the Prover with GPU support
<<<<<<< HEAD
	cargo run --release --features "build_zkvm,gpu" --manifest-path ../../Cargo.toml --bin ethereum_rust_prover
=======
	cargo run --release --features "build_zkvm,cuda" --manifest-path ../../Cargo.toml --bin ethereum_rust_prover

# CI Testing

test:
	docker compose -f ${ETHEREUM_RUST_L2_DOCKER_COMPOSE_PATH} down
	docker compose -f ${ETHEREUM_RUST_L2_DOCKER_COMPOSE_PATH} up -d
	cargo test --release testito -- --nocapture
	docker compose -f ${ETHEREUM_RUST_L2_DOCKER_COMPOSE_PATH} down
>>>>>>> 166d01dd
<|MERGE_RESOLUTION|>--- conflicted
+++ resolved
@@ -70,10 +70,7 @@
 	cargo run --release --features build_zkvm --manifest-path ../../Cargo.toml --bin ethereum_rust_prover
 
 init-l2-prover-gpu: ## 🚀 Initializes the Prover with GPU support
-<<<<<<< HEAD
 	cargo run --release --features "build_zkvm,gpu" --manifest-path ../../Cargo.toml --bin ethereum_rust_prover
-=======
-	cargo run --release --features "build_zkvm,cuda" --manifest-path ../../Cargo.toml --bin ethereum_rust_prover
 
 # CI Testing
 
@@ -81,5 +78,4 @@
 	docker compose -f ${ETHEREUM_RUST_L2_DOCKER_COMPOSE_PATH} down
 	docker compose -f ${ETHEREUM_RUST_L2_DOCKER_COMPOSE_PATH} up -d
 	cargo test --release testito -- --nocapture
-	docker compose -f ${ETHEREUM_RUST_L2_DOCKER_COMPOSE_PATH} down
->>>>>>> 166d01dd
+	docker compose -f ${ETHEREUM_RUST_L2_DOCKER_COMPOSE_PATH} down