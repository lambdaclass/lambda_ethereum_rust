[package]
name = "ethereum_rust-l2"
version = "0.1.0"
edition = "2021"

# See more keys and their definitions at https://doc.rust-lang.org/cargo/reference/manifest.html

[dependencies]

reqwest = { version = "0.12.7", features = ["json"] }
tokio.workspace = true
tokio-util.workspace = true
tracing.workspace = true
serde.workspace = true
serde_json.workspace = true
ethereum-types.workspace = true
ethereum_rust-core.workspace = true
ethereum_rust-rlp.workspace = true
ethereum_rust-rpc.workspace = true
<<<<<<< HEAD
ethereum_rust-storage.workspace = true
ethereum_rust-evm.workspace = true
ethereum_rust-blockchain.workspace = true

=======
ethereum_rust-blockchain.workspace = true
ethereum_rust-storage.workspace = true
>>>>>>> 45138d20
hex.workspace = true
bytes.workspace = true
jsonwebtoken.workspace = true
sp1-sdk = "2.0.0"
libsecp256k1 = "0.7.1"
keccak-hash = "0.10.0"
envy = "0.4.2"
thiserror.workspace = true
<<<<<<< HEAD

prover-lib = { path = "./prover/sp1/lib" }

# revm
revm = { version = "14.0.3", features = [
    "std",
    "serde",
    "kzg-rs",
], default-features = false }
=======
>>>>>>> 45138d20

[lib]
path = "./l2.rs"<|MERGE_RESOLUTION|>--- conflicted
+++ resolved
@@ -16,16 +16,13 @@
 ethereum-types.workspace = true
 ethereum_rust-core.workspace = true
 ethereum_rust-rlp.workspace = true
+ethereum_rust-core.workspace = true
+ethereum_rust-rlp.workspace = true
 ethereum_rust-rpc.workspace = true
-<<<<<<< HEAD
 ethereum_rust-storage.workspace = true
 ethereum_rust-evm.workspace = true
 ethereum_rust-blockchain.workspace = true
 
-=======
-ethereum_rust-blockchain.workspace = true
-ethereum_rust-storage.workspace = true
->>>>>>> 45138d20
 hex.workspace = true
 bytes.workspace = true
 jsonwebtoken.workspace = true
@@ -34,7 +31,6 @@
 keccak-hash = "0.10.0"
 envy = "0.4.2"
 thiserror.workspace = true
-<<<<<<< HEAD
 
 prover-lib = { path = "./prover/sp1/lib" }
 
@@ -44,8 +40,6 @@
     "serde",
     "kzg-rs",
 ], default-features = false }
-=======
->>>>>>> 45138d20
 
 [lib]
 path = "./l2.rs"