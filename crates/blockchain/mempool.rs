use std::collections::HashMap;

use crate::{
    constants::{
        MAX_INITCODE_SIZE, MIN_BASE_FEE_PER_BLOB_GAS, TX_ACCESS_LIST_ADDRESS_GAS,
        TX_ACCESS_LIST_STORAGE_KEY_GAS, TX_CREATE_GAS_COST, TX_DATA_NON_ZERO_GAS,
        TX_DATA_NON_ZERO_GAS_EIP2028, TX_DATA_ZERO_GAS_COST, TX_GAS_COST,
        TX_INIT_CODE_WORD_GAS_COST,
    },
    error::MempoolError,
};
use ethereum_rust_core::{
<<<<<<< HEAD
    types::{BlockHeader, ChainConfig, Transaction},
    Address, H256, U256,
=======
    types::{BlobsBundle, BlockHeader, ChainConfig, EIP4844Transaction, Transaction},
    H256,
>>>>>>> d1dde0be
};
use ethereum_rust_storage::{error::StoreError, Store};

<<<<<<< HEAD
/// Add a transaction to the mempool
=======
/// Add a blob transaction and its blobs bundle to the mempool
pub fn add_blob_transaction(
    transaction: EIP4844Transaction,
    blobs_bundle: BlobsBundle,
    store: Store,
) -> Result<H256, MempoolError> {
    // Validate blobs bundle
    validate_blobs_bundle(&transaction, &blobs_bundle)?;

    // Validate transaction
    let transaction = Transaction::EIP4844Transaction(transaction);
    validate_transaction(&transaction, store.clone())?;

    // Add transaction and blobs bundle to storage
    let hash = transaction.compute_hash();
    store.add_transaction_to_pool(hash, transaction)?;
    store.add_blobs_bundle_to_pool(hash, blobs_bundle)?;
    Ok(hash)
}

>>>>>>> d1dde0be
pub fn add_transaction(transaction: Transaction, store: Store) -> Result<H256, MempoolError> {
    // Blob transactions should be submitted via add_blob_transaction along with the corresponding blobs bundle
    if matches!(transaction, Transaction::EIP4844Transaction(_)) {
        return Err(MempoolError::BlobTxNoBlobsBundle);
    }
    // Validate transaction
    validate_transaction(&transaction, store.clone())?;

    let hash = transaction.compute_hash();

    // Add transaction to storage
    store.add_transaction_to_pool(hash, transaction)?;

    Ok(hash)
}

/// Fetch a transaction from the mempool
pub fn get_transaction(hash: H256, store: Store) -> Result<Option<Transaction>, MempoolError> {
    Ok(store.get_transaction_from_pool(hash)?)
}

<<<<<<< HEAD
/// Applies the filter and returns a set of suitable transactions from the mempool.
/// These transactions will be grouped by sender and sorted by nonce
pub fn filter_transactions(
    filter: &PendingTxFilter,
    store: &Store,
) -> Result<HashMap<Address, Vec<Transaction>>, StoreError> {
    let filter_tx = |tx: &Transaction| -> bool {
        // Filter by tx type
        let is_blob_tx = matches!(tx, Transaction::EIP4844Transaction(_));
        if filter.only_plain_txs && is_blob_tx || filter.only_blob_txs && !is_blob_tx {
            return false;
        }
        // Filter by tip & base_fee
        if let Some(min_tip) = filter.min_tip {
            if !tx
                .effective_gas_tip(filter.base_fee)
                .is_some_and(|tip| tip >= min_tip)
            {
                return false;
            }
        }
        // Filter by blob gas fee
        if let (true, Some(blob_fee)) = (is_blob_tx, filter.blob_fee) {
            if !tx.max_fee_per_blob_gas().is_some_and(|fee| fee >= blob_fee) {
                return false;
            }
        }
        true
    };
    store.filter_pool_transactions(&filter_tx)
}

/// Remove a transaction from the mempool
pub fn remove_transaction(hash: H256, store: &Store) -> Result<(), StoreError> {
    store.remove_transaction_from_pool(hash)
}

#[derive(Debug, Default)]
pub struct PendingTxFilter {
    pub min_tip: Option<u64>,
    pub base_fee: Option<u64>,
    pub blob_fee: Option<U256>,
    pub only_plain_txs: bool,
    pub only_blob_txs: bool,
}
=======
pub fn get_blobs_bundle(hash: H256, store: Store) -> Result<Option<BlobsBundle>, MempoolError> {
    Ok(store.get_blobs_bundle_from_pool(hash)?)
}

>>>>>>> d1dde0be
/*

SOME VALIDATIONS THAT WE COULD INCLUDE
Stateless validations
1. This transaction is valid on current mempool
    -> Depends on mempool transaction filtering logic
2. Ensure the maxPriorityFeePerGas is high enough to cover the requirement of the calling pool (the minimum to be included in)
    -> Depends on mempool transaction filtering logic
3. Transaction's encoded size is smaller than maximum allowed
    -> I think that this is not in the spec, but it may be a good idea
4. Make sure the transaction is signed properly
5. Ensure a Blob Transaction comes with its sidecar (Done!):
  1. Validate number of BlobHashes is positive
  2. Validate number of BlobHashes is less than the maximum allowed per block,
     which may be computed as `maxBlobGasPerBlock / blobTxBlobGasPerBlob`
  3. Ensure number of BlobHashes is equal to:
    - The number of blobs (Done!)
    - The number of commitments (Done!)
    - The number of proofs (Done!)
  4. Validate that the hashes matches with the commitments, performing a `kzg4844` hash.
  5. Verify the blob proofs with the `kzg4844`
Stateful validations
1. Ensure transaction nonce is higher than the `from` address stored nonce
2. Certain pools do not allow for nonce gaps. Ensure a gap is not produced (that is, the transaction nonce is exactly the following of the stored one)
3. Ensure the transactor has enough funds to cover transaction cost:
    - Transaction cost is calculated as `(gas * gasPrice) + (blobGas * blobGasPrice) + value`
4. In case of transaction reorg, ensure the transactor has enough funds to cover for transaction replacements without overdrafts.
- This is done by comparing the total spent gas of the transactor from all pooled transactions, and accounting for the necessary gas spenditure if any of those transactions is replaced.
5. Ensure the transactor is able to add a new transaction. The number of transactions sent by an account may be limited by a certain configured value

*/

fn validate_transaction(tx: &Transaction, store: Store) -> Result<(), MempoolError> {
    // TODO: Add validations here

    let header_no = store
        .get_latest_block_number()?
        .ok_or(MempoolError::NoBlockHeaderError)?;
    let header = store
        .get_block_header(header_no)?
        .ok_or(MempoolError::NoBlockHeaderError)?;
    let config = store.get_chain_config()?;

    // NOTE: We could add a tx size limit here, but it's not in the actual spec

    // Check init code size
    if config.is_shanghai_activated(header.timestamp)
        && tx.is_contract_creation()
        && tx.data().len() > MAX_INITCODE_SIZE
    {
        return Err(MempoolError::TxMaxInitCodeSizeError);
    }

    // Check gas limit is less than header's gas limit
    if header.gas_limit < tx.gas_limit() {
        return Err(MempoolError::TxGasLimitExceededError);
    }

    // Check priority fee is less or equal than gas fee gap
    if tx.max_priority_fee().unwrap_or(0) > tx.max_fee_per_gas().unwrap_or(0) {
        return Err(MempoolError::TxTipAboveFeeCapError);
    }

    // Check that the gas limit is covers the gas needs for transaction metadata.
    if tx.gas_limit() < transaction_intrinsic_gas(tx, &header, &config)? {
        return Err(MempoolError::TxIntrinsicGasCostAboveLimitError);
    }

    // Check that the specified blob gas fee is above the minimum value
    if let Some(fee) = tx.max_fee_per_blob_gas() {
        // Blob tx
        if fee < MIN_BASE_FEE_PER_BLOB_GAS.into() {
            return Err(MempoolError::TxBlobBaseFeeTooLowError);
        }
    }

    Ok(())
}

fn validate_blobs_bundle(
    tx: &EIP4844Transaction,
    blobs_bundle: &BlobsBundle,
) -> Result<(), MempoolError> {
    let tx_blob_count = tx.blob_versioned_hashes.len();
    if tx_blob_count != blobs_bundle.blobs.len()
        || tx_blob_count != blobs_bundle.commitments.len()
        || tx_blob_count != blobs_bundle.proofs.len()
    {
        return Err(MempoolError::BlobsBundleWrongLen);
    };
    Ok(())
}

fn transaction_intrinsic_gas(
    tx: &Transaction,
    header: &BlockHeader,
    config: &ChainConfig,
) -> Result<u64, MempoolError> {
    let is_contract_creation = tx.is_contract_creation();

    let mut gas = if is_contract_creation {
        TX_CREATE_GAS_COST
    } else {
        TX_GAS_COST
    };

    let data_len = tx.data().len() as u64;

    if data_len > 0 {
        let non_zero_gas_cost = if config.is_istanbul_activated(header.number) {
            TX_DATA_NON_ZERO_GAS_EIP2028
        } else {
            TX_DATA_NON_ZERO_GAS
        };

        let non_zero_count = tx.data().iter().filter(|&&x| x != 0u8).count() as u64;

        gas = gas
            .checked_add(non_zero_count * non_zero_gas_cost)
            .ok_or(MempoolError::TxGasOverflowError)?;

        let zero_count = data_len - non_zero_count;

        gas = gas
            .checked_add(zero_count * TX_DATA_ZERO_GAS_COST)
            .ok_or(MempoolError::TxGasOverflowError)?;

        if is_contract_creation && config.is_shanghai_activated(header.timestamp) {
            // Len in 32 bytes sized words
            let len_in_words = data_len.saturating_add(31) / 32;

            gas = gas
                .checked_add(len_in_words * TX_INIT_CODE_WORD_GAS_COST)
                .ok_or(MempoolError::TxGasOverflowError)?;
        }
    }

    let storage_keys_count: u64 = tx
        .access_list()
        .iter()
        .map(|(_, keys)| keys.len() as u64)
        .sum();

    gas = gas
        .checked_add(tx.access_list().len() as u64 * TX_ACCESS_LIST_ADDRESS_GAS)
        .ok_or(MempoolError::TxGasOverflowError)?;

    gas = gas
        .checked_add(storage_keys_count * TX_ACCESS_LIST_STORAGE_KEY_GAS)
        .ok_or(MempoolError::TxGasOverflowError)?;

    Ok(gas)
}

#[cfg(test)]
mod tests {
    use crate::error::MempoolError;
    use crate::mempool::{
        MAX_INITCODE_SIZE, TX_ACCESS_LIST_ADDRESS_GAS, TX_ACCESS_LIST_STORAGE_KEY_GAS,
        TX_CREATE_GAS_COST, TX_DATA_NON_ZERO_GAS, TX_DATA_NON_ZERO_GAS_EIP2028,
        TX_DATA_ZERO_GAS_COST, TX_GAS_COST, TX_INIT_CODE_WORD_GAS_COST,
    };

    use super::{
        add_transaction, get_transaction, transaction_intrinsic_gas, validate_transaction,
    };
    use ethereum_rust_core::types::{
        BlockHeader, ChainConfig, EIP1559Transaction, EIP4844Transaction, Transaction, TxKind,
    };
    use ethereum_rust_core::{Address, Bytes, H256, U256};
    use ethereum_rust_storage::EngineType;
    use ethereum_rust_storage::{error::StoreError, Store};

    fn setup_storage(config: ChainConfig, header: BlockHeader) -> Result<Store, StoreError> {
        let store = Store::new("test", EngineType::InMemory)?;
        let block_number = header.number;
        let block_hash = header.compute_block_hash();
        store.add_block_header(block_hash, header)?;
        store.set_canonical_block(block_number, block_hash)?;
        store.update_latest_block_number(block_number)?;
        store.set_chain_config(&config)?;

        Ok(store)
    }

    fn tx_equal(t1: Transaction, t2: Transaction) -> bool {
        t1.nonce() == t2.nonce()
            && t1.max_priority_fee().unwrap_or_default()
                == t2.max_priority_fee().unwrap_or_default()
            && t1.max_fee_per_gas().unwrap_or_default() == t2.max_fee_per_gas().unwrap_or_default()
            && t1.gas_limit() == t2.gas_limit()
            && t1.value() == t2.value()
            && *t1.data() == *t2.data()
    }

    fn build_basic_config_and_header(
        istanbul_active: bool,
        shanghai_active: bool,
    ) -> (ChainConfig, BlockHeader) {
        let config = ChainConfig {
            shanghai_time: Some(if shanghai_active { 1 } else { 10 }),
            istanbul_block: Some(if istanbul_active { 1 } else { 10 }),
            ..Default::default()
        };

        let header = BlockHeader {
            number: 5,
            timestamp: 5,
            gas_limit: 100_000_000,
            gas_used: 0,
            ..Default::default()
        };

        (config, header)
    }

    #[test]
    fn store_and_fetch_transaction_happy_path() {
        let config = ChainConfig {
            shanghai_time: Some(10),
            ..Default::default()
        };

        let header = BlockHeader {
            number: 123,
            gas_limit: 30_000_000,
            gas_used: 0,
            timestamp: 20,
            ..Default::default()
        };

        let store = setup_storage(config, header).expect("Setup failed: ");

        let tx = EIP1559Transaction {
            nonce: 3,
            max_priority_fee_per_gas: 0,
            max_fee_per_gas: 0,
            gas_limit: 100_000,
            to: TxKind::Call(Address::from_low_u64_be(1)),
            value: U256::zero(),
            data: Bytes::default(),
            access_list: Default::default(),
            ..Default::default()
        };

        let tx = Transaction::EIP1559Transaction(tx);
        let hash = add_transaction(tx.clone(), store.clone()).expect("Add transaction");
        let ret_tx = get_transaction(hash, store).expect("Get transaction");
        assert!(ret_tx.is_some());
        let ret_tx = ret_tx.unwrap();
        assert!(tx_equal(tx, ret_tx))
    }

    #[test]
    fn normal_transaction_intrinsic_gas() {
        let (config, header) = build_basic_config_and_header(false, false);

        let tx = EIP1559Transaction {
            nonce: 3,
            max_priority_fee_per_gas: 0,
            max_fee_per_gas: 0,
            gas_limit: 100_000,
            to: TxKind::Call(Address::from_low_u64_be(1)), // Normal tx
            value: U256::zero(),                           // Value zero
            data: Bytes::default(),                        // No data
            access_list: Default::default(),               // No access list
            ..Default::default()
        };

        let tx = Transaction::EIP1559Transaction(tx);
        let expected_gas_cost = TX_GAS_COST;
        let intrinsic_gas =
            transaction_intrinsic_gas(&tx, &header, &config).expect("Intrinsic gas");
        assert_eq!(intrinsic_gas, expected_gas_cost);
    }

    #[test]
    fn create_transaction_intrinsic_gas() {
        let (config, header) = build_basic_config_and_header(false, false);

        let tx = EIP1559Transaction {
            nonce: 3,
            max_priority_fee_per_gas: 0,
            max_fee_per_gas: 0,
            gas_limit: 100_000,
            to: TxKind::Create,              // Create tx
            value: U256::zero(),             // Value zero
            data: Bytes::default(),          // No data
            access_list: Default::default(), // No access list
            ..Default::default()
        };

        let tx = Transaction::EIP1559Transaction(tx);
        let expected_gas_cost = TX_CREATE_GAS_COST;
        let intrinsic_gas =
            transaction_intrinsic_gas(&tx, &header, &config).expect("Intrinsic gas");
        assert_eq!(intrinsic_gas, expected_gas_cost);
    }

    #[test]
    fn transaction_intrinsic_data_gas_pre_istanbul() {
        let (config, header) = build_basic_config_and_header(false, false);

        let tx = EIP1559Transaction {
            nonce: 3,
            max_priority_fee_per_gas: 0,
            max_fee_per_gas: 0,
            gas_limit: 100_000,
            to: TxKind::Call(Address::from_low_u64_be(1)), // Normal tx
            value: U256::zero(),                           // Value zero
            data: Bytes::from(vec![0x0, 0x1, 0x1, 0x0, 0x1, 0x1]), // 6 bytes of data
            access_list: Default::default(),               // No access list
            ..Default::default()
        };

        let tx = Transaction::EIP1559Transaction(tx);
        let expected_gas_cost = TX_GAS_COST + 2 * TX_DATA_ZERO_GAS_COST + 4 * TX_DATA_NON_ZERO_GAS;
        let intrinsic_gas =
            transaction_intrinsic_gas(&tx, &header, &config).expect("Intrinsic gas");
        assert_eq!(intrinsic_gas, expected_gas_cost);
    }

    #[test]
    fn transaction_intrinsic_data_gas_post_istanbul() {
        let (config, header) = build_basic_config_and_header(true, false);

        let tx = EIP1559Transaction {
            nonce: 3,
            max_priority_fee_per_gas: 0,
            max_fee_per_gas: 0,
            gas_limit: 100_000,
            to: TxKind::Call(Address::from_low_u64_be(1)), // Normal tx
            value: U256::zero(),                           // Value zero
            data: Bytes::from(vec![0x0, 0x1, 0x1, 0x0, 0x1, 0x1]), // 6 bytes of data
            access_list: Default::default(),               // No access list
            ..Default::default()
        };

        let tx = Transaction::EIP1559Transaction(tx);
        let expected_gas_cost =
            TX_GAS_COST + 2 * TX_DATA_ZERO_GAS_COST + 4 * TX_DATA_NON_ZERO_GAS_EIP2028;
        let intrinsic_gas =
            transaction_intrinsic_gas(&tx, &header, &config).expect("Intrinsic gas");
        assert_eq!(intrinsic_gas, expected_gas_cost);
    }

    #[test]
    fn transaction_create_intrinsic_gas_pre_shanghai() {
        let (config, header) = build_basic_config_and_header(false, false);

        let n_words: u64 = 10;
        let n_bytes: u64 = 32 * n_words - 3; // Test word rounding

        let tx = EIP1559Transaction {
            nonce: 3,
            max_priority_fee_per_gas: 0,
            max_fee_per_gas: 0,
            gas_limit: 100_000,
            to: TxKind::Create,                                // Create tx
            value: U256::zero(),                               // Value zero
            data: Bytes::from(vec![0x1_u8; n_bytes as usize]), // Bytecode data
            access_list: Default::default(),                   // No access list
            ..Default::default()
        };

        let tx = Transaction::EIP1559Transaction(tx);
        let expected_gas_cost = TX_CREATE_GAS_COST + n_bytes * TX_DATA_NON_ZERO_GAS;
        let intrinsic_gas =
            transaction_intrinsic_gas(&tx, &header, &config).expect("Intrinsic gas");
        assert_eq!(intrinsic_gas, expected_gas_cost);
    }

    #[test]
    fn transaction_create_intrinsic_gas_post_shanghai() {
        let (config, header) = build_basic_config_and_header(false, true);

        let n_words: u64 = 10;
        let n_bytes: u64 = 32 * n_words - 3; // Test word rounding

        let tx = EIP1559Transaction {
            nonce: 3,
            max_priority_fee_per_gas: 0,
            max_fee_per_gas: 0,
            gas_limit: 100_000,
            to: TxKind::Create,                                // Create tx
            value: U256::zero(),                               // Value zero
            data: Bytes::from(vec![0x1_u8; n_bytes as usize]), // Bytecode data
            access_list: Default::default(),                   // No access list
            ..Default::default()
        };

        let tx = Transaction::EIP1559Transaction(tx);
        let expected_gas_cost = TX_CREATE_GAS_COST
            + n_bytes * TX_DATA_NON_ZERO_GAS
            + n_words * TX_INIT_CODE_WORD_GAS_COST;
        let intrinsic_gas =
            transaction_intrinsic_gas(&tx, &header, &config).expect("Intrinsic gas");
        assert_eq!(intrinsic_gas, expected_gas_cost);
    }

    #[test]
    fn transaction_intrinsic_gas_access_list() {
        let (config, header) = build_basic_config_and_header(false, false);

        let access_list = vec![
            (Address::zero(), vec![H256::default(); 10]),
            (Address::zero(), vec![]),
            (Address::zero(), vec![H256::default(); 5]),
        ];

        let tx = EIP1559Transaction {
            nonce: 3,
            max_priority_fee_per_gas: 0,
            max_fee_per_gas: 0,
            gas_limit: 100_000,
            to: TxKind::Call(Address::from_low_u64_be(1)), // Normal tx
            value: U256::zero(),                           // Value zero
            data: Bytes::default(),                        // No data
            access_list,
            ..Default::default()
        };

        let tx = Transaction::EIP1559Transaction(tx);
        let expected_gas_cost =
            TX_GAS_COST + 3 * TX_ACCESS_LIST_ADDRESS_GAS + 15 * TX_ACCESS_LIST_STORAGE_KEY_GAS;
        let intrinsic_gas =
            transaction_intrinsic_gas(&tx, &header, &config).expect("Intrinsic gas");
        assert_eq!(intrinsic_gas, expected_gas_cost);
    }

    #[test]
    fn transaction_with_big_init_code_in_shanghai_fails() {
        let (config, header) = build_basic_config_and_header(false, true);

        let store = setup_storage(config, header).expect("Storage setup");

        let tx = EIP1559Transaction {
            nonce: 3,
            max_priority_fee_per_gas: 0,
            max_fee_per_gas: 0,
            gas_limit: 99_000_000,
            to: TxKind::Create,                                  // Create tx
            value: U256::zero(),                                 // Value zero
            data: Bytes::from(vec![0x1; MAX_INITCODE_SIZE + 1]), // Large init code
            access_list: Default::default(),                     // No access list
            ..Default::default()
        };

        let tx = Transaction::EIP1559Transaction(tx);
        let validation = validate_transaction(&tx, store);
        assert!(matches!(
            validation,
            Err(MempoolError::TxMaxInitCodeSizeError)
        ));
    }

    #[test]
    fn transaction_with_gas_limit_higher_than_of_the_block_should_fail() {
        let (config, header) = build_basic_config_and_header(false, false);

        let store = setup_storage(config, header).expect("Storage setup");

        let tx = EIP1559Transaction {
            nonce: 3,
            max_priority_fee_per_gas: 0,
            max_fee_per_gas: 0,
            gas_limit: 100_000_001,
            to: TxKind::Call(Address::from_low_u64_be(1)), // Normal tx
            value: U256::zero(),                           // Value zero
            data: Bytes::default(),                        // No data
            access_list: Default::default(),               // No access list
            ..Default::default()
        };

        let tx = Transaction::EIP1559Transaction(tx);
        let validation = validate_transaction(&tx, store);
        assert!(matches!(
            validation,
            Err(MempoolError::TxGasLimitExceededError)
        ));
    }

    #[test]
    fn transaction_with_priority_fee_higher_than_gas_fee_should_fail() {
        let (config, header) = build_basic_config_and_header(false, false);

        let store = setup_storage(config, header).expect("Storage setup");

        let tx = EIP1559Transaction {
            nonce: 3,
            max_priority_fee_per_gas: 101,
            max_fee_per_gas: 100,
            gas_limit: 50_000_000,
            to: TxKind::Call(Address::from_low_u64_be(1)), // Normal tx
            value: U256::zero(),                           // Value zero
            data: Bytes::default(),                        // No data
            access_list: Default::default(),               // No access list
            ..Default::default()
        };

        let tx = Transaction::EIP1559Transaction(tx);
        let validation = validate_transaction(&tx, store);
        assert!(matches!(
            validation,
            Err(MempoolError::TxTipAboveFeeCapError)
        ));
    }

    #[test]
    fn transaction_with_gas_limit_lower_than_intrinsic_gas_should_fail() {
        let (config, header) = build_basic_config_and_header(false, false);
        let store = setup_storage(config, header).expect("Storage setup");

        let intrinsic_gas_cost = TX_GAS_COST;

        let tx = EIP1559Transaction {
            nonce: 3,
            max_priority_fee_per_gas: 0,
            max_fee_per_gas: 0,
            gas_limit: intrinsic_gas_cost - 1,
            to: TxKind::Call(Address::from_low_u64_be(1)), // Normal tx
            value: U256::zero(),                           // Value zero
            data: Bytes::default(),                        // No data
            access_list: Default::default(),               // No access list
            ..Default::default()
        };

        let tx = Transaction::EIP1559Transaction(tx);
        let validation = validate_transaction(&tx, store);
        assert!(matches!(
            validation,
            Err(MempoolError::TxIntrinsicGasCostAboveLimitError)
        ));
    }

    #[test]
    fn transaction_with_blob_base_fee_below_min_should_fail() {
        let (config, header) = build_basic_config_and_header(false, false);
        let store = setup_storage(config, header).expect("Storage setup");

        let tx = EIP4844Transaction {
            nonce: 3,
            max_priority_fee_per_gas: 0,
            max_fee_per_gas: 0,
            max_fee_per_blob_gas: 0.into(),
            gas: 15_000_000,
            to: Address::from_low_u64_be(1), // Normal tx
            value: U256::zero(),             // Value zero
            data: Bytes::default(),          // No data
            access_list: Default::default(), // No access list
            ..Default::default()
        };

        let tx = Transaction::EIP4844Transaction(tx);
        let validation = validate_transaction(&tx, store);
        assert!(matches!(
            validation,
            Err(MempoolError::TxBlobBaseFeeTooLowError)
        ));
    }
}<|MERGE_RESOLUTION|>--- conflicted
+++ resolved
@@ -10,19 +10,11 @@
     error::MempoolError,
 };
 use ethereum_rust_core::{
-<<<<<<< HEAD
-    types::{BlockHeader, ChainConfig, Transaction},
-    Address, H256, U256,
-=======
     types::{BlobsBundle, BlockHeader, ChainConfig, EIP4844Transaction, Transaction},
-    H256,
->>>>>>> d1dde0be
+    Address, U256, H256,
 };
 use ethereum_rust_storage::{error::StoreError, Store};
 
-<<<<<<< HEAD
-/// Add a transaction to the mempool
-=======
 /// Add a blob transaction and its blobs bundle to the mempool
 pub fn add_blob_transaction(
     transaction: EIP4844Transaction,
@@ -43,7 +35,7 @@
     Ok(hash)
 }
 
->>>>>>> d1dde0be
+/// Add a transaction to the mempool
 pub fn add_transaction(transaction: Transaction, store: Store) -> Result<H256, MempoolError> {
     // Blob transactions should be submitted via add_blob_transaction along with the corresponding blobs bundle
     if matches!(transaction, Transaction::EIP4844Transaction(_)) {
@@ -65,7 +57,11 @@
     Ok(store.get_transaction_from_pool(hash)?)
 }
 
-<<<<<<< HEAD
+/// Fetch a blob tx's blobs bundle from the mempool by the transaction's hash
+pub fn get_blobs_bundle(hash: H256, store: Store) -> Result<Option<BlobsBundle>, MempoolError> {
+    Ok(store.get_blobs_bundle_from_pool(hash)?)
+}
+
 /// Applies the filter and returns a set of suitable transactions from the mempool.
 /// These transactions will be grouped by sender and sorted by nonce
 pub fn filter_transactions(
@@ -111,12 +107,7 @@
     pub only_plain_txs: bool,
     pub only_blob_txs: bool,
 }
-=======
-pub fn get_blobs_bundle(hash: H256, store: Store) -> Result<Option<BlobsBundle>, MempoolError> {
-    Ok(store.get_blobs_bundle_from_pool(hash)?)
-}
-
->>>>>>> d1dde0be
+
 /*
 
 SOME VALIDATIONS THAT WE COULD INCLUDE
