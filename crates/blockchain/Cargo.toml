[package]
name = "ethrex-blockchain"
version = "0.1.0"
edition = "2021"

# See more keys and their definitions at https://doc.rust-lang.org/cargo/reference/manifest.html

[dependencies]
thiserror.workspace = true
sha3.workspace = true
tracing.workspace = true
bytes.workspace = true
cfg-if = "1.0.0"

ethrex-rlp.workspace = true
ethrex-core = { path = "../common", default-features = false }
ethrex-storage = { path = "../storage/store", default-features = false }
ethrex-vm = { path = "../vm", default-features = false }

k256 = { version = "0.13.3", features = ["ecdh"] }

[dev-dependencies]
serde_json.workspace = true
hex = "0.4.3"

[lib]
path = "./blockchain.rs"

[features]
default = ["libmdbx", "c-kzg"]
libmdbx = [
    "ethrex-core/libmdbx",
    "ethrex-storage/default",
    "ethrex-vm/libmdbx",
]
<<<<<<< HEAD
levm = ["ethrex-vm/levm"]
=======
levm = ["ethereum_rust-vm/levm"]
c-kzg =["ethereum_rust-core/c-kzg"]
>>>>>>> 020e518a
<|MERGE_RESOLUTION|>--- conflicted
+++ resolved
@@ -33,9 +33,5 @@
     "ethrex-storage/default",
     "ethrex-vm/libmdbx",
 ]
-<<<<<<< HEAD
 levm = ["ethrex-vm/levm"]
-=======
-levm = ["ethereum_rust-vm/levm"]
-c-kzg =["ethereum_rust-core/c-kzg"]
->>>>>>> 020e518a
+c-kzg =["ethrex-core/c-kzg"]