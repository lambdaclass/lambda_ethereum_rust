--- conflicted
+++ resolved
@@ -16,7 +16,7 @@
     let engine_client = EngineClient::new(&execution_client_auth_url, jwt_secret);
 
     let mut head_block_hash: H256 = head_block_hash;
-    let parent_beacon_block_root = H256::random();
+    let parent_beacon_block_root = H256::zero();
     let mut tries = 0;
     while tries < max_tries {
         tracing::info!("Producing block");
@@ -30,11 +30,7 @@
         let payload_attributes = PayloadAttributesV3 {
             timestamp: SystemTime::now().duration_since(UNIX_EPOCH)?.as_secs(),
             suggested_fee_recipient: coinbase_address,
-<<<<<<< HEAD
             parent_beacon_block_root: Some(parent_beacon_block_root), // We do not care about this root's value
-=======
-            parent_beacon_block_root: Some(H256::zero()),
->>>>>>> 012bdbdb
             ..Default::default()
         };
         let fork_choice_response = match engine_client
@@ -86,11 +82,7 @@
                         H256::from_slice(&hash)
                     })
                     .collect(),
-<<<<<<< HEAD
                 parent_beacon_block_root,
-=======
-                H256::zero(), //parent_beacon_block_root
->>>>>>> 012bdbdb
             )
             .await
         {
