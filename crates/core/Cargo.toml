--- conflicted
+++ resolved
@@ -12,12 +12,9 @@
 serde_json.workspace = true
 thiserror.workspace = true
 keccak-hash = "0.10.0"
-<<<<<<< HEAD
 patricia-merkle-tree = { git = "https://github.com/lambdaclass/merkle_patricia_tree.git" }
 sha3 = "0.10.8"
-=======
 bytes.workspace = true
->>>>>>> 1caf2035
 
 [dev-dependencies]
 hex-literal = "0.4.1"