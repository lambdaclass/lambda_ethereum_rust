use crate::{
    rlp::{
        constants::RLP_NULL, decode::RLPDecode, encode::RLPEncode, error::RLPDecodeError,
        structs::Encoder,
    },
    types::Receipt,
    Address, H256, U256,
};
use bytes::Bytes;
use patricia_merkle_tree::PatriciaMerkleTree;
use sha3::Keccak256;
<<<<<<< HEAD
=======

use super::Transaction;
>>>>>>> ad455370

pub type BlockNumber = u64;
pub type Bloom = [u8; 256];

/// Header part of a block on the chain.
#[derive(Clone, Debug, PartialEq, Eq)]
pub struct BlockHeader {
    pub parent_hash: H256,
    pub ommers_hash: H256, // ommer = uncle
    pub coinbase: Address,
    pub state_root: H256,
    pub transactions_root: H256,
    pub receipt_root: H256,
    pub logs_bloom: Bloom,
    pub difficulty: U256,
    pub number: BlockNumber,
    pub gas_limit: u64,
    pub gas_used: u64,
    pub timestamp: u64,
    pub extra_data: Bytes,
    pub prev_randao: H256,
    pub nonce: u64,
    pub base_fee_per_gas: u64,
    pub withdrawals_root: H256,
    pub blob_gas_used: u64,
    pub excess_blob_gas: u64,
    pub parent_beacon_block_root: H256,
}

impl RLPEncode for BlockHeader {
    fn encode(&self, buf: &mut dyn bytes::BufMut) {
        Encoder::new(buf)
            .encode_field(&self.parent_hash)
            .encode_field(&self.ommers_hash)
            .encode_field(&self.coinbase)
            .encode_field(&self.state_root)
            .encode_field(&self.transactions_root)
            .encode_field(&self.receipt_root)
            .encode_field(&self.logs_bloom)
            .encode_field(&self.difficulty)
            .encode_field(&self.number)
            .encode_field(&self.gas_limit)
            .encode_field(&self.gas_used)
            .encode_field(&self.timestamp)
            .encode_field(&self.extra_data)
            .encode_field(&self.prev_randao)
            .encode_field(&self.nonce)
            .encode_field(&self.base_fee_per_gas)
            .encode_field(&self.withdrawals_root)
            .encode_field(&self.blob_gas_used)
            .encode_field(&self.excess_blob_gas)
            .encode_field(&self.parent_beacon_block_root)
            .finish();
    }
}

// The body of a block on the chain
#[derive(Clone, Debug, PartialEq, Eq)]
pub struct BlockBody {
<<<<<<< HEAD
    transactions: Vec<Transaction>,
=======
    pub transactions: Vec<Transaction>,
>>>>>>> ad455370
    // TODO: ommers list is always empty, so we can remove it
    ommers: Vec<BlockHeader>,
    withdrawals: Vec<Withdrawal>,
}

impl BlockBody {
    pub const fn empty() -> Self {
        Self {
            transactions: Vec::new(),
            ommers: Vec::new(),
            withdrawals: Vec::new(),
        }
    }

    pub fn compute_transactions_root(&self) -> H256 {
        let transactions_iter: Vec<_> = self
            .transactions
            .iter()
            .enumerate()
            .map(|(i, tx)| {
                // Key: RLP(tx_index)
                let mut k = Vec::new();
                i.encode(&mut k);

                // Value: tx_type || RLP(tx)  if tx_type != 0
                //                   RLP(tx)  else
                let mut v = Vec::new();
                tx.encode_with_type(&mut v);

                (k, v)
            })
            .collect();
        let root = PatriciaMerkleTree::<_, _, Keccak256>::compute_hash_from_sorted_iter(
            &transactions_iter,
        );
        H256(root.into())
    }
<<<<<<< HEAD

    pub fn compute_receipts_root(&self, receipts: Vec<Receipt>) -> H256 {
        let receipts_iter: Vec<_> = receipts
            .iter()
            .enumerate()
            .map(|(i, receipt)| {
                // Key: RLP(index)
                let mut k = Vec::new();
                i.encode(&mut k);

                // Value: tx_type || RLP(receipt)  if tx_type != 0
                //                   RLP(receipt)  else
                let mut v = Vec::new();
                receipt.encode_with_type(&mut v);

                (k, v)
            })
            .collect();
        let root =
            PatriciaMerkleTree::<_, _, Keccak256>::compute_hash_from_sorted_iter(&receipts_iter);
        H256(root.into())
    }
=======
>>>>>>> ad455370
}

impl RLPEncode for BlockBody {
    fn encode(&self, buf: &mut dyn bytes::BufMut) {
        Encoder::new(buf)
            .encode_field(&self.transactions)
            .encode_field(&self.ommers)
            .encode_field(&self.withdrawals)
            .finish();
    }
}

#[derive(Clone, Debug, PartialEq, Eq)]
pub struct Withdrawal {
    index: u64,
    validator_index: u64,
    address: Address,
    amount: U256,
}

impl RLPEncode for Withdrawal {
    fn encode(&self, buf: &mut dyn bytes::BufMut) {
        Encoder::new(buf)
            .encode_field(&self.index)
            .encode_field(&self.validator_index)
            .encode_field(&self.address)
            .encode_field(&self.amount)
            .finish();
    }
<<<<<<< HEAD
}

#[derive(Clone, Debug, PartialEq, Eq)]
pub enum Transaction {
    LegacyTransaction(LegacyTransaction),
    EIP1559Transaction(EIP1559Transaction),
}

#[derive(Clone, Copy, Debug, PartialEq, Eq)]
pub enum TxType {
    Legacy = 0x00,
    EIP2930 = 0x01,
    EIP1559 = 0x02,
    EIP4844 = 0x03,
}

impl Transaction {
    pub fn encode_with_type(&self, buf: &mut dyn bytes::BufMut) {
        // tx_type || RLP(tx)  if tx_type != 0
        //            RLP(tx)  else
        match self {
            // Legacy transactions don't have a prefix
            Transaction::LegacyTransaction(_) => {}
            _ => buf.put_u8(self.tx_type() as u8),
        }

        self.encode(buf);
    }

    pub fn tx_type(&self) -> TxType {
        match self {
            Transaction::LegacyTransaction(_) => TxType::Legacy,
            Transaction::EIP1559Transaction(_) => TxType::EIP1559,
        }
    }
}

impl RLPEncode for Transaction {
    fn encode(&self, buf: &mut dyn bytes::BufMut) {
        match self {
            Transaction::LegacyTransaction(t) => t.encode(buf),
            Transaction::EIP1559Transaction(t) => t.encode(buf),
        };
    }
}

/// The transaction's kind: call or create.
#[derive(Clone, Debug, PartialEq, Eq)]
pub enum TxKind {
    Call(Address),
    Create,
}

impl RLPEncode for TxKind {
    fn encode(&self, buf: &mut dyn bytes::BufMut) {
        match self {
            Self::Call(address) => address.encode(buf),
            Self::Create => buf.put_u8(RLP_NULL),
        }
    }
}

impl RLPDecode for TxKind {
    fn decode_unfinished(rlp: &[u8]) -> Result<(Self, &[u8]), RLPDecodeError> {
        let first_byte = rlp.first().ok_or(RLPDecodeError::InvalidLength)?;
        if *first_byte == RLP_NULL {
            return Ok((Self::Create, &rlp[1..]));
        }
        Address::decode_unfinished(rlp).map(|(t, rest)| (Self::Call(t), rest))
    }
}

#[derive(Clone, Debug, PartialEq, Eq)]
pub struct LegacyTransaction {
    nonce: u64,
    gas_price: U256,
    gas: u64,
    /// The recipient of the transaction.
    /// Create transactions contain a [`null`](RLP_NULL) value in this field.
    to: TxKind,
    value: U256,
    data: Bytes,
    v: U256,
    r: U256,
    s: U256,
}

impl RLPEncode for LegacyTransaction {
    fn encode(&self, buf: &mut dyn bytes::BufMut) {
        Encoder::new(buf)
            .encode_field(&self.nonce)
            .encode_field(&self.gas_price)
            .encode_field(&self.gas)
            .encode_field(&self.to)
            .encode_field(&self.value)
            .encode_field(&self.data)
            .encode_field(&self.v)
            .encode_field(&self.r)
            .encode_field(&self.s)
            .finish();
    }
}

#[derive(Clone, Debug, PartialEq, Eq)]
pub struct EIP1559Transaction {
    chain_id: u64,
    signer_nonce: U256,
    max_priority_fee_per_gas: u64,
    max_fee_per_gas: u64,
    gas_limit: u64,
    destination: Address,
    amount: u64,
    payload: Bytes,
    access_list: Vec<(Address, Vec<H256>)>,
    signature_y_parity: bool,
    signature_r: U256,
    signature_s: U256,
}

impl RLPEncode for EIP1559Transaction {
    fn encode(&self, buf: &mut dyn bytes::BufMut) {
        Encoder::new(buf)
            .encode_field(&self.chain_id)
            .encode_field(&self.signer_nonce)
            .encode_field(&self.max_priority_fee_per_gas)
            .encode_field(&self.max_fee_per_gas)
            .encode_field(&self.gas_limit)
            .encode_field(&self.destination)
            .encode_field(&self.amount)
            .encode_field(&self.payload)
            .encode_field(&self.access_list)
            .encode_field(&self.signature_y_parity)
            .encode_field(&self.signature_r)
            .encode_field(&self.signature_s)
            .finish();
    }
}

#[cfg(test)]
mod tests {
    use super::{BlockBody, LegacyTransaction};
    use crate::{
        types::{Receipt, Transaction, TxKind, TxType},
        U256,
    };
    use hex_literal::hex;

    #[test]
    fn test_compute_transactions_root() {
        let mut body = BlockBody::empty();
        let tx = LegacyTransaction {
            nonce: 0,
            gas_price: 0x0a.into(),
            gas: 0x05f5e100,
            to: TxKind::Call(hex!("1000000000000000000000000000000000000000").into()),
            value: 0.into(),
            data: Default::default(),
            v: U256::from(0x1b),
            r: U256::from(hex!(
                "7e09e26678ed4fac08a249ebe8ed680bf9051a5e14ad223e4b2b9d26e0208f37"
            )),
            s: U256::from(hex!(
                "5f6e3f188e3e6eab7d7d3b6568f5eac7d687b08d307d3154ccd8c87b4630509b"
            )),
        };
        body.transactions.push(Transaction::LegacyTransaction(tx));
        let expected_root =
            hex!("8151d548273f6683169524b66ca9fe338b9ce42bc3540046c828fd939ae23bcb");
        let result = body.compute_transactions_root();

        assert_eq!(result, expected_root.into());
    }

    #[test]
    fn test_compute_receipts_root() {
        // example taken from
        // https://github.com/ethereum/go-ethereum/blob/f8aa62353666a6368fb3f1a378bd0a82d1542052/cmd/evm/testdata/1/exp.json#L18
        let body = BlockBody::empty();
        let tx_type = TxType::Legacy;
        let succeeded = true;
        let cumulative_gas_used = 0x5208;
        let bloom = [0x00; 256];
        let logs = vec![];
        let receipt = Receipt::new(tx_type, succeeded, cumulative_gas_used, bloom, logs);

        let result = body.compute_receipts_root(vec![receipt]);
        let expected_root =
            hex!("056b23fbba480696b65fe5a59b8f2148a1299103c4f57df839233af2cf4ca2d2");
        assert_eq!(result, expected_root.into());
    }
=======
>>>>>>> ad455370
}<|MERGE_RESOLUTION|>--- conflicted
+++ resolved
@@ -1,19 +1,13 @@
 use crate::{
-    rlp::{
-        constants::RLP_NULL, decode::RLPDecode, encode::RLPEncode, error::RLPDecodeError,
-        structs::Encoder,
-    },
+    rlp::{encode::RLPEncode, structs::Encoder},
     types::Receipt,
     Address, H256, U256,
 };
 use bytes::Bytes;
 use patricia_merkle_tree::PatriciaMerkleTree;
 use sha3::Keccak256;
-<<<<<<< HEAD
-=======
 
 use super::Transaction;
->>>>>>> ad455370
 
 pub type BlockNumber = u64;
 pub type Bloom = [u8; 256];
@@ -73,11 +67,7 @@
 // The body of a block on the chain
 #[derive(Clone, Debug, PartialEq, Eq)]
 pub struct BlockBody {
-<<<<<<< HEAD
-    transactions: Vec<Transaction>,
-=======
     pub transactions: Vec<Transaction>,
->>>>>>> ad455370
     // TODO: ommers list is always empty, so we can remove it
     ommers: Vec<BlockHeader>,
     withdrawals: Vec<Withdrawal>,
@@ -115,7 +105,6 @@
         );
         H256(root.into())
     }
-<<<<<<< HEAD
 
     pub fn compute_receipts_root(&self, receipts: Vec<Receipt>) -> H256 {
         let receipts_iter: Vec<_> = receipts
@@ -138,8 +127,6 @@
             PatriciaMerkleTree::<_, _, Keccak256>::compute_hash_from_sorted_iter(&receipts_iter);
         H256(root.into())
     }
-=======
->>>>>>> ad455370
 }
 
 impl RLPEncode for BlockBody {
@@ -169,197 +156,4 @@
             .encode_field(&self.amount)
             .finish();
     }
-<<<<<<< HEAD
-}
-
-#[derive(Clone, Debug, PartialEq, Eq)]
-pub enum Transaction {
-    LegacyTransaction(LegacyTransaction),
-    EIP1559Transaction(EIP1559Transaction),
-}
-
-#[derive(Clone, Copy, Debug, PartialEq, Eq)]
-pub enum TxType {
-    Legacy = 0x00,
-    EIP2930 = 0x01,
-    EIP1559 = 0x02,
-    EIP4844 = 0x03,
-}
-
-impl Transaction {
-    pub fn encode_with_type(&self, buf: &mut dyn bytes::BufMut) {
-        // tx_type || RLP(tx)  if tx_type != 0
-        //            RLP(tx)  else
-        match self {
-            // Legacy transactions don't have a prefix
-            Transaction::LegacyTransaction(_) => {}
-            _ => buf.put_u8(self.tx_type() as u8),
-        }
-
-        self.encode(buf);
-    }
-
-    pub fn tx_type(&self) -> TxType {
-        match self {
-            Transaction::LegacyTransaction(_) => TxType::Legacy,
-            Transaction::EIP1559Transaction(_) => TxType::EIP1559,
-        }
-    }
-}
-
-impl RLPEncode for Transaction {
-    fn encode(&self, buf: &mut dyn bytes::BufMut) {
-        match self {
-            Transaction::LegacyTransaction(t) => t.encode(buf),
-            Transaction::EIP1559Transaction(t) => t.encode(buf),
-        };
-    }
-}
-
-/// The transaction's kind: call or create.
-#[derive(Clone, Debug, PartialEq, Eq)]
-pub enum TxKind {
-    Call(Address),
-    Create,
-}
-
-impl RLPEncode for TxKind {
-    fn encode(&self, buf: &mut dyn bytes::BufMut) {
-        match self {
-            Self::Call(address) => address.encode(buf),
-            Self::Create => buf.put_u8(RLP_NULL),
-        }
-    }
-}
-
-impl RLPDecode for TxKind {
-    fn decode_unfinished(rlp: &[u8]) -> Result<(Self, &[u8]), RLPDecodeError> {
-        let first_byte = rlp.first().ok_or(RLPDecodeError::InvalidLength)?;
-        if *first_byte == RLP_NULL {
-            return Ok((Self::Create, &rlp[1..]));
-        }
-        Address::decode_unfinished(rlp).map(|(t, rest)| (Self::Call(t), rest))
-    }
-}
-
-#[derive(Clone, Debug, PartialEq, Eq)]
-pub struct LegacyTransaction {
-    nonce: u64,
-    gas_price: U256,
-    gas: u64,
-    /// The recipient of the transaction.
-    /// Create transactions contain a [`null`](RLP_NULL) value in this field.
-    to: TxKind,
-    value: U256,
-    data: Bytes,
-    v: U256,
-    r: U256,
-    s: U256,
-}
-
-impl RLPEncode for LegacyTransaction {
-    fn encode(&self, buf: &mut dyn bytes::BufMut) {
-        Encoder::new(buf)
-            .encode_field(&self.nonce)
-            .encode_field(&self.gas_price)
-            .encode_field(&self.gas)
-            .encode_field(&self.to)
-            .encode_field(&self.value)
-            .encode_field(&self.data)
-            .encode_field(&self.v)
-            .encode_field(&self.r)
-            .encode_field(&self.s)
-            .finish();
-    }
-}
-
-#[derive(Clone, Debug, PartialEq, Eq)]
-pub struct EIP1559Transaction {
-    chain_id: u64,
-    signer_nonce: U256,
-    max_priority_fee_per_gas: u64,
-    max_fee_per_gas: u64,
-    gas_limit: u64,
-    destination: Address,
-    amount: u64,
-    payload: Bytes,
-    access_list: Vec<(Address, Vec<H256>)>,
-    signature_y_parity: bool,
-    signature_r: U256,
-    signature_s: U256,
-}
-
-impl RLPEncode for EIP1559Transaction {
-    fn encode(&self, buf: &mut dyn bytes::BufMut) {
-        Encoder::new(buf)
-            .encode_field(&self.chain_id)
-            .encode_field(&self.signer_nonce)
-            .encode_field(&self.max_priority_fee_per_gas)
-            .encode_field(&self.max_fee_per_gas)
-            .encode_field(&self.gas_limit)
-            .encode_field(&self.destination)
-            .encode_field(&self.amount)
-            .encode_field(&self.payload)
-            .encode_field(&self.access_list)
-            .encode_field(&self.signature_y_parity)
-            .encode_field(&self.signature_r)
-            .encode_field(&self.signature_s)
-            .finish();
-    }
-}
-
-#[cfg(test)]
-mod tests {
-    use super::{BlockBody, LegacyTransaction};
-    use crate::{
-        types::{Receipt, Transaction, TxKind, TxType},
-        U256,
-    };
-    use hex_literal::hex;
-
-    #[test]
-    fn test_compute_transactions_root() {
-        let mut body = BlockBody::empty();
-        let tx = LegacyTransaction {
-            nonce: 0,
-            gas_price: 0x0a.into(),
-            gas: 0x05f5e100,
-            to: TxKind::Call(hex!("1000000000000000000000000000000000000000").into()),
-            value: 0.into(),
-            data: Default::default(),
-            v: U256::from(0x1b),
-            r: U256::from(hex!(
-                "7e09e26678ed4fac08a249ebe8ed680bf9051a5e14ad223e4b2b9d26e0208f37"
-            )),
-            s: U256::from(hex!(
-                "5f6e3f188e3e6eab7d7d3b6568f5eac7d687b08d307d3154ccd8c87b4630509b"
-            )),
-        };
-        body.transactions.push(Transaction::LegacyTransaction(tx));
-        let expected_root =
-            hex!("8151d548273f6683169524b66ca9fe338b9ce42bc3540046c828fd939ae23bcb");
-        let result = body.compute_transactions_root();
-
-        assert_eq!(result, expected_root.into());
-    }
-
-    #[test]
-    fn test_compute_receipts_root() {
-        // example taken from
-        // https://github.com/ethereum/go-ethereum/blob/f8aa62353666a6368fb3f1a378bd0a82d1542052/cmd/evm/testdata/1/exp.json#L18
-        let body = BlockBody::empty();
-        let tx_type = TxType::Legacy;
-        let succeeded = true;
-        let cumulative_gas_used = 0x5208;
-        let bloom = [0x00; 256];
-        let logs = vec![];
-        let receipt = Receipt::new(tx_type, succeeded, cumulative_gas_used, bloom, logs);
-
-        let result = body.compute_receipts_root(vec![receipt]);
-        let expected_root =
-            hex!("056b23fbba480696b65fe5a59b8f2148a1299103c4f57df839233af2cf4ca2d2");
-        assert_eq!(result, expected_root.into());
-    }
-=======
->>>>>>> ad455370
 }