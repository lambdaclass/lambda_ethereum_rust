--- conflicted
+++ resolved
@@ -1,7 +1,4 @@
 pub use ethereum_types::*;
 pub mod rlp;
-<<<<<<< HEAD
-=======
 pub mod serde_utils;
->>>>>>> d227fb57
 pub mod types;