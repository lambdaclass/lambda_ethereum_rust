--- conflicted
+++ resolved
@@ -148,10 +148,7 @@
         self
     }
 
-<<<<<<< HEAD
-=======
     /// If `Some`, stores a field to be encoded, else does nothing.
->>>>>>> 1caf2035
     pub fn encode_optional_field<T: RLPEncode>(mut self, opt_value: &Option<T>) -> Self {
         if let Some(value) = opt_value {
             <T as RLPEncode>::encode(value, &mut self.temp_buf);
@@ -159,10 +156,7 @@
         self
     }
 
-<<<<<<< HEAD
-=======
     /// Finishes encoding the struct and writes the result to the buffer.
->>>>>>> 1caf2035
     pub fn finish(self) {
         encode_length(self.temp_buf.len(), self.buf);
         self.buf.put_slice(&self.temp_buf);
