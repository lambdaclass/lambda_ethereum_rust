use std::{future::IntoFuture, net::SocketAddr};

use axum::{routing::post, Json, Router};
use engine::{ExchangeCapabilitiesRequest, NewPayloadV3Request};
use eth::{
<<<<<<< HEAD
    block::{self, GetBlockByHashRequest, GetBlockByNumberRequest, GetBlockReceiptsRequest},
=======
    block::{
        self, GetBlockByHashRequest, GetBlockByNumberRequest,
        GetBlockTransactionCountByNumberRequest, GetTransactionByBlockHashAndIndexRequest,
        GetTransactionByBlockNumberAndIndexRequest,
    },
>>>>>>> e9fc729d
    client,
};
use serde_json::Value;
use tokio::net::TcpListener;
use tracing::info;
use utils::{RpcErr, RpcErrorMetadata, RpcErrorResponse, RpcRequest, RpcSuccessResponse};

mod admin;
mod engine;
mod eth;
mod utils;

use axum::extract::State;
use ethereum_rust_storage::Store;

pub async fn start_api(http_addr: SocketAddr, authrpc_addr: SocketAddr, storage: Store) {
    let http_router = Router::new()
        .route("/", post(handle_http_request))
        .with_state(storage.clone());
    let http_listener = TcpListener::bind(http_addr).await.unwrap();

    let authrpc_router = Router::new()
        .route("/", post(handle_authrpc_request))
        .with_state(storage);
    let authrpc_listener = TcpListener::bind(authrpc_addr).await.unwrap();

    let authrpc_server = axum::serve(authrpc_listener, authrpc_router)
        .with_graceful_shutdown(shutdown_signal())
        .into_future();
    let http_server = axum::serve(http_listener, http_router)
        .with_graceful_shutdown(shutdown_signal())
        .into_future();

    info!("Starting HTTP server at {http_addr}");
    info!("Starting Auth-RPC server at {}", authrpc_addr);

    let _ = tokio::try_join!(authrpc_server, http_server)
        .inspect_err(|e| info!("Error shutting down servers: {:?}", e));
}

async fn shutdown_signal() {
    tokio::signal::ctrl_c()
        .await
        .expect("failed to install Ctrl+C handler");
}

pub async fn handle_authrpc_request(State(storage): State<Store>, body: String) -> Json<Value> {
<<<<<<< HEAD
=======
    let req: RpcRequest = serde_json::from_str(&body).unwrap();
    let res = match map_requests(&req, storage.clone()) {
        res @ Ok(_) => res,
        _ => map_internal_requests(&req, storage),
    };
    rpc_response(req.id, res)
}

pub async fn handle_http_request(State(storage): State<Store>, body: String) -> Json<Value> {
>>>>>>> e9fc729d
    let req: RpcRequest = serde_json::from_str(&body).unwrap();
    let res = map_requests(&req, storage);
    rpc_response(req.id, res)
}

<<<<<<< HEAD
=======
/// Handle requests that can come from either clients or other users
>>>>>>> e9fc729d
pub fn map_requests(req: &RpcRequest, storage: Store) -> Result<Value, RpcErr> {
    match req.method.as_str() {
        "engine_exchangeCapabilities" => {
            let capabilities: ExchangeCapabilitiesRequest = req
                .params
                .as_ref()
                .ok_or(RpcErr::BadParams)?
                .first()
                .ok_or(RpcErr::BadParams)
                .and_then(|v| serde_json::from_value(v.clone()).map_err(|_| RpcErr::BadParams))?;
            engine::exchange_capabilities(&capabilities)
        }
        "eth_chainId" => client::chain_id(),
        "eth_syncing" => client::syncing(),
        "eth_getBlockByNumber" => {
            let request = GetBlockByNumberRequest::parse(&req.params).ok_or(RpcErr::BadParams)?;
            block::get_block_by_number(&request, storage)
        }
        "eth_getBlockByHash" => {
            let request = GetBlockByHashRequest::parse(&req.params).ok_or(RpcErr::BadParams)?;
            block::get_block_by_hash(&request, storage)
        }
<<<<<<< HEAD
        "eth_getBlockReceipts" => {
            let request = GetBlockReceiptsRequest::parse(&req.params).ok_or(RpcErr::BadParams)?;
            block::get_block_receipts(&request, storage)
=======
        "eth_getBlockTransactionCountByNumber" => {
            let request = GetBlockTransactionCountByNumberRequest::parse(&req.params)
                .ok_or(RpcErr::BadParams)?;
            block::get_block_transaction_count_by_number(&request, storage)
        }
        "eth_getTransactionByBlockNumberAndIndex" => {
            let request = GetTransactionByBlockNumberAndIndexRequest::parse(&req.params)
                .ok_or(RpcErr::BadParams)?;
            block::get_transaction_by_block_number_and_index(&request, storage)
        }
        "eth_getTransactionByBlockHashAndIndex" => {
            let request = GetTransactionByBlockHashAndIndexRequest::parse(&req.params)
                .ok_or(RpcErr::BadParams)?;
            block::get_transaction_by_block_hash_and_index(&request, storage)
>>>>>>> e9fc729d
        }
        "engine_forkchoiceUpdatedV3" => engine::forkchoice_updated_v3(),
        "engine_newPayloadV3" => {
            let request =
                parse_new_payload_v3_request(req.params.as_ref().ok_or(RpcErr::BadParams)?)?;
            Ok(serde_json::to_value(engine::new_payload_v3(request)?).unwrap())
        }
        "admin_nodeInfo" => admin::node_info(),
        _ => Err(RpcErr::MethodNotFound),
    }
}

<<<<<<< HEAD
pub async fn handle_http_request(State(storage): State<Store>, body: String) -> Json<Value> {
    let req: RpcRequest = serde_json::from_str(&body).unwrap();

    let res: Result<Value, RpcErr> = match req.method.as_str() {
        "eth_chainId" => client::chain_id(),
        "eth_syncing" => client::syncing(),
        "eth_getBlockByNumber" => {
            let request = GetBlockByNumberRequest::parse(&req.params).unwrap();
            block::get_block_by_number(&request, storage)
        }
        "eth_getBlockByHash" => {
            let request = GetBlockByHashRequest::parse(&req.params).unwrap();
            block::get_block_by_hash(&request, storage)
        }
        "admin_nodeInfo" => admin::node_info(),
        _ => Err(RpcErr::MethodNotFound),
    };

    rpc_response(req.id, res)
=======
/// Handle requests from other clients
pub fn map_internal_requests(_req: &RpcRequest, _storage: Store) -> Result<Value, RpcErr> {
    Err(RpcErr::MethodNotFound)
>>>>>>> e9fc729d
}

fn rpc_response<E>(id: i32, res: Result<Value, E>) -> Json<Value>
where
    E: Into<RpcErrorMetadata>,
{
    match res {
        Ok(result) => Json(
            serde_json::to_value(RpcSuccessResponse {
                id,
                jsonrpc: "2.0".to_string(),
                result,
            })
            .unwrap(),
        ),
        Err(error) => Json(
            serde_json::to_value(RpcErrorResponse {
                id,
                jsonrpc: "2.0".to_string(),
                error: error.into(),
            })
            .unwrap(),
        ),
    }
}

fn parse_new_payload_v3_request(params: &[Value]) -> Result<NewPayloadV3Request, RpcErr> {
    if params.len() != 3 {
        return Err(RpcErr::BadParams);
    }
    let payload = serde_json::from_value(params[0].clone()).map_err(|_| RpcErr::BadParams)?;
    let expected_blob_versioned_hashes =
        serde_json::from_value(params[1].clone()).map_err(|_| RpcErr::BadParams)?;
    let parent_beacon_block_root =
        serde_json::from_value(params[2].clone()).map_err(|_| RpcErr::BadParams)?;
    Ok(NewPayloadV3Request {
        payload,
        expected_blob_versioned_hashes,
        parent_beacon_block_root,
    })
}<|MERGE_RESOLUTION|>--- conflicted
+++ resolved
@@ -3,15 +3,11 @@
 use axum::{routing::post, Json, Router};
 use engine::{ExchangeCapabilitiesRequest, NewPayloadV3Request};
 use eth::{
-<<<<<<< HEAD
-    block::{self, GetBlockByHashRequest, GetBlockByNumberRequest, GetBlockReceiptsRequest},
-=======
     block::{
-        self, GetBlockByHashRequest, GetBlockByNumberRequest,
+        self, GetBlockByHashRequest, GetBlockByNumberRequest, GetBlockReceiptsRequest,
         GetBlockTransactionCountByNumberRequest, GetTransactionByBlockHashAndIndexRequest,
         GetTransactionByBlockNumberAndIndexRequest,
     },
->>>>>>> e9fc729d
     client,
 };
 use serde_json::Value;
@@ -59,8 +55,6 @@
 }
 
 pub async fn handle_authrpc_request(State(storage): State<Store>, body: String) -> Json<Value> {
-<<<<<<< HEAD
-=======
     let req: RpcRequest = serde_json::from_str(&body).unwrap();
     let res = match map_requests(&req, storage.clone()) {
         res @ Ok(_) => res,
@@ -70,16 +64,12 @@
 }
 
 pub async fn handle_http_request(State(storage): State<Store>, body: String) -> Json<Value> {
->>>>>>> e9fc729d
     let req: RpcRequest = serde_json::from_str(&body).unwrap();
     let res = map_requests(&req, storage);
     rpc_response(req.id, res)
 }
 
-<<<<<<< HEAD
-=======
 /// Handle requests that can come from either clients or other users
->>>>>>> e9fc729d
 pub fn map_requests(req: &RpcRequest, storage: Store) -> Result<Value, RpcErr> {
     match req.method.as_str() {
         "engine_exchangeCapabilities" => {
@@ -102,11 +92,6 @@
             let request = GetBlockByHashRequest::parse(&req.params).ok_or(RpcErr::BadParams)?;
             block::get_block_by_hash(&request, storage)
         }
-<<<<<<< HEAD
-        "eth_getBlockReceipts" => {
-            let request = GetBlockReceiptsRequest::parse(&req.params).ok_or(RpcErr::BadParams)?;
-            block::get_block_receipts(&request, storage)
-=======
         "eth_getBlockTransactionCountByNumber" => {
             let request = GetBlockTransactionCountByNumberRequest::parse(&req.params)
                 .ok_or(RpcErr::BadParams)?;
@@ -121,7 +106,10 @@
             let request = GetTransactionByBlockHashAndIndexRequest::parse(&req.params)
                 .ok_or(RpcErr::BadParams)?;
             block::get_transaction_by_block_hash_and_index(&request, storage)
->>>>>>> e9fc729d
+        }
+        "eth_getBlockReceipts" => {
+            let request = GetBlockReceiptsRequest::parse(&req.params).ok_or(RpcErr::BadParams)?;
+            block::get_block_receipts(&request, storage)
         }
         "engine_forkchoiceUpdatedV3" => engine::forkchoice_updated_v3(),
         "engine_newPayloadV3" => {
@@ -134,31 +122,9 @@
     }
 }
 
-<<<<<<< HEAD
-pub async fn handle_http_request(State(storage): State<Store>, body: String) -> Json<Value> {
-    let req: RpcRequest = serde_json::from_str(&body).unwrap();
-
-    let res: Result<Value, RpcErr> = match req.method.as_str() {
-        "eth_chainId" => client::chain_id(),
-        "eth_syncing" => client::syncing(),
-        "eth_getBlockByNumber" => {
-            let request = GetBlockByNumberRequest::parse(&req.params).unwrap();
-            block::get_block_by_number(&request, storage)
-        }
-        "eth_getBlockByHash" => {
-            let request = GetBlockByHashRequest::parse(&req.params).unwrap();
-            block::get_block_by_hash(&request, storage)
-        }
-        "admin_nodeInfo" => admin::node_info(),
-        _ => Err(RpcErr::MethodNotFound),
-    };
-
-    rpc_response(req.id, res)
-=======
 /// Handle requests from other clients
 pub fn map_internal_requests(_req: &RpcRequest, _storage: Store) -> Result<Value, RpcErr> {
     Err(RpcErr::MethodNotFound)
->>>>>>> e9fc729d
 }
 
 fn rpc_response<E>(id: i32, res: Result<Value, E>) -> Json<Value>
