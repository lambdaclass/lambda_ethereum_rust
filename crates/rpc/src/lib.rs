use std::{future::IntoFuture, net::SocketAddr};

use axum::{routing::post, Json, Router};
use engine::{ExchangeCapabilitiesRequest, NewPayloadV3Request};
use eth::{
<<<<<<< HEAD
    account::{self, GetBalanceRequest},
    block::{self, GetBlockByHashRequest, GetBlockByNumberRequest},
=======
    block::{
        self, GetBlockByHashRequest, GetBlockByNumberRequest,
        GetBlockTransactionCountByNumberRequest, GetTransactionByBlockHashAndIndexRequest,
        GetTransactionByBlockNumberAndIndexRequest,
    },
>>>>>>> e9fc729d
    client,
};
use serde_json::Value;
use tokio::net::TcpListener;
use tracing::info;
use utils::{RpcErr, RpcErrorMetadata, RpcErrorResponse, RpcRequest, RpcSuccessResponse};

mod admin;
mod engine;
mod eth;
mod utils;

use axum::extract::State;
use ethereum_rust_storage::Store;

pub async fn start_api(http_addr: SocketAddr, authrpc_addr: SocketAddr, storage: Store) {
    let http_router = Router::new()
        .route("/", post(handle_http_request))
        .with_state(storage.clone());
    let http_listener = TcpListener::bind(http_addr).await.unwrap();

    let authrpc_router = Router::new()
        .route("/", post(handle_authrpc_request))
        .with_state(storage);
    let authrpc_listener = TcpListener::bind(authrpc_addr).await.unwrap();

    let authrpc_server = axum::serve(authrpc_listener, authrpc_router)
        .with_graceful_shutdown(shutdown_signal())
        .into_future();
    let http_server = axum::serve(http_listener, http_router)
        .with_graceful_shutdown(shutdown_signal())
        .into_future();

    info!("Starting HTTP server at {http_addr}");
    info!("Starting Auth-RPC server at {}", authrpc_addr);

    let _ = tokio::try_join!(authrpc_server, http_server)
        .inspect_err(|e| info!("Error shutting down servers: {:?}", e));
}

async fn shutdown_signal() {
    tokio::signal::ctrl_c()
        .await
        .expect("failed to install Ctrl+C handler");
}

pub async fn handle_authrpc_request(State(storage): State<Store>, body: String) -> Json<Value> {
    let req: RpcRequest = serde_json::from_str(&body).unwrap();
    let res = match map_requests(&req, storage.clone()) {
        res @ Ok(_) => res,
        _ => map_internal_requests(&req, storage),
    };
    rpc_response(req.id, res)
}

pub async fn handle_http_request(State(storage): State<Store>, body: String) -> Json<Value> {
    let req: RpcRequest = serde_json::from_str(&body).unwrap();
    let res = map_requests(&req, storage);
    rpc_response(req.id, res)
}

/// Handle requests that can come from either clients or other users
pub fn map_requests(req: &RpcRequest, storage: Store) -> Result<Value, RpcErr> {
    match req.method.as_str() {
        "engine_exchangeCapabilities" => {
            let capabilities: ExchangeCapabilitiesRequest = req
                .params
                .as_ref()
                .ok_or(RpcErr::BadParams)?
                .first()
                .ok_or(RpcErr::BadParams)
                .and_then(|v| serde_json::from_value(v.clone()).map_err(|_| RpcErr::BadParams))?;
            engine::exchange_capabilities(&capabilities)
        }
        "eth_chainId" => client::chain_id(),
        "eth_syncing" => client::syncing(),
        "eth_getBlockByNumber" => {
            let request = GetBlockByNumberRequest::parse(&req.params).ok_or(RpcErr::BadParams)?;
            block::get_block_by_number(&request, storage)
        }
        "eth_getBlockByHash" => {
            let request = GetBlockByHashRequest::parse(&req.params).ok_or(RpcErr::BadParams)?;
            block::get_block_by_hash(&request, storage)
        }
<<<<<<< HEAD
        "eth_getBalance" => {
            let request = GetBalanceRequest::parse(&req.params).ok_or(RpcErr::BadParams)?;
            account::get_balance(&request, storage)
=======
        "eth_getBlockTransactionCountByNumber" => {
            let request = GetBlockTransactionCountByNumberRequest::parse(&req.params)
                .ok_or(RpcErr::BadParams)?;
            block::get_block_transaction_count_by_number(&request, storage)
        }
        "eth_getTransactionByBlockNumberAndIndex" => {
            let request = GetTransactionByBlockNumberAndIndexRequest::parse(&req.params)
                .ok_or(RpcErr::BadParams)?;
            block::get_transaction_by_block_number_and_index(&request, storage)
        }
        "eth_getTransactionByBlockHashAndIndex" => {
            let request = GetTransactionByBlockHashAndIndexRequest::parse(&req.params)
                .ok_or(RpcErr::BadParams)?;
            block::get_transaction_by_block_hash_and_index(&request, storage)
>>>>>>> e9fc729d
        }
        "engine_forkchoiceUpdatedV3" => engine::forkchoice_updated_v3(),
        "engine_newPayloadV3" => {
            let request =
                parse_new_payload_v3_request(req.params.as_ref().ok_or(RpcErr::BadParams)?)?;
            Ok(serde_json::to_value(engine::new_payload_v3(request)?).unwrap())
        }
        "admin_nodeInfo" => admin::node_info(),
        _ => Err(RpcErr::MethodNotFound),
    }
}

/// Handle requests from other clients
pub fn map_internal_requests(_req: &RpcRequest, _storage: Store) -> Result<Value, RpcErr> {
    Err(RpcErr::MethodNotFound)
}

fn rpc_response<E>(id: i32, res: Result<Value, E>) -> Json<Value>
where
    E: Into<RpcErrorMetadata>,
{
    match res {
        Ok(result) => Json(
            serde_json::to_value(RpcSuccessResponse {
                id,
                jsonrpc: "2.0".to_string(),
                result,
            })
            .unwrap(),
        ),
        Err(error) => Json(
            serde_json::to_value(RpcErrorResponse {
                id,
                jsonrpc: "2.0".to_string(),
                error: error.into(),
            })
            .unwrap(),
        ),
    }
}

fn parse_new_payload_v3_request(params: &[Value]) -> Result<NewPayloadV3Request, RpcErr> {
    if params.len() != 3 {
        return Err(RpcErr::BadParams);
    }
    let payload = serde_json::from_value(params[0].clone()).map_err(|_| RpcErr::BadParams)?;
    let expected_blob_versioned_hashes =
        serde_json::from_value(params[1].clone()).map_err(|_| RpcErr::BadParams)?;
    let parent_beacon_block_root =
        serde_json::from_value(params[2].clone()).map_err(|_| RpcErr::BadParams)?;
    Ok(NewPayloadV3Request {
        payload,
        expected_blob_versioned_hashes,
        parent_beacon_block_root,
    })
}<|MERGE_RESOLUTION|>--- conflicted
+++ resolved
@@ -3,16 +3,12 @@
 use axum::{routing::post, Json, Router};
 use engine::{ExchangeCapabilitiesRequest, NewPayloadV3Request};
 use eth::{
-<<<<<<< HEAD
     account::{self, GetBalanceRequest},
-    block::{self, GetBlockByHashRequest, GetBlockByNumberRequest},
-=======
     block::{
         self, GetBlockByHashRequest, GetBlockByNumberRequest,
         GetBlockTransactionCountByNumberRequest, GetTransactionByBlockHashAndIndexRequest,
         GetTransactionByBlockNumberAndIndexRequest,
     },
->>>>>>> e9fc729d
     client,
 };
 use serde_json::Value;
@@ -97,11 +93,10 @@
             let request = GetBlockByHashRequest::parse(&req.params).ok_or(RpcErr::BadParams)?;
             block::get_block_by_hash(&request, storage)
         }
-<<<<<<< HEAD
         "eth_getBalance" => {
             let request = GetBalanceRequest::parse(&req.params).ok_or(RpcErr::BadParams)?;
             account::get_balance(&request, storage)
-=======
+        }
         "eth_getBlockTransactionCountByNumber" => {
             let request = GetBlockTransactionCountByNumberRequest::parse(&req.params)
                 .ok_or(RpcErr::BadParams)?;
@@ -116,7 +111,6 @@
             let request = GetTransactionByBlockHashAndIndexRequest::parse(&req.params)
                 .ok_or(RpcErr::BadParams)?;
             block::get_transaction_by_block_hash_and_index(&request, storage)
->>>>>>> e9fc729d
         }
         "engine_forkchoiceUpdatedV3" => engine::forkchoice_updated_v3(),
         "engine_newPayloadV3" => {
