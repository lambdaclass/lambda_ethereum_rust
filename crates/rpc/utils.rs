use ethereum_rust_evm::EvmError;
use ethereum_rust_storage::error::StoreError;
use serde::{Deserialize, Serialize};
use serde_json::Value;

pub enum RpcErr {
    MethodNotFound,
    BadParams,
    UnsuportedFork,
    Internal,
    Vm,
    Revert { data: String },
}

impl From<RpcErr> for RpcErrorMetadata {
    fn from(value: RpcErr) -> Self {
        match value {
            RpcErr::MethodNotFound => RpcErrorMetadata {
                code: -32601,
                data: None,
                message: "Method not found".to_string(),
            },
            RpcErr::BadParams => RpcErrorMetadata {
<<<<<<< HEAD
                code: -32602,
                data: None,
=======
                code: -32000,
>>>>>>> 2a16d7d6
                message: "Invalid params".to_string(),
            },
            RpcErr::UnsuportedFork => RpcErrorMetadata {
                code: -38005,
                data: None,
                message: "Unsupported fork".to_string(),
            },
            RpcErr::Internal => RpcErrorMetadata {
                code: -32603,
                data: None,
                message: "Internal Error".to_string(),
            },
            RpcErr::Vm => RpcErrorMetadata {
                code: -32015,
                data: None,
                message: "Vm execution error".to_string(),
            },
            RpcErr::Revert { data } => RpcErrorMetadata {
                // This code (3) was hand-picked to match hive tests.
                // Could not find proper documentation about it.
                code: 3,
                data: Some(data.clone()),
                message: format!(
                    "execution reverted: {}",
                    get_message_from_revert_data(&data)
                ),
            },
        }
    }
}

#[derive(Serialize, Deserialize, Debug)]
pub struct RpcRequest {
    pub id: i32,
    pub jsonrpc: String,
    pub method: String,
    pub params: Option<Vec<Value>>,
}

#[derive(Serialize, Deserialize, Debug)]
pub struct RpcErrorMetadata {
    pub code: i32,
    pub data: Option<String>,
    pub message: String,
}

#[derive(Serialize, Deserialize, Debug)]
pub struct RpcSuccessResponse {
    pub id: i32,
    pub jsonrpc: String,
    pub result: Value,
}

#[derive(Serialize, Deserialize, Debug)]
pub struct RpcErrorResponse {
    pub id: i32,
    pub jsonrpc: String,
    pub error: RpcErrorMetadata,
}

/// Failure to read from DB will always constitute an internal error
impl From<StoreError> for RpcErr {
    fn from(_value: StoreError) -> Self {
        RpcErr::Internal
    }
}

impl From<EvmError> for RpcErr {
    fn from(_value: EvmError) -> Self {
        RpcErr::Vm
    }
}

fn get_message_from_revert_data(_data: &str) -> String {
    // TODO
    // Hive tests are not failing when revert message does not match, but currently it is not matching
    // It should be fixed
    // See https://github.com/ethereum/go-ethereum/blob/8fd43c80132434dca896d8ae5004ae2aac1450d3/accounts/abi/abi.go#L275
    "".to_owned()
}<|MERGE_RESOLUTION|>--- conflicted
+++ resolved
@@ -21,12 +21,8 @@
                 message: "Method not found".to_string(),
             },
             RpcErr::BadParams => RpcErrorMetadata {
-<<<<<<< HEAD
-                code: -32602,
+                code: -32000,
                 data: None,
-=======
-                code: -32000,
->>>>>>> 2a16d7d6
                 message: "Invalid params".to_string(),
             },
             RpcErr::UnsuportedFork => RpcErrorMetadata {
