--- conflicted
+++ resolved
@@ -178,11 +178,8 @@
         "eth_createAccessList" => CreateAccessListRequest::call(req, storage),
         "eth_blockNumber" => block::block_number(storage),
         "eth_call" => CallRequest::call(req, storage),
-<<<<<<< HEAD
+        "eth_blobBaseFee" => block::get_blob_base_fee(&storage),
         "eth_getTransactionCount" => GetTransactionCountRequest::call(req, storage),
-=======
-        "eth_blobBaseFee" => block::get_blob_base_fee(&storage),
->>>>>>> fac9aa78
         _ => Err(RpcErr::MethodNotFound),
     }
 }
