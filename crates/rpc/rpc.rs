use crate::authentication::authenticate;
use bytes::Bytes;
use std::{future::IntoFuture, net::SocketAddr};
use types::transaction::SendRawTransactionRequest;

use axum::{routing::post, Json, Router};
use axum_extra::{
    headers::{authorization::Bearer, Authorization},
    TypedHeader,
};
use engine::{
    exchange_transition_config::ExchangeTransitionConfigV1Req, fork_choice::ForkChoiceUpdatedV3,
    payload::NewPayloadV3Request, ExchangeCapabilitiesRequest,
};
use eth::{
    account::{
        GetBalanceRequest, GetCodeRequest, GetProofRequest, GetStorageAtRequest,
        GetTransactionCountRequest,
    },
    block::{
        BlockNumberRequest, GetBlobBaseFee, GetBlockByHashRequest, GetBlockByNumberRequest,
        GetBlockReceiptsRequest, GetBlockTransactionCountRequest, GetRawBlockRequest,
        GetRawHeaderRequest, GetRawReceipts,
    },
    client::{ChainId, Syncing},
    fee_market::FeeHistoryRequest,
    transaction::{
        CallRequest, CreateAccessListRequest, EstimateGasRequest, GetRawTransaction,
        GetTransactionByBlockHashAndIndexRequest, GetTransactionByBlockNumberAndIndexRequest,
        GetTransactionByHashRequest, GetTransactionReceiptRequest,
    },
};
use serde_json::Value;
use tokio::net::TcpListener;
use tracing::info;
use utils::{
    RpcErr, RpcErrorMetadata, RpcErrorResponse, RpcNamespace, RpcRequest, RpcRequestId,
    RpcSuccessResponse,
};
mod admin;
mod authentication;
mod engine;
mod eth;
mod types;
mod utils;

use axum::extract::State;
use ethereum_rust_net::types::Node;
use ethereum_rust_storage::Store;

#[derive(Debug, Clone)]
pub struct RpcApiContext {
    storage: Store,
    jwt_secret: Bytes,
    local_p2p_node: Node,
}

trait RpcHandler: Sized {
    fn parse(params: &Option<Vec<Value>>) -> Result<Self, RpcErr>;

    fn call(req: &RpcRequest, storage: Store) -> Result<Value, RpcErr> {
        let request = Self::parse(&req.params)?;
        request.handle(storage)
    }

    fn handle(&self, storage: Store) -> Result<Value, RpcErr>;
}

pub async fn start_api(
    http_addr: SocketAddr,
    authrpc_addr: SocketAddr,
    storage: Store,
    jwt_secret: Bytes,
    local_p2p_node: Node,
) {
    let service_context = RpcApiContext {
        storage: storage.clone(),
        jwt_secret,
        local_p2p_node,
    };
    let http_router = Router::new()
        .route("/", post(handle_http_request))
        .with_state(service_context.clone());
    let http_listener = TcpListener::bind(http_addr).await.unwrap();

    let authrpc_router = Router::new()
        .route("/", post(handle_authrpc_request))
        .with_state(service_context);
    let authrpc_listener = TcpListener::bind(authrpc_addr).await.unwrap();

    let authrpc_server = axum::serve(authrpc_listener, authrpc_router)
        .with_graceful_shutdown(shutdown_signal())
        .into_future();
    let http_server = axum::serve(http_listener, http_router)
        .with_graceful_shutdown(shutdown_signal())
        .into_future();

    info!("Starting HTTP server at {http_addr}");
    info!("Starting Auth-RPC server at {}", authrpc_addr);

    let _ = tokio::try_join!(authrpc_server, http_server)
        .inspect_err(|e| info!("Error shutting down servers: {:?}", e));
}

async fn shutdown_signal() {
    tokio::signal::ctrl_c()
        .await
        .expect("failed to install Ctrl+C handler");
}

pub async fn handle_http_request(
    State(service_context): State<RpcApiContext>,
    body: String,
) -> Json<Value> {
    let storage = service_context.storage;
    let local_p2p_node = service_context.local_p2p_node;
    let req: RpcRequest = serde_json::from_str(&body).unwrap();
    let res = map_http_requests(&req, storage, local_p2p_node);
    rpc_response(req.id, res)
}

pub async fn handle_authrpc_request(
    State(service_context): State<RpcApiContext>,
    auth_header: Option<TypedHeader<Authorization<Bearer>>>,
    body: String,
) -> Json<Value> {
    let storage = service_context.storage;
    let secret = service_context.jwt_secret;
    let req: RpcRequest = serde_json::from_str(&body).unwrap();
    match authenticate(secret, auth_header) {
        Err(error) => rpc_response(req.id, Err(error)),
        Ok(()) => {
            // Proceed with the request
            let res = map_authrpc_requests(&req, storage);
            rpc_response(req.id, res)
        }
    }
}

/// Handle requests that can come from either clients or other users
pub fn map_http_requests(
    req: &RpcRequest,
    storage: Store,
    local_p2p_node: Node,
) -> Result<Value, RpcErr> {
    match req.namespace() {
        Ok(RpcNamespace::Eth) => map_eth_requests(req, storage),
        Ok(RpcNamespace::Admin) => map_admin_requests(req, storage, local_p2p_node),
        Ok(RpcNamespace::Debug) => map_debug_requests(req, storage),
        _ => Err(RpcErr::MethodNotFound),
    }
}

/// Handle requests from consensus client
pub fn map_authrpc_requests(req: &RpcRequest, storage: Store) -> Result<Value, RpcErr> {
    match req.namespace() {
        Ok(RpcNamespace::Engine) => map_engine_requests(req, storage),
        Ok(RpcNamespace::Eth) => map_eth_requests(req, storage),
        _ => Err(RpcErr::MethodNotFound),
    }
}

pub fn map_eth_requests(req: &RpcRequest, storage: Store) -> Result<Value, RpcErr> {
    match req.method.as_str() {
        "eth_chainId" => ChainId::call(req, storage),
        "eth_syncing" => Syncing::call(req, storage),
        "eth_getBlockByNumber" => GetBlockByNumberRequest::call(req, storage),
        "eth_getBlockByHash" => GetBlockByHashRequest::call(req, storage),
        "eth_getBalance" => GetBalanceRequest::call(req, storage),
        "eth_getCode" => GetCodeRequest::call(req, storage),
        "eth_getStorageAt" => GetStorageAtRequest::call(req, storage),
        "eth_getBlockTransactionCountByNumber" => {
            GetBlockTransactionCountRequest::call(req, storage)
        }
        "eth_getBlockTransactionCountByHash" => GetBlockTransactionCountRequest::call(req, storage),
        "eth_getTransactionByBlockNumberAndIndex" => {
            GetTransactionByBlockNumberAndIndexRequest::call(req, storage)
        }
        "eth_getTransactionByBlockHashAndIndex" => {
            GetTransactionByBlockHashAndIndexRequest::call(req, storage)
        }
        "eth_getBlockReceipts" => GetBlockReceiptsRequest::call(req, storage),
        "eth_getTransactionByHash" => GetTransactionByHashRequest::call(req, storage),
        "eth_getTransactionReceipt" => GetTransactionReceiptRequest::call(req, storage),
        "eth_createAccessList" => CreateAccessListRequest::call(req, storage),
        "eth_blockNumber" => BlockNumberRequest::call(req, storage),
        "eth_call" => CallRequest::call(req, storage),
        "eth_blobBaseFee" => GetBlobBaseFee::call(req, storage),
        "eth_getTransactionCount" => GetTransactionCountRequest::call(req, storage),
        "eth_feeHistory" => FeeHistoryRequest::call(req, storage),
        "eth_estimateGas" => EstimateGasRequest::call(req, storage),
<<<<<<< HEAD
        "eth_getProof" => GetProofRequest::call(req, storage),
=======
        "eth_sendRawTransaction" => SendRawTransactionRequest::call(req, storage),
>>>>>>> 851dda4e
        _ => Err(RpcErr::MethodNotFound),
    }
}

pub fn map_debug_requests(req: &RpcRequest, storage: Store) -> Result<Value, RpcErr> {
    match req.method.as_str() {
        "debug_getRawHeader" => GetRawHeaderRequest::call(req, storage),
        "debug_getRawBlock" => GetRawBlockRequest::call(req, storage),
        "debug_getRawTransaction" => GetRawTransaction::call(req, storage),
        "debug_getRawReceipts" => GetRawReceipts::call(req, storage),
        _ => Err(RpcErr::MethodNotFound),
    }
}

pub fn map_engine_requests(req: &RpcRequest, storage: Store) -> Result<Value, RpcErr> {
    match req.method.as_str() {
        "engine_exchangeCapabilities" => ExchangeCapabilitiesRequest::call(req, storage),
        "engine_forkchoiceUpdatedV3" => ForkChoiceUpdatedV3::call(req, storage),
        "engine_newPayloadV3" => NewPayloadV3Request::call(req, storage),
        "engine_exchangeTransitionConfigurationV1" => {
            ExchangeTransitionConfigV1Req::call(req, storage)
        }
        _ => Err(RpcErr::MethodNotFound),
    }
}

pub fn map_admin_requests(
    req: &RpcRequest,
    storage: Store,
    local_p2p_node: Node,
) -> Result<Value, RpcErr> {
    match req.method.as_str() {
        "admin_nodeInfo" => admin::node_info(storage, local_p2p_node),
        _ => Err(RpcErr::MethodNotFound),
    }
}

fn rpc_response<E>(id: RpcRequestId, res: Result<Value, E>) -> Json<Value>
where
    E: Into<RpcErrorMetadata>,
{
    match res {
        Ok(result) => Json(
            serde_json::to_value(RpcSuccessResponse {
                id,
                jsonrpc: "2.0".to_string(),
                result,
            })
            .unwrap(),
        ),
        Err(error) => Json(
            serde_json::to_value(RpcErrorResponse {
                id,
                jsonrpc: "2.0".to_string(),
                error: error.into(),
            })
            .unwrap(),
        ),
    }
}

#[cfg(test)]
mod tests {
    use ethereum_rust_core::types::{ChainConfig, Genesis};
    use ethereum_rust_core::H512;
    use ethereum_rust_storage::EngineType;
    use std::fs::File;
    use std::io::BufReader;
    use std::str::FromStr;

    use super::*;

    // Maps string rpc response to RpcSuccessResponse as serde Value
    // This is used to avoid failures due to field order and allow easier string comparisons for responses
    fn to_rpc_response_success_value(str: &str) -> serde_json::Value {
        serde_json::to_value(serde_json::from_str::<RpcSuccessResponse>(str).unwrap()).unwrap()
    }

    #[test]
    fn admin_nodeinfo_request() {
        let body = r#"{"jsonrpc":"2.0", "method":"admin_nodeInfo", "params":[], "id":1}"#;
        let request: RpcRequest = serde_json::from_str(body).unwrap();
        let local_p2p_node = example_p2p_node();
        let storage =
            Store::new("temp.db", EngineType::InMemory).expect("Failed to create test DB");
        storage.set_chain_config(&example_chain_config()).unwrap();
        let result = map_http_requests(&request, storage, local_p2p_node);
        let rpc_response = rpc_response(request.id, result);
        let expected_response = to_rpc_response_success_value(
            r#"{"jsonrpc":"2.0","id":1,"result":{"enode":"enode://d860a01f9722d78051619d1e2351aba3f43f943f6f00718d1b9baa4101932a1f5011f16bb2b1bb35db20d6fe28fa0bf09636d26a87d31de9ec6203eeedb1f666@127.0.0.1:30303?discport=30303","id":"d860a01f9722d78051619d1e2351aba3f43f943f6f00718d1b9baa4101932a1f5011f16bb2b1bb35db20d6fe28fa0bf09636d26a87d31de9ec6203eeedb1f666","ip":"127.0.0.1","name":"ethereum_rust/0.1.0/rust1.80","ports":{"discovery":30303,"listener":30303},"protocols":{"eth":{"chainId":3151908,"homesteadBlock":0,"daoForkBlock":null,"daoForkSupport":false,"eip150Block":0,"eip155Block":0,"eip158Block":0,"byzantiumBlock":0,"constantinopleBlock":0,"petersburgBlock":0,"istanbulBlock":0,"muirGlacierBlock":null,"berlinBlock":0,"londonBlock":0,"arrowGlacierBlock":null,"grayGlacierBlock":null,"mergeNetsplitBlock":0,"shanghaiTime":0,"cancunTime":0,"pragueTime":1718232101,"verkleTime":null,"terminalTotalDifficulty":0,"terminalTotalDifficultyPassed":true}}}}"#,
        );
        assert_eq!(rpc_response.to_string(), expected_response.to_string())
    }

    // Reads genesis file taken from https://github.com/ethereum/execution-apis/blob/main/tests/genesis.json
    fn read_execution_api_genesis_file() -> Genesis {
        let file = File::open("../../test_data/genesis-execution-api.json")
            .expect("Failed to open genesis file");
        let reader = BufReader::new(file);
        serde_json::from_reader(reader).expect("Failed to deserialize genesis file")
    }

    #[test]
    fn create_access_list_simple_transfer() {
        // Create Request
        // Request taken from https://github.com/ethereum/execution-apis/blob/main/tests/eth_createAccessList/create-al-value-transfer.io
        let body = r#"{"jsonrpc":"2.0","id":1,"method":"eth_createAccessList","params":[{"from":"0x0c2c51a0990aee1d73c1228de158688341557508","nonce":"0x0","to":"0x0100000000000000000000000000000000000000","value":"0xa"},"0x00"]}"#;
        let request: RpcRequest = serde_json::from_str(body).unwrap();
        // Setup initial storage
        let mut storage =
            Store::new("temp.db", EngineType::InMemory).expect("Failed to create test DB");
        let genesis = read_execution_api_genesis_file();
        storage
            .add_initial_state(genesis)
            .expect("Failed to add genesis block to DB");
        let local_p2p_node = example_p2p_node();
        // Process request
        let result = map_http_requests(&request, storage, local_p2p_node);
        let response = rpc_response(request.id, result);
        let expected_response = to_rpc_response_success_value(
            r#"{"jsonrpc":"2.0","id":1,"result":{"accessList":[],"gasUsed":"0x5208"}}"#,
        );
        assert_eq!(response.to_string(), expected_response.to_string());
    }

    #[test]
    fn create_access_list_create() {
        // Create Request
        // Request taken from https://github.com/ethereum/execution-apis/blob/main/tests/eth_createAccessList/create-al-contract.io
        let body = r#"{"jsonrpc":"2.0","id":1,"method":"eth_createAccessList","params":[{"from":"0x0c2c51a0990aee1d73c1228de158688341557508","gas":"0xea60","gasPrice":"0x44103f2","input":"0x010203040506","nonce":"0x0","to":"0x7dcd17433742f4c0ca53122ab541d0ba67fc27df"},"0x00"]}"#;
        let request: RpcRequest = serde_json::from_str(body).unwrap();
        // Setup initial storage
        let mut storage =
            Store::new("temp.db", EngineType::InMemory).expect("Failed to create test DB");
        let genesis = read_execution_api_genesis_file();
        storage
            .add_initial_state(genesis)
            .expect("Failed to add genesis block to DB");
        let local_p2p_node = example_p2p_node();
        // Process request
        let result = map_http_requests(&request, storage, local_p2p_node);
        let response =
            serde_json::from_value::<RpcSuccessResponse>(rpc_response(request.id, result).0)
                .expect("Request failed");
        let expected_response_string = r#"{"jsonrpc":"2.0","id":1,"result":{"accessList":[{"address":"0x7dcd17433742f4c0ca53122ab541d0ba67fc27df","storageKeys":["0x0000000000000000000000000000000000000000000000000000000000000000","0x13a08e3cd39a1bc7bf9103f63f83273cced2beada9f723945176d6b983c65bd2"]}],"gasUsed":"0xca3c"}}"#;
        let expected_response =
            serde_json::from_str::<RpcSuccessResponse>(expected_response_string).unwrap();
        // Due to the scope of this test, we don't have the full state up to date which can cause variantions in gas used due to the difference in the blockchain state
        // So we will skip checking the gas_used and only check that the access list is correct
        // The gas_used will be checked when running the hive test framework
        assert_eq!(
            response.result["accessList"],
            expected_response.result["accessList"]
        )
    }

    fn example_p2p_node() -> Node {
        let node_id_1 = H512::from_str("d860a01f9722d78051619d1e2351aba3f43f943f6f00718d1b9baa4101932a1f5011f16bb2b1bb35db20d6fe28fa0bf09636d26a87d31de9ec6203eeedb1f666").unwrap();
        Node {
            ip: "127.0.0.1".parse().unwrap(),
            udp_port: 30303,
            tcp_port: 30303,
            node_id: node_id_1,
        }
    }

    fn example_chain_config() -> ChainConfig {
        ChainConfig {
            chain_id: 3151908_u64,
            homestead_block: Some(0),
            eip150_block: Some(0),
            eip155_block: Some(0),
            eip158_block: Some(0),
            byzantium_block: Some(0),
            constantinople_block: Some(0),
            petersburg_block: Some(0),
            istanbul_block: Some(0),
            berlin_block: Some(0),
            london_block: Some(0),
            merge_netsplit_block: Some(0),
            shanghai_time: Some(0),
            cancun_time: Some(0),
            prague_time: Some(1718232101),
            terminal_total_difficulty: Some(0),
            terminal_total_difficulty_passed: true,
            ..Default::default()
        }
    }
}<|MERGE_RESOLUTION|>--- conflicted
+++ resolved
@@ -189,11 +189,8 @@
         "eth_getTransactionCount" => GetTransactionCountRequest::call(req, storage),
         "eth_feeHistory" => FeeHistoryRequest::call(req, storage),
         "eth_estimateGas" => EstimateGasRequest::call(req, storage),
-<<<<<<< HEAD
+        "eth_sendRawTransaction" => SendRawTransactionRequest::call(req, storage),
         "eth_getProof" => GetProofRequest::call(req, storage),
-=======
-        "eth_sendRawTransaction" => SendRawTransactionRequest::call(req, storage),
->>>>>>> 851dda4e
         _ => Err(RpcErr::MethodNotFound),
     }
 }
