--- conflicted
+++ resolved
@@ -22,15 +22,12 @@
         BlockNumberRequest, GetBlobBaseFee, GetBlockByHashRequest, GetBlockByNumberRequest,
         GetBlockReceiptsRequest, GetBlockTransactionCountRequest, GetRawBlockRequest,
         GetRawHeaderRequest, GetRawReceipts,
-<<<<<<< HEAD
-    }, client::{ChainId, Syncing}, fee_market::FeeHistoryRequest, filter::FilterRequest, transaction::{
-=======
     },
     client::{ChainId, Syncing},
     fee_market::FeeHistoryRequest,
     logs::LogsRequest,
+    filter::FilterRequest,
     transaction::{
->>>>>>> 9bfea45b
         CallRequest, CreateAccessListRequest, EstimateGasRequest, GetRawTransaction,
         GetTransactionByBlockHashAndIndexRequest, GetTransactionByBlockNumberAndIndexRequest,
         GetTransactionByHashRequest, GetTransactionReceiptRequest,
@@ -195,12 +192,8 @@
         "eth_getTransactionCount" => GetTransactionCountRequest::call(req, storage),
         "eth_feeHistory" => FeeHistoryRequest::call(req, storage),
         "eth_estimateGas" => EstimateGasRequest::call(req, storage),
-<<<<<<< HEAD
         "eth_getLogs" => eth::logs::LogsRequest::call(req, storage),
         "eth_newFilter" => FilterRequest::call(req, storage),
-=======
-        "eth_getLogs" => LogsRequest::call(req, storage),
->>>>>>> 9bfea45b
         "eth_sendRawTransaction" => SendRawTransactionRequest::call(req, storage),
         "eth_getProof" => GetProofRequest::call(req, storage),
         _ => Err(RpcErr::MethodNotFound),
