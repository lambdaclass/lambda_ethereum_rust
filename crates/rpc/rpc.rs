--- conflicted
+++ resolved
@@ -16,23 +16,10 @@
 use eth::{
     account::{GetBalanceRequest, GetCodeRequest, GetStorageAtRequest, GetTransactionCountRequest}, block::{
         self, GetBlockByHashRequest, GetBlockByNumberRequest, GetBlockReceiptsRequest,
-<<<<<<< HEAD
-        GetBlockTransactionCountRequest,
+        GetBlockTransactionCountRequest, GetRawHeaderRequest,
     }, client, logs::LogsRequest, transaction::{
-        CallRequest, CreateAccessListRequest, GetTransactionByBlockHashAndIndexRequest,
-        GetTransactionByBlockNumberAndIndexRequest, GetTransactionByHashRequest,
-        GetTransactionReceiptRequest,
-    }
-=======
-        GetBlockTransactionCountRequest, GetRawHeaderRequest,
-    },
-    client,
-    transaction::{
-        CallRequest, CreateAccessListRequest, EstimateGasRequest,
-        GetTransactionByBlockHashAndIndexRequest, GetTransactionByBlockNumberAndIndexRequest,
-        GetTransactionByHashRequest, GetTransactionReceiptRequest,
-    },
->>>>>>> 108635fe
+        CallRequest, CreateAccessListRequest, EstimateGasRequest, GetTransactionByBlockHashAndIndexRequest, GetTransactionByBlockNumberAndIndexRequest, GetTransactionByHashRequest, GetTransactionReceiptRequest
+    }
 };
 use serde_json::Value;
 use tokio::net::TcpListener;
@@ -190,10 +177,8 @@
         "eth_call" => CallRequest::call(req, storage),
         "eth_blobBaseFee" => block::get_blob_base_fee(&storage),
         "eth_getTransactionCount" => GetTransactionCountRequest::call(req, storage),
-<<<<<<< HEAD
+        "eth_estimateGas" => EstimateGasRequest::call(req, storage),
         "eth_getLogs" => LogsRequest::call(req, storage),
-=======
-        "eth_estimateGas" => EstimateGasRequest::call(req, storage),
         _ => Err(RpcErr::MethodNotFound),
     }
 }
@@ -201,7 +186,6 @@
 pub fn map_debug_requests(req: &RpcRequest, storage: Store) -> Result<Value, RpcErr> {
     match req.method.as_str() {
         "debug_getRawHeader" => GetRawHeaderRequest::call(req, storage),
->>>>>>> 108635fe
         _ => Err(RpcErr::MethodNotFound),
     }
 }
