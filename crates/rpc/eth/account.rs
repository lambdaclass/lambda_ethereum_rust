use ethereum_rust_storage::{error::StoreError, Store};
use serde_json::Value;
use std::fmt::Display;
use tracing::info;

<<<<<<< HEAD
use crate::{eth::block::BlockTag, utils::RpcErr};
=======
use crate::{utils::RpcErr, RpcHandler};
>>>>>>> a66dc765
use ethereum_rust_core::{types::BlockNumber, Address, BigEndianHash, H256};

use super::block::BlockIdentifier;
use ethereum_rust_core::types::BlockHash;
use serde::Deserialize;

#[derive(Deserialize, Clone, Debug)]
#[serde(untagged)]
pub enum BlockIdentifierOrHash {
    Hash(BlockHash),
    Identifier(BlockIdentifier),
}

impl PartialEq<BlockTag> for BlockIdentifierOrHash {
    fn eq(&self, other: &BlockTag) -> bool {
        match self {
            BlockIdentifierOrHash::Identifier(BlockIdentifier::Tag(tag)) => tag == other,
            _ => false,
        }
    }
}

impl BlockIdentifierOrHash {
    #[allow(unused)]
    pub fn resolve_block_number(&self, storage: &Store) -> Result<Option<BlockNumber>, StoreError> {
        match self {
            BlockIdentifierOrHash::Identifier(id) => id.resolve_block_number(storage),
            BlockIdentifierOrHash::Hash(block_hash) => storage.get_block_number(*block_hash),
        }
    }
}

pub struct GetBalanceRequest {
    pub address: Address,
    pub block: BlockIdentifierOrHash,
}

pub struct GetCodeRequest {
    pub address: Address,
    pub block: BlockIdentifierOrHash,
}

pub struct GetStorageAtRequest {
    pub address: Address,
    pub storage_slot: H256,
    pub block: BlockIdentifierOrHash,
}

impl RpcHandler for GetBalanceRequest {
    fn parse(params: &Option<Vec<Value>>) -> Option<GetBalanceRequest> {
        let params = params.as_ref()?;
        if params.len() != 2 {
            return None;
        };
        Some(GetBalanceRequest {
            address: serde_json::from_value(params[0].clone()).ok()?,
            block: serde_json::from_value(params[1].clone()).ok()?,
        })
    }
    fn handle(&self, storage: Store) -> Result<Value, RpcErr> {
        info!(
            "Requested balance of account {} at block {}",
            self.address, self.block
        );
        let account = storage.get_account_info(self.address)?;
        let balance = account.map(|acc| acc.balance).unwrap_or_default();

        serde_json::to_value(format!("{:#x}", balance)).map_err(|_| RpcErr::Internal)
    }
}

impl RpcHandler for GetCodeRequest {
    fn parse(params: &Option<Vec<Value>>) -> Option<GetCodeRequest> {
        let params = params.as_ref()?;
        if params.len() != 2 {
            return None;
        };
        Some(GetCodeRequest {
            address: serde_json::from_value(params[0].clone()).ok()?,
            block: serde_json::from_value(params[1].clone()).ok()?,
        })
    }
    fn handle(&self, storage: Store) -> Result<Value, RpcErr> {
        info!(
            "Requested code of account {} at block {}",
            self.address, self.block
        );
        let code = storage
            .get_code_by_account_address(self.address)?
            .unwrap_or_default();

        serde_json::to_value(format!("0x{:x}", code)).map_err(|_| RpcErr::Internal)
    }
}

impl RpcHandler for GetStorageAtRequest {
    fn parse(params: &Option<Vec<Value>>) -> Option<GetStorageAtRequest> {
        let params = params.as_ref()?;
        if params.len() != 3 {
            return None;
        };
        Some(GetStorageAtRequest {
            address: serde_json::from_value(params[0].clone()).ok()?,
            storage_slot: serde_json::from_value(params[1].clone()).ok()?,
            block: serde_json::from_value(params[2].clone()).ok()?,
        })
    }
<<<<<<< HEAD
}

pub fn get_balance(request: &GetBalanceRequest, storage: Store) -> Result<Value, RpcErr> {
    info!(
        "Requested balance of account {} at block {}",
        request.address, request.block
    );

    // TODO: implement historical querying
    if request.block != BlockTag::Latest {
        return Err(RpcErr::Internal);
    }

    let account = storage.get_account_info(request.address)?;
    let balance = account.map(|acc| acc.balance).unwrap_or_default();

    serde_json::to_value(format!("{:#x}", balance)).map_err(|_| RpcErr::Internal)
}

pub fn get_code(request: &GetCodeRequest, storage: Store) -> Result<Value, RpcErr> {
    info!(
        "Requested code of account {} at block {}",
        request.address, request.block
    );

    // TODO: implement historical querying
    if request.block != BlockTag::Latest {
        return Err(RpcErr::Internal);
    }

    let code = storage
        .get_code_by_account_address(request.address)?
        .unwrap_or_default();

    serde_json::to_value(format!("0x{:x}", code)).map_err(|_| RpcErr::Internal)
}

pub fn get_storage_at(request: &GetStorageAtRequest, storage: Store) -> Result<Value, RpcErr> {
    info!(
        "Requested storage sot {} of account {} at block {}",
        request.storage_slot, request.address, request.block
    );

    // TODO: implement historical querying
    if request.block != BlockTag::Latest {
        return Err(RpcErr::Internal);
    }

    let storage_value = storage
        .get_storage_at(request.address, request.storage_slot)?
        .unwrap_or_default();
    let storage_value = H256::from_uint(&storage_value);

    serde_json::to_value(format!("{:#x}", storage_value)).map_err(|_| RpcErr::Internal)
=======
    fn handle(&self, storage: Store) -> Result<Value, RpcErr> {
        info!(
            "Requested storage sot {} of account {} at block {}",
            self.storage_slot, self.address, self.block
        );
        let storage_value = storage
            .get_storage_at(self.address, self.storage_slot)?
            .unwrap_or_default();
        let storage_value = H256::from_uint(&storage_value);

        serde_json::to_value(format!("{:#x}", storage_value)).map_err(|_| RpcErr::Internal)
    }
>>>>>>> a66dc765
}

impl Display for BlockIdentifierOrHash {
    fn fmt(&self, f: &mut std::fmt::Formatter<'_>) -> std::fmt::Result {
        match self {
            BlockIdentifierOrHash::Identifier(id) => id.fmt(f),
            BlockIdentifierOrHash::Hash(hash) => hash.fmt(f),
        }
    }
}<|MERGE_RESOLUTION|>--- conflicted
+++ resolved
@@ -3,11 +3,7 @@
 use std::fmt::Display;
 use tracing::info;
 
-<<<<<<< HEAD
-use crate::{eth::block::BlockTag, utils::RpcErr};
-=======
-use crate::{utils::RpcErr, RpcHandler};
->>>>>>> a66dc765
+use crate::{eth::block::BlockTag, utils::RpcErr, RpcHandler};
 use ethereum_rust_core::{types::BlockNumber, Address, BigEndianHash, H256};
 
 use super::block::BlockIdentifier;
@@ -72,6 +68,12 @@
             "Requested balance of account {} at block {}",
             self.address, self.block
         );
+
+        // TODO: implement historical querying
+        if self.block != BlockTag::Latest {
+            return Err(RpcErr::Internal);
+        }
+
         let account = storage.get_account_info(self.address)?;
         let balance = account.map(|acc| acc.balance).unwrap_or_default();
 
@@ -95,6 +97,12 @@
             "Requested code of account {} at block {}",
             self.address, self.block
         );
+
+        // TODO: implement historical querying
+        if self.block != BlockTag::Latest {
+            return Err(RpcErr::Internal);
+        }
+
         let code = storage
             .get_code_by_account_address(self.address)?
             .unwrap_or_default();
@@ -115,75 +123,23 @@
             block: serde_json::from_value(params[2].clone()).ok()?,
         })
     }
-<<<<<<< HEAD
-}
-
-pub fn get_balance(request: &GetBalanceRequest, storage: Store) -> Result<Value, RpcErr> {
-    info!(
-        "Requested balance of account {} at block {}",
-        request.address, request.block
-    );
-
-    // TODO: implement historical querying
-    if request.block != BlockTag::Latest {
-        return Err(RpcErr::Internal);
-    }
-
-    let account = storage.get_account_info(request.address)?;
-    let balance = account.map(|acc| acc.balance).unwrap_or_default();
-
-    serde_json::to_value(format!("{:#x}", balance)).map_err(|_| RpcErr::Internal)
-}
-
-pub fn get_code(request: &GetCodeRequest, storage: Store) -> Result<Value, RpcErr> {
-    info!(
-        "Requested code of account {} at block {}",
-        request.address, request.block
-    );
-
-    // TODO: implement historical querying
-    if request.block != BlockTag::Latest {
-        return Err(RpcErr::Internal);
-    }
-
-    let code = storage
-        .get_code_by_account_address(request.address)?
-        .unwrap_or_default();
-
-    serde_json::to_value(format!("0x{:x}", code)).map_err(|_| RpcErr::Internal)
-}
-
-pub fn get_storage_at(request: &GetStorageAtRequest, storage: Store) -> Result<Value, RpcErr> {
-    info!(
-        "Requested storage sot {} of account {} at block {}",
-        request.storage_slot, request.address, request.block
-    );
-
-    // TODO: implement historical querying
-    if request.block != BlockTag::Latest {
-        return Err(RpcErr::Internal);
-    }
-
-    let storage_value = storage
-        .get_storage_at(request.address, request.storage_slot)?
-        .unwrap_or_default();
-    let storage_value = H256::from_uint(&storage_value);
-
-    serde_json::to_value(format!("{:#x}", storage_value)).map_err(|_| RpcErr::Internal)
-=======
     fn handle(&self, storage: Store) -> Result<Value, RpcErr> {
         info!(
             "Requested storage sot {} of account {} at block {}",
             self.storage_slot, self.address, self.block
         );
+
+        // TODO: implement historical querying
+        if self.block != BlockTag::Latest {
+            return Err(RpcErr::Internal);
+        }
+
         let storage_value = storage
             .get_storage_at(self.address, self.storage_slot)?
             .unwrap_or_default();
         let storage_value = H256::from_uint(&storage_value);
-
         serde_json::to_value(format!("{:#x}", storage_value)).map_err(|_| RpcErr::Internal)
     }
->>>>>>> a66dc765
 }
 
 impl Display for BlockIdentifierOrHash {
