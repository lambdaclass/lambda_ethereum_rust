pub(crate) mod account;
pub(crate) mod block;
pub(crate) mod client;
<<<<<<< HEAD
pub(crate) mod logs;
=======
pub(crate) mod fee_market;
>>>>>>> 542b4293
pub(crate) mod transaction;<|MERGE_RESOLUTION|>--- conflicted
+++ resolved
@@ -1,9 +1,6 @@
 pub(crate) mod account;
 pub(crate) mod block;
 pub(crate) mod client;
-<<<<<<< HEAD
+pub(crate) mod fee_market;
 pub(crate) mod logs;
-=======
-pub(crate) mod fee_market;
->>>>>>> 542b4293
 pub(crate) mod transaction;