use super::{frame, message as rlpx};
use aes::cipher::KeyIvInit;
use ethereum_rust_core::{rlp::decode::RLPDecode, H256};
use sha3::{Digest, Keccak256};
<<<<<<< HEAD
use std::pin::pin;
use tokio::io::{AsyncRead, AsyncReadExt, AsyncWrite, AsyncWriteExt};

use super::message as rlpx;

// pub const SUPPORTED_CAPABILITIES: [(&str, u8); 1] = [("p2p", 5)];
pub const SUPPORTED_CAPABILITIES: [(&str, u8); 2] = [("p2p", 5), ("eth", 68)];
=======
use tokio::io::{AsyncRead, AsyncWrite};
pub const SUPPORTED_CAPABILITIES: [(&str, u8); 1] = [("p2p", 5)];
>>>>>>> de5e464c
// pub const SUPPORTED_CAPABILITIES: [(&str, u8); 3] = [("p2p", 5), ("eth", 68), ("snap", 1)];

pub(crate) type Aes256Ctr64BE = ctr::Ctr64BE<aes::Aes256>;

/// Fully working RLPx connection.
pub(crate) struct RLPxConnection<S> {
    state: RLPxState,
    stream: S,
    established: bool,
    // ...capabilities information
}

impl<S: AsyncWrite + AsyncRead + std::marker::Unpin> RLPxConnection<S> {
    pub fn new(state: RLPxState, stream: S) -> Self {
        Self {
            state,
            stream,
            established: false,
        }
    }

    pub async fn send(&mut self, message: rlpx::Message) {
        let mut frame_buffer = vec![];
        message.encode(&mut frame_buffer);
        frame::write(frame_buffer, &mut self.state, &mut self.stream).await;
    }

    pub async fn receive(&mut self) -> rlpx::Message {
        let frame_data = frame::read(&mut self.state, &mut self.stream).await;
        let (msg_id, msg_data): (u8, _) = RLPDecode::decode_unfinished(&frame_data).unwrap();
        if !self.established {
            if msg_id == 0 {
                let message = rlpx::Message::decode(msg_id, msg_data).unwrap();
                assert!(
                    matches!(message, rlpx::Message::Hello(_)),
                    "Expected Hello message"
                );
                self.established = true;
                // TODO, register shared capabilities
                message
            } else {
                // if it is not a hello message panic
                panic!("Expected Hello message")
            }
        } else {
            rlpx::Message::decode(msg_id, msg_data).unwrap()
        }
    }
}

/// The current state of an RLPx connection
#[derive(Clone)]
pub(crate) struct RLPxState {
    // TODO: maybe precompute some values that are used more than once
    #[allow(unused)]
    pub mac_key: H256,
    pub ingress_mac: Keccak256,
    pub egress_mac: Keccak256,
    pub ingress_aes: Aes256Ctr64BE,
    pub egress_aes: Aes256Ctr64BE,
}

impl RLPxState {
    pub fn new(
        aes_key: H256,
        mac_key: H256,
        local_nonce: H256,
        local_init_message: &[u8],
        remote_nonce: H256,
        remote_init_message: &[u8],
    ) -> Self {
        // egress-mac = keccak256.init((mac-secret ^ remote-nonce) || auth)
        let egress_mac = Keccak256::default()
            .chain_update(mac_key ^ remote_nonce)
            .chain_update(local_init_message);

        // ingress-mac = keccak256.init((mac-secret ^ initiator-nonce) || ack)
        let ingress_mac = Keccak256::default()
            .chain_update(mac_key ^ local_nonce)
            .chain_update(remote_init_message);

        let ingress_aes = <Aes256Ctr64BE as KeyIvInit>::new(&aes_key.0.into(), &[0; 16].into());
        let egress_aes = ingress_aes.clone();

        Self {
            mac_key,
            ingress_mac,
            egress_mac,
            ingress_aes,
            egress_aes,
        }
    }
}

#[cfg(test)]
mod tests {
    use crate::rlpx::handshake::RLPxLocalClient;
    use hex_literal::hex;
    use k256::SecretKey;

    #[test]
    fn test_ack_decoding() {
        // This is the Ack₂ message from EIP-8.
        let msg = hex!("01ea0451958701280a56482929d3b0757da8f7fbe5286784beead59d95089c217c9b917788989470b0e330cc6e4fb383c0340ed85fab836ec9fb8a49672712aeabbdfd1e837c1ff4cace34311cd7f4de05d59279e3524ab26ef753a0095637ac88f2b499b9914b5f64e143eae548a1066e14cd2f4bd7f814c4652f11b254f8a2d0191e2f5546fae6055694aed14d906df79ad3b407d94692694e259191cde171ad542fc588fa2b7333313d82a9f887332f1dfc36cea03f831cb9a23fea05b33deb999e85489e645f6aab1872475d488d7bd6c7c120caf28dbfc5d6833888155ed69d34dbdc39c1f299be1057810f34fbe754d021bfca14dc989753d61c413d261934e1a9c67ee060a25eefb54e81a4d14baff922180c395d3f998d70f46f6b58306f969627ae364497e73fc27f6d17ae45a413d322cb8814276be6ddd13b885b201b943213656cde498fa0e9ddc8e0b8f8a53824fbd82254f3e2c17e8eaea009c38b4aa0a3f306e8797db43c25d68e86f262e564086f59a2fc60511c42abfb3057c247a8a8fe4fb3ccbadde17514b7ac8000cdb6a912778426260c47f38919a91f25f4b5ffb455d6aaaf150f7e5529c100ce62d6d92826a71778d809bdf60232ae21ce8a437eca8223f45ac37f6487452ce626f549b3b5fdee26afd2072e4bc75833c2464c805246155289f4");

        let static_key = hex!("49a7b37aa6f6645917e7b807e9d1c00d4fa71f18343b0d4122a4d2df64dd6fee");
        let nonce = hex!("7e968bba13b6c50e2c4cd7f241cc0d64d1ac25c7f5952df231ac6a2bda8ee5d6");
        let ephemeral_key =
            hex!("869d6ecf5211f1cc60418a13b9d870b22959d0c16f02bec714c960dd2298a32d");

        let mut client =
            RLPxLocalClient::new(nonce.into(), SecretKey::from_slice(&ephemeral_key).unwrap());

        assert_eq!(&client.ephemeral_key.to_bytes()[..], &ephemeral_key[..]);
        assert_eq!(client.nonce.0, nonce);

        let auth_data = msg[..2].try_into().unwrap();

        client.auth_message = Some(vec![]);

        let state = client.decode_ack_message(
            &SecretKey::from_slice(&static_key).unwrap(),
            &msg[2..],
            auth_data,
        );

        let expected_mac_secret =
            hex!("2ea74ec5dae199227dff1af715362700e989d889d7a493cb0639691efb8e5f98");

        assert_eq!(state.mac_key.0, expected_mac_secret);
    }
}<|MERGE_RESOLUTION|>--- conflicted
+++ resolved
@@ -2,18 +2,9 @@
 use aes::cipher::KeyIvInit;
 use ethereum_rust_core::{rlp::decode::RLPDecode, H256};
 use sha3::{Digest, Keccak256};
-<<<<<<< HEAD
-use std::pin::pin;
-use tokio::io::{AsyncRead, AsyncReadExt, AsyncWrite, AsyncWriteExt};
-
-use super::message as rlpx;
-
+use tokio::io::{AsyncRead, AsyncWrite};
 // pub const SUPPORTED_CAPABILITIES: [(&str, u8); 1] = [("p2p", 5)];
 pub const SUPPORTED_CAPABILITIES: [(&str, u8); 2] = [("p2p", 5), ("eth", 68)];
-=======
-use tokio::io::{AsyncRead, AsyncWrite};
-pub const SUPPORTED_CAPABILITIES: [(&str, u8); 1] = [("p2p", 5)];
->>>>>>> de5e464c
 // pub const SUPPORTED_CAPABILITIES: [(&str, u8); 3] = [("p2p", 5), ("eth", 68), ("snap", 1)];
 
 pub(crate) type Aes256Ctr64BE = ctr::Ctr64BE<aes::Aes256>;
