<<<<<<< HEAD
use std::net::SocketAddr;
use tokio::net::{TcpSocket, UdpSocket};
pub(crate) mod discv4;

use std::{
    fmt::Write,
    time::{Duration, SystemTime, UNIX_EPOCH},
};

use discv4::{Endpoint, PingMessage};
use k256::{ecdsa::SigningKey, elliptic_curve::rand_core::OsRng};
use tokio::try_join;
=======
pub(crate) mod discv4;

use crate::discv4::Message;
use discv4::{Endpoint, PingMessage};
use k256::{ecdsa::SigningKey, elliptic_curve::rand_core::OsRng};
use std::{
    net::SocketAddr,
    time::{Duration, SystemTime, UNIX_EPOCH},
};
use tokio::{
    net::{TcpSocket, UdpSocket},
    try_join,
};
>>>>>>> b25c4652
use tracing::info;
pub mod types;

const MAX_DISC_PACKET_SIZE: usize = 1280;

pub async fn start_network(udp_addr: SocketAddr, tcp_addr: SocketAddr) {
    info!("Starting discovery service at {udp_addr}");
    info!("Listening for requests at {tcp_addr}");

    let discovery_handle = tokio::spawn(discover_peers(udp_addr));
    let server_handle = tokio::spawn(serve_requests(tcp_addr));
    try_join!(discovery_handle, server_handle).unwrap();
}

async fn discover_peers(udp_addr: SocketAddr) {
    let udp_socket = UdpSocket::bind(udp_addr).await.unwrap();
    // This is just a placeholder example. The address is a known bootnode.
    let receiver_addr: SocketAddr = ("138.197.51.181:30303").parse().unwrap();
    let mut buf = vec![0; MAX_DISC_PACKET_SIZE];

    ping(&udp_socket, udp_addr, receiver_addr).await;

    let (read, from) = udp_socket.recv_from(&mut buf).await.unwrap();
    info!("Received {read} bytes from {from}");
<<<<<<< HEAD
    info!("Message: {}", to_hex(&buf[..read]));
}

// TODO: maybe remove this
fn to_hex(bytes: &[u8]) -> String {
    bytes.iter().fold(String::new(), |mut buf, b| {
        let _ = write!(&mut buf, "{b:02x}");
        buf
    })
=======
    let msg = Message::decode_with_header(&buf[..read]);
    info!("Message: {:?}", msg);
>>>>>>> b25c4652
}

async fn ping(socket: &UdpSocket, local_addr: SocketAddr, to_addr: SocketAddr) {
    let mut buf = Vec::new();

    let expiration: u64 = (SystemTime::now() + Duration::from_secs(10))
        .duration_since(UNIX_EPOCH)
        .unwrap()
        .as_millis()
        .try_into()
        .unwrap();

    // TODO: this should send our advertised TCP port
    let from = Endpoint {
        ip: local_addr.ip(),
        udp_port: local_addr.port(),
        tcp_port: 0,
    };
    let to = Endpoint {
        ip: to_addr.ip(),
        udp_port: to_addr.port(),
        tcp_port: 0,
    };

    let msg: discv4::Message = discv4::Message::Ping(PingMessage::new(from, to, expiration));
    let signer = SigningKey::random(&mut OsRng);

    msg.encode_with_header(&mut buf, signer);
    socket.send_to(&buf, to_addr).await.unwrap();
}

async fn serve_requests(tcp_addr: SocketAddr) {
    let tcp_socket = TcpSocket::new_v4().unwrap();
    tcp_socket.bind(tcp_addr).unwrap();
}<|MERGE_RESOLUTION|>--- conflicted
+++ resolved
@@ -1,17 +1,3 @@
-<<<<<<< HEAD
-use std::net::SocketAddr;
-use tokio::net::{TcpSocket, UdpSocket};
-pub(crate) mod discv4;
-
-use std::{
-    fmt::Write,
-    time::{Duration, SystemTime, UNIX_EPOCH},
-};
-
-use discv4::{Endpoint, PingMessage};
-use k256::{ecdsa::SigningKey, elliptic_curve::rand_core::OsRng};
-use tokio::try_join;
-=======
 pub(crate) mod discv4;
 
 use crate::discv4::Message;
@@ -25,7 +11,6 @@
     net::{TcpSocket, UdpSocket},
     try_join,
 };
->>>>>>> b25c4652
 use tracing::info;
 pub mod types;
 
@@ -50,20 +35,8 @@
 
     let (read, from) = udp_socket.recv_from(&mut buf).await.unwrap();
     info!("Received {read} bytes from {from}");
-<<<<<<< HEAD
-    info!("Message: {}", to_hex(&buf[..read]));
-}
-
-// TODO: maybe remove this
-fn to_hex(bytes: &[u8]) -> String {
-    bytes.iter().fold(String::new(), |mut buf, b| {
-        let _ = write!(&mut buf, "{b:02x}");
-        buf
-    })
-=======
     let msg = Message::decode_with_header(&buf[..read]);
     info!("Message: {:?}", msg);
->>>>>>> b25c4652
 }
 
 async fn ping(socket: &UdpSocket, local_addr: SocketAddr, to_addr: SocketAddr) {
