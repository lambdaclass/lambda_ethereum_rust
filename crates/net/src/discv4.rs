use bytes::BufMut;
use ethrex_core::rlp::{
    decode::RLPDecode,
    encode::RLPEncode,
    error::RLPDecodeError,
    structs::{self, Decoder, Encoder},
};
use ethrex_core::{H256, H512};
use k256::ecdsa::{signature::Signer, SigningKey};
use std::net::IpAddr;

#[derive(Debug, Eq, PartialEq)]
// TODO: remove when all variants are used
// NOTE: All messages could have more fields than specified by the spec.
// Those additional fields should be ignored, and the message must be accepted.
#[allow(dead_code)]
pub(crate) enum Message {
    /// A ping message. Should be responded to with a Pong message.
    Ping(PingMessage),
    Pong(PongMessage),
    FindNode(FindNodeMessage),
    Neighbors(()),
    ENRRequest(()),
    ENRResponse(()),
}

impl Message {
    pub fn encode_with_header(&self, buf: &mut dyn BufMut, node_signer: SigningKey) {
        let signature_size = 65_usize;
        let mut data: Vec<u8> = Vec::with_capacity(signature_size.next_power_of_two());
        data.resize(signature_size, 0);
        data.push(self.packet_type());
        match self {
            Message::Ping(msg) => msg.encode(&mut data),
<<<<<<< HEAD
            Message::FindNode(msg) => msg.encode(&mut data),
=======
            Message::Pong(msg) => msg.encode(&mut data),
>>>>>>> a7d9903a
            _ => todo!(),
        }

        let digest = keccak_hash::keccak_buffer(&mut &data[signature_size..]).unwrap();

        let (signature, recovery_id) = node_signer.try_sign(&digest.0).expect("failed to sign");
        let b = signature.to_bytes();

        data[..signature_size - 1].copy_from_slice(&b);
        data[signature_size - 1] = recovery_id.to_byte();

        let hash = keccak_hash::keccak_buffer(&mut &data[..]).unwrap();
        buf.put_slice(&hash.0);
        buf.put_slice(&data[..]);
    }

    fn packet_type(&self) -> u8 {
        match self {
            Message::Ping(_) => 0x01,
            Message::Pong(_) => 0x02,
            Message::FindNode(_) => 0x03,
            Message::Neighbors(_) => 0x04,
            Message::ENRRequest(_) => 0x05,
            Message::ENRResponse(_) => 0x06,
        }
    }
    #[allow(unused)]
    pub fn decode_with_header(encoded_msg: &[u8]) -> Result<Message, RLPDecodeError> {
        let signature_len = 65;
        let hash_len = 32;
        let packet_index = signature_len + hash_len;
        let packet_type = encoded_msg[packet_index];
        let msg = &encoded_msg[packet_index + 1..];
        match packet_type {
            0x01 => {
                let ping = PingMessage::decode(msg)?;
                Ok(Message::Ping(ping))
            }
            0x02 => {
                let pong = PongMessage::decode(msg)?;
                Ok(Message::Pong(pong))
            }
            _ => todo!(),
        }
    }
}

#[derive(Debug, Clone, Copy, PartialEq, Eq)]
pub(crate) struct Endpoint {
    pub ip: IpAddr,
    pub udp_port: u16,
    pub tcp_port: u16,
}

impl RLPEncode for Endpoint {
    fn encode(&self, buf: &mut dyn BufMut) {
        structs::Encoder::new(buf)
            .encode_field(&self.ip)
            .encode_field(&self.udp_port)
            .encode_field(&self.tcp_port)
            .finish();
    }
}

impl RLPDecode for Endpoint {
    fn decode_unfinished(rlp: &[u8]) -> Result<(Self, &[u8]), RLPDecodeError> {
        let decoder = Decoder::new(rlp)?;
        let (ip, decoder) = decoder.decode_field("ip")?;
        let (udp_port, decoder) = decoder.decode_field("udp_port")?;
        let (tcp_port, decoder) = decoder.decode_field("tcp_port")?;
        let remaining = decoder.finish()?;
        let endpoint = Endpoint {
            ip,
            udp_port,
            tcp_port,
        };
        Ok((endpoint, remaining))
    }
}

#[derive(Debug, Clone, Copy, PartialEq, Eq)]
pub(crate) struct PingMessage {
    /// The Ping message version. Should be set to 4, but mustn't be enforced.
    version: u8,
    /// The endpoint of the sender.
    from: Endpoint,
    /// The endpoint of the receiver.
    to: Endpoint,
    /// The expiration time of the message. If the message is older than this time,
    /// it shouldn't be responded to.
    expiration: u64,
    /// The ENR sequence number of the sender. This field is optional.
    enr_seq: Option<u64>,
}

impl PingMessage {
    pub fn new(from: Endpoint, to: Endpoint, expiration: u64) -> Self {
        Self {
            version: 4,
            from,
            to,
            expiration,
            enr_seq: None,
        }
    }

    // TODO: remove when used
    #[allow(unused)]
    pub fn with_enr_seq(self, enr_seq: u64) -> Self {
        Self {
            enr_seq: Some(enr_seq),
            ..self
        }
    }
}

impl RLPEncode for PingMessage {
    fn encode(&self, buf: &mut dyn BufMut) {
        structs::Encoder::new(buf)
            .encode_field(&self.version)
            .encode_field(&self.from)
            .encode_field(&self.to)
            .encode_field(&self.expiration)
            .encode_optional_field(&self.enr_seq)
            .finish();
    }
}

#[derive(Debug, PartialEq, Eq)]
pub(crate) struct FindNodeMessage {
    /// The target is a 64-byte secp256k1 public key.
    target: H512,
    /// The expiration time of the message. If the message is older than this time,
    /// it shouldn't be responded to.
    expiration: u64,
}

impl FindNodeMessage {
    #[allow(unused)]
    pub fn new(target: H512, expiration: u64) -> Self {
        Self { target, expiration }
    }
}

impl RLPEncode for FindNodeMessage {
    fn encode(&self, buf: &mut dyn BufMut) {
        structs::Encoder::new(buf)
            .encode_field(&self.target)
            .encode_field(&self.expiration)
            .finish();
    }
}

impl RLPDecode for PingMessage {
    fn decode_unfinished(rlp: &[u8]) -> Result<(Self, &[u8]), RLPDecodeError> {
        let decoder = Decoder::new(rlp)?;
        let (version, decoder): (u8, Decoder) = decoder.decode_field("version")?;
        let (from, decoder) = decoder.decode_field("from")?;
        let (to, decoder) = decoder.decode_field("to")?;
        let (expiration, decoder) = decoder.decode_field("expiration")?;
        let (enr_seq, decoder) = decoder.decode_optional_field();

        let ping = PingMessage {
            version,
            from,
            to,
            expiration,
            enr_seq,
        };

        let remaining = decoder.finish()?;
        Ok((ping, remaining))
    }
}

#[derive(Debug, Clone, Copy, PartialEq, Eq)]
pub(crate) struct PongMessage {
    /// The endpoint of the receiver.
    to: Endpoint,
    /// The hash of the corresponding ping packet.
    ping_hash: H256,
    /// The expiration time of the message. If the message is older than this time,
    /// it shouldn't be responded to.
    expiration: u64,
    /// The ENR sequence number of the sender. This field is optional.
    enr_seq: Option<u64>,
}

impl PongMessage {
    #[allow(unused)]
    pub fn new(to: Endpoint, ping_hash: H256, expiration: u64) -> Self {
        Self {
            to,
            ping_hash,
            expiration,
            enr_seq: None,
        }
    }

    // TODO: remove when used
    #[allow(unused)]
    pub fn with_enr_seq(self, enr_seq: u64) -> Self {
        Self {
            enr_seq: Some(enr_seq),
            ..self
        }
    }
}

impl RLPEncode for PongMessage {
    fn encode(&self, buf: &mut dyn BufMut) {
        Encoder::new(buf)
            .encode_field(&self.to)
            .encode_field(&self.ping_hash)
            .encode_field(&self.expiration)
            .encode_optional_field(&self.enr_seq)
            .finish();
    }
}

impl RLPDecode for PongMessage {
    fn decode_unfinished(rlp: &[u8]) -> Result<(Self, &[u8]), RLPDecodeError> {
        let decoder = Decoder::new(rlp)?;
        let (to, decoder) = decoder.decode_field("to")?;
        let (ping_hash, decoder) = decoder.decode_field("ping_hash")?;
        let (expiration, decoder) = decoder.decode_field("expiration")?;
        let (enr_seq, decoder) = decoder.decode_optional_field();

        let pong = PongMessage {
            to,
            ping_hash,
            expiration,
            enr_seq,
        };
        let remaining = decoder.finish()?;

        Ok((pong, remaining))
    }
}

#[cfg(test)]
mod tests {
    use super::*;
    use keccak_hash::H256;
    use std::num::ParseIntError;
    use std::{fmt::Write, str::FromStr};

    fn to_hex(bytes: &[u8]) -> String {
        bytes.iter().fold(String::new(), |mut buf, b| {
            let _ = write!(&mut buf, "{b:02x}");
            buf
        })
    }

    #[test]
    fn test_encode_ping_message() {
        let expiration: u64 = 17195043770;

        let from = Endpoint {
            ip: IpAddr::from_str("1.2.3.4").unwrap(),
            udp_port: 1613,
            tcp_port: 6363,
        };
        let to = Endpoint {
            ip: IpAddr::from_str("255.255.2.5").unwrap(),
            udp_port: 3063,
            tcp_port: 0,
        };

        let msg = Message::Ping(PingMessage::new(from, to, expiration));

        let key_bytes =
            H256::from_str("577d8278cc7748fad214b5378669b420f8221afb45ce930b7f22da49cbc545f3")
                .unwrap();
        let signer = SigningKey::from_slice(key_bytes.as_bytes()).unwrap();

        let mut buf = Vec::new();

        msg.encode_with_header(&mut buf, signer);
        let result = to_hex(&buf);
        let hash = "d9b83d9701c6481a99db908b19551c6b082bcb28d5bef44cfa55256bc7977500";
        let signature = "f0bff907b5c432e623ba5d3803d6a405bdbaffdfc0373499ac2a243ef3ab52de3a5312c0a9a96593979b746a4cd37ebdf21cf6971cf8c10c94f4d45c1a0f90dd00";
        let pkt_type = "01";
        let encoded_message = "dd04cb840102030482064d8218dbc984ffff0205820bf780850400e78bba";
        let expected = [hash, signature, pkt_type, encoded_message].concat();

        assert_eq!(result, expected);
    }

    #[test]
<<<<<<< HEAD
    fn test_encode_find_node_message() {
        let target: H512 = H512::from_str("d860a01f9722d78051619d1e2351aba3f43f943f6f00718d1b9baa4101932a1f5011f16bb2b1bb35db20d6fe28fa0bf09636d26a87d31de9ec6203eeedb1f666").unwrap();
        let expiration: u64 = 17195043770;

        let msg = Message::FindNode(FindNodeMessage::new(target, expiration));

=======
    fn test_encode_pong_message_with_enr_seq() {
        let to = Endpoint {
            ip: IpAddr::from_str("190.191.188.57").unwrap(),
            udp_port: 30303,
            tcp_port: 0,
        };
        let expiration: u64 = 1719507696;
        let ping_hash: H256 =
            H256::from_str("3e1bf98f025f98d54ed2f61bbef63b6b46f50e12d7b937d6bdea19afd640be23")
                .unwrap();
        let enr_seq = 1704896740573;
        let msg = Message::Pong(PongMessage::new(to, ping_hash, expiration).with_enr_seq(enr_seq));
        let key_bytes =
            H256::from_str("577d8278cc7748fad214b5378669b420f8221afb45ce930b7f22da49cbc545f3")
                .unwrap();
        let signer = SigningKey::from_slice(key_bytes.as_bytes()).unwrap();

        let mut buf = Vec::new();

        msg.encode_with_header(&mut buf, signer);
        let result = to_hex(&buf);
        let hash = "852ef38c2087413400cb33215709a8cfa6f274929e91704ec27a1ae4d226f85d";
        let signature = "a7ab61ec963f779d10918c9bc3c3243c05f45eabbd078e90bf78313904e1c91201a03e78a133c2676e1c2686601e70ab1ec7aa602ad7f65bb468e52367d7123c00";
        let pkt_type = "02";
        let msg = "f7c984bebfbc3982765f80a03e1bf98f025f98d54ed2f61bbef63b6b46f50e12d7b937d6bdea19afd640be2384667d9af086018cf3c3bcdd";
        let expected = [hash, signature, pkt_type, msg].concat();

        assert_eq!(result, expected);
    }

    #[test]
    fn test_encode_pong_message() {
        let to = Endpoint {
            ip: IpAddr::from_str("190.191.188.57").unwrap(),
            udp_port: 30303,
            tcp_port: 0,
        };
        let expiration: u64 = 1719507696;
        let ping_hash: H256 =
            H256::from_str("3e1bf98f025f98d54ed2f61bbef63b6b46f50e12d7b937d6bdea19afd640be23")
                .unwrap();
        let msg = Message::Pong(PongMessage::new(to, ping_hash, expiration));
>>>>>>> a7d9903a
        let key_bytes =
            H256::from_str("577d8278cc7748fad214b5378669b420f8221afb45ce930b7f22da49cbc545f3")
                .unwrap();
        let signer = SigningKey::from_slice(key_bytes.as_bytes()).unwrap();

        let mut buf = Vec::new();

        msg.encode_with_header(&mut buf, signer);
        let result = to_hex(&buf);
<<<<<<< HEAD
        let hash = "dabe1b1a4dc26324120594091bb94dbdd4aa98326cbfecb60a4a67778ebb0e67";
        let signature = "28cf71e9a929fa29f4e528f5fdc96e25a3086a777c8967710ddc1ef5f456bae40808baf0840d0449ea5a17ba11bbb012719e679cf3cf8d137106884c393ef15b00";
        let pkt_type = "03";
        let encoded_message = "f848b840d860a01f9722d78051619d1e2351aba3f43f943f6f00718d1b9baa4101932a1f5011f16bb2b1bb35db20d6fe28fa0bf09636d26a87d31de9ec6203eeedb1f666850400e78bba";
        let expected = [hash, signature, pkt_type, encoded_message].concat();
=======
        let hash = "cccfa9bf8e49603f8cc5381579d435bd322d386091732e3da7f6b7df13172b92";
        let signature = "b1caebcd4d754552be21df4a100bd4ccd85e9d95b2e29b29db2df681c17c370068e410ea31e7106081c2ed39489c1762125cbd34477b41d940d230d1d3888a4101";
        let pkt_type = "02";
        let msg = "f0c984bebfbc3982765f80a03e1bf98f025f98d54ed2f61bbef63b6b46f50e12d7b937d6bdea19afd640be2384667d9af0";
        let expected = [hash, signature, pkt_type, msg].concat();

>>>>>>> a7d9903a
        assert_eq!(result, expected);
    }

    #[test]
    fn test_decode_pong_message_with_enr_seq() {
        let hash = "2e1fc2a02ad95a1742f6dd41fb7cbff1e08548ba87f63a72221e44026ab1c347";
        let signature = "34f486e4e92f2fdf592912aa77ad51db532dd7f9b426092384c9c2e9919414fd480d57f4f3b2b1964ed6eb1c94b1e4b9f6bfe9b44b1d1ac3d94c38c4cce915bc01";
        let pkt_type = "02";
        let msg = "f7c984bebfbc3982765f80a03e1bf98f025f98d54ed2f61bbef63b6b46f50e12d7b937d6bdea19afd640be2384667d9af086018cf3c3bcdd";
        let encoded_packet = [hash, signature, pkt_type, msg].concat();

        let decoded = Message::decode_with_header(
            &decode_hex(&encoded_packet).expect("Failed while parsing encoded_packet"),
        )
        .unwrap();
        let to = Endpoint {
            ip: IpAddr::from_str("190.191.188.57").unwrap(),
            udp_port: 30303,
            tcp_port: 0,
        };
        let expiration: u64 = 1719507696;
        let ping_hash: H256 =
            H256::from_str("3e1bf98f025f98d54ed2f61bbef63b6b46f50e12d7b937d6bdea19afd640be23")
                .unwrap();
        let enr_seq = 1704896740573;
        let expected =
            Message::Pong(PongMessage::new(to, ping_hash, expiration).with_enr_seq(enr_seq));
        assert_eq!(decoded, expected);
    }

    #[test]
    fn test_decode_pong_message() {
        // in this case the pong message does not contain the `enr_seq` field
        let hash = "2e1fc2a02ad95a1742f6dd41fb7cbff1e08548ba87f63a72221e44026ab1c347";
        let signature = "34f486e4e92f2fdf592912aa77ad51db532dd7f9b426092384c9c2e9919414fd480d57f4f3b2b1964ed6eb1c94b1e4b9f6bfe9b44b1d1ac3d94c38c4cce915bc01";
        let pkt_type = "02";
        let msg = "f0c984bebfbc3982765f80a03e1bf98f025f98d54ed2f61bbef63b6b46f50e12d7b937d6bdea19afd640be2384667d9af0";
        let encoded_packet = [hash, signature, pkt_type, msg].concat();

        let decoded = Message::decode_with_header(
            &decode_hex(&encoded_packet).expect("Failed while parsing encoded_packet"),
        )
        .unwrap();
        let to = Endpoint {
            ip: IpAddr::from_str("190.191.188.57").unwrap(),
            udp_port: 30303,
            tcp_port: 0,
        };
        let expiration: u64 = 1719507696;
        let ping_hash: H256 =
            H256::from_str("3e1bf98f025f98d54ed2f61bbef63b6b46f50e12d7b937d6bdea19afd640be23")
                .unwrap();
        let expected = Message::Pong(PongMessage::new(to, ping_hash, expiration));
        assert_eq!(decoded, expected);
    }

    pub fn decode_hex(s: &str) -> Result<Vec<u8>, ParseIntError> {
        (0..s.len())
            .step_by(2)
            .map(|i| u8::from_str_radix(&s[i..i + 2], 16))
            .collect()
    }

    #[test]
    fn test_decode_ping_message() {
        let expiration: u64 = 17195043770;

        let from = Endpoint {
            ip: IpAddr::from_str("1.2.3.4").unwrap(),
            udp_port: 1613,
            tcp_port: 6363,
        };
        let to = Endpoint {
            ip: IpAddr::from_str("255.255.2.5").unwrap(),
            udp_port: 3063,
            tcp_port: 0,
        };

        let msg = Message::Ping(PingMessage::new(from, to, expiration));

        let key_bytes =
            H256::from_str("577d8278cc7748fad214b5378669b420f8221afb45ce930b7f22da49cbc545f3")
                .unwrap();
        let signer = SigningKey::from_slice(key_bytes.as_bytes()).unwrap();

        let mut buf = Vec::new();

        msg.encode_with_header(&mut buf, signer.clone());
        let result = Message::decode_with_header(&buf).expect("Failed decoding PingMessage");
        assert_eq!(result, msg);
    }

    #[test]
    fn test_decode_ping_message_with_enr_seq() {
        let expiration: u64 = 17195043770;

        let from = Endpoint {
            ip: IpAddr::from_str("1.2.3.4").unwrap(),
            udp_port: 1613,
            tcp_port: 6363,
        };
        let to = Endpoint {
            ip: IpAddr::from_str("255.255.2.5").unwrap(),
            udp_port: 3063,
            tcp_port: 0,
        };

        let enr_seq = 1704896740573;
        let msg = Message::Ping(PingMessage::new(from, to, expiration).with_enr_seq(enr_seq));

        let key_bytes =
            H256::from_str("577d8278cc7748fad214b5378669b420f8221afb45ce930b7f22da49cbc545f3")
                .unwrap();
        let signer = SigningKey::from_slice(key_bytes.as_bytes()).unwrap();

        let mut buf = Vec::new();

        msg.encode_with_header(&mut buf, signer.clone());
        let result = Message::decode_with_header(&buf).expect("Failed decoding PingMessage");
        assert_eq!(result, msg);
    }

    #[test]
    fn test_decode_endpoint() {
        let endpoint = Endpoint {
            ip: IpAddr::from_str("255.255.2.5").unwrap(),
            udp_port: 3063,
            tcp_port: 0,
        };

        let encoded = {
            let mut buf = vec![];
            endpoint.encode(&mut buf);
            buf
        };
        let decoded = Endpoint::decode(&encoded).expect("Failed decoding Endpoint");
        assert_eq!(endpoint, decoded);
    }
}<|MERGE_RESOLUTION|>--- conflicted
+++ resolved
@@ -32,11 +32,8 @@
         data.push(self.packet_type());
         match self {
             Message::Ping(msg) => msg.encode(&mut data),
-<<<<<<< HEAD
+            Message::Pong(msg) => msg.encode(&mut data),
             Message::FindNode(msg) => msg.encode(&mut data),
-=======
-            Message::Pong(msg) => msg.encode(&mut data),
->>>>>>> a7d9903a
             _ => todo!(),
         }
 
@@ -327,14 +324,6 @@
     }
 
     #[test]
-<<<<<<< HEAD
-    fn test_encode_find_node_message() {
-        let target: H512 = H512::from_str("d860a01f9722d78051619d1e2351aba3f43f943f6f00718d1b9baa4101932a1f5011f16bb2b1bb35db20d6fe28fa0bf09636d26a87d31de9ec6203eeedb1f666").unwrap();
-        let expiration: u64 = 17195043770;
-
-        let msg = Message::FindNode(FindNodeMessage::new(target, expiration));
-
-=======
     fn test_encode_pong_message_with_enr_seq() {
         let to = Endpoint {
             ip: IpAddr::from_str("190.191.188.57").unwrap(),
@@ -377,7 +366,6 @@
             H256::from_str("3e1bf98f025f98d54ed2f61bbef63b6b46f50e12d7b937d6bdea19afd640be23")
                 .unwrap();
         let msg = Message::Pong(PongMessage::new(to, ping_hash, expiration));
->>>>>>> a7d9903a
         let key_bytes =
             H256::from_str("577d8278cc7748fad214b5378669b420f8221afb45ce930b7f22da49cbc545f3")
                 .unwrap();
@@ -387,20 +375,36 @@
 
         msg.encode_with_header(&mut buf, signer);
         let result = to_hex(&buf);
-<<<<<<< HEAD
+        let hash = "cccfa9bf8e49603f8cc5381579d435bd322d386091732e3da7f6b7df13172b92";
+        let signature = "b1caebcd4d754552be21df4a100bd4ccd85e9d95b2e29b29db2df681c17c370068e410ea31e7106081c2ed39489c1762125cbd34477b41d940d230d1d3888a4101";
+        let pkt_type = "02";
+        let msg = "f0c984bebfbc3982765f80a03e1bf98f025f98d54ed2f61bbef63b6b46f50e12d7b937d6bdea19afd640be2384667d9af0";
+        let expected = [hash, signature, pkt_type, msg].concat();
+
+        assert_eq!(result, expected);
+    }
+
+    #[test]
+    fn test_encode_find_node_message() {
+        let target: H512 = H512::from_str("d860a01f9722d78051619d1e2351aba3f43f943f6f00718d1b9baa4101932a1f5011f16bb2b1bb35db20d6fe28fa0bf09636d26a87d31de9ec6203eeedb1f666").unwrap();
+        let expiration: u64 = 17195043770;
+
+        let msg = Message::FindNode(FindNodeMessage::new(target, expiration));
+
+        let key_bytes =
+            H256::from_str("577d8278cc7748fad214b5378669b420f8221afb45ce930b7f22da49cbc545f3")
+                .unwrap();
+        let signer = SigningKey::from_slice(key_bytes.as_bytes()).unwrap();
+
+        let mut buf = Vec::new();
+
+        msg.encode_with_header(&mut buf, signer);
+        let result = to_hex(&buf);
         let hash = "dabe1b1a4dc26324120594091bb94dbdd4aa98326cbfecb60a4a67778ebb0e67";
         let signature = "28cf71e9a929fa29f4e528f5fdc96e25a3086a777c8967710ddc1ef5f456bae40808baf0840d0449ea5a17ba11bbb012719e679cf3cf8d137106884c393ef15b00";
         let pkt_type = "03";
         let encoded_message = "f848b840d860a01f9722d78051619d1e2351aba3f43f943f6f00718d1b9baa4101932a1f5011f16bb2b1bb35db20d6fe28fa0bf09636d26a87d31de9ec6203eeedb1f666850400e78bba";
         let expected = [hash, signature, pkt_type, encoded_message].concat();
-=======
-        let hash = "cccfa9bf8e49603f8cc5381579d435bd322d386091732e3da7f6b7df13172b92";
-        let signature = "b1caebcd4d754552be21df4a100bd4ccd85e9d95b2e29b29db2df681c17c370068e410ea31e7106081c2ed39489c1762125cbd34477b41d940d230d1d3888a4101";
-        let pkt_type = "02";
-        let msg = "f0c984bebfbc3982765f80a03e1bf98f025f98d54ed2f61bbef63b6b46f50e12d7b937d6bdea19afd640be2384667d9af0";
-        let expected = [hash, signature, pkt_type, msg].concat();
-
->>>>>>> a7d9903a
         assert_eq!(result, expected);
     }
 
