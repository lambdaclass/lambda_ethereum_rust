use bytes::BufMut;
use ethereum_rust_core::rlp::{
    decode::RLPDecode,
    encode::RLPEncode,
    error::RLPDecodeError,
    structs::{self, Decoder, Encoder},
};
use ethereum_rust_core::{H256, H512, H520};
use k256::ecdsa::SigningKey;
use std::net::IpAddr;

#[allow(unused)]
pub struct Packet {
    hash: H256,
    signature: H520,
    message: Message,
}

impl Packet {
    pub fn decode(encoded_packet: &[u8]) -> Result<Packet, RLPDecodeError> {
        // the packet structure is
        // hash || signature || packet-type || packet-data
        let hash_len = 32;
        let signature_len = 65;
        let signature_bytes = &encoded_packet[hash_len..hash_len + signature_len];
        let packet_type = encoded_packet[hash_len + signature_len];
        let encoded_msg = &encoded_packet[hash_len + signature_len + 1..];

        // TODO: verify hash and signature
        let hash = H256::from_slice(&encoded_packet[..hash_len]);
        let signature = H520::from_slice(signature_bytes);
        let message = Message::decode_with_type(packet_type, encoded_msg)?;

        Ok(Self {
            hash,
            signature,
            message,
        })
    }

    pub fn get_hash(&self) -> H256 {
        self.hash
    }

    pub fn get_message(&self) -> &Message {
        &self.message
    }
}

#[derive(Debug, Eq, PartialEq)]
// NOTE: All messages could have more fields than specified by the spec.
// Those additional fields should be ignored, and the message must be accepted.
// TODO: remove when all variants are used
#[allow(dead_code)]
pub(crate) enum Message {
    /// A ping message. Should be responded to with a Pong message.
    Ping(PingMessage),
    Pong(PongMessage),
    FindNode(FindNodeMessage),
    Neighbors(NeighborsMessage),
    ENRRequest(()),
    ENRResponse(()),
}

impl Message {
    pub fn encode_with_header(&self, buf: &mut dyn BufMut, node_signer: &SigningKey) {
        let signature_size = 65_usize;
        let mut data: Vec<u8> = Vec::with_capacity(signature_size.next_power_of_two());
        data.resize(signature_size, 0);

        self.encode_with_type(&mut data);

        let digest = keccak_hash::keccak_buffer(&mut &data[signature_size..]).unwrap();

        let (signature, recovery_id) = node_signer
            .sign_prehash_recoverable(&digest.0)
            .expect("failed to sign");
        let b = signature.to_bytes();

        data[..signature_size - 1].copy_from_slice(&b);
        data[signature_size - 1] = recovery_id.to_byte();

        let hash = keccak_hash::keccak_buffer(&mut &data[..]).unwrap();
        buf.put_slice(&hash.0);
        buf.put_slice(&data[..]);
    }

    fn encode_with_type(&self, buf: &mut dyn BufMut) {
        buf.put_u8(self.packet_type());
        match self {
            Message::Ping(msg) => msg.encode(buf),
            Message::Pong(msg) => msg.encode(buf),
            Message::FindNode(msg) => msg.encode(buf),
            _ => todo!(),
        }
    }

    pub fn decode_with_type(packet_type: u8, msg: &[u8]) -> Result<Message, RLPDecodeError> {
        // NOTE: extra elements inside the message should be ignored, along with extra data
        // after the message.
        match packet_type {
            0x01 => {
                let (ping, _rest) = PingMessage::decode_unfinished(msg)?;
                Ok(Message::Ping(ping))
            }
            0x02 => {
                let (pong, _rest) = PongMessage::decode_unfinished(msg)?;
                Ok(Message::Pong(pong))
            }
            0x03 => {
                let (find_node_msg, _rest) = FindNodeMessage::decode_unfinished(msg)?;
                Ok(Message::FindNode(find_node_msg))
            }
            0x04 => {
                let (neighbors_msg, _rest) = NeighborsMessage::decode_unfinished(msg)?;
                Ok(Message::Neighbors(neighbors_msg))
            }
            0x05 => todo!(),
            0x06 => todo!(),
            _ => Err(RLPDecodeError::MalformedData),
        }
    }

    fn packet_type(&self) -> u8 {
        match self {
            Message::Ping(_) => 0x01,
            Message::Pong(_) => 0x02,
            Message::FindNode(_) => 0x03,
            Message::Neighbors(_) => 0x04,
            Message::ENRRequest(_) => 0x05,
            Message::ENRResponse(_) => 0x06,
        }
    }
}

#[derive(Debug, Clone, Copy, PartialEq, Eq)]
pub(crate) struct Endpoint {
    pub ip: IpAddr,
    pub udp_port: u16,
    pub tcp_port: u16,
}

impl RLPEncode for Endpoint {
    fn encode(&self, buf: &mut dyn BufMut) {
        structs::Encoder::new(buf)
            .encode_field(&self.ip)
            .encode_field(&self.udp_port)
            .encode_field(&self.tcp_port)
            .finish();
    }
}

impl RLPDecode for Endpoint {
    fn decode_unfinished(rlp: &[u8]) -> Result<(Self, &[u8]), RLPDecodeError> {
        let decoder = Decoder::new(rlp)?;
        let (ip, decoder) = decoder.decode_field("ip")?;
        let (udp_port, decoder) = decoder.decode_field("udp_port")?;
        let (tcp_port, decoder) = decoder.decode_field("tcp_port")?;
        let remaining = decoder.finish()?;
        let endpoint = Endpoint {
            ip,
            udp_port,
            tcp_port,
        };
        Ok((endpoint, remaining))
    }
}

#[derive(Debug, Clone, Copy, PartialEq, Eq)]
pub(crate) struct PingMessage {
    /// The Ping message version. Should be set to 4, but mustn't be enforced.
    version: u8,
    /// The endpoint of the sender.
    pub from: Endpoint,
    /// The endpoint of the receiver.
    to: Endpoint,
    /// The expiration time of the message. If the message is older than this time,
    /// it shouldn't be responded to.
    expiration: u64,
    /// The ENR sequence number of the sender. This field is optional.
    enr_seq: Option<u64>,
}

impl PingMessage {
    pub fn new(from: Endpoint, to: Endpoint, expiration: u64) -> Self {
        Self {
            version: 4,
            from,
            to,
            expiration,
            enr_seq: None,
        }
    }

    // TODO: remove when used
    #[allow(unused)]
    pub fn with_enr_seq(self, enr_seq: u64) -> Self {
        Self {
            enr_seq: Some(enr_seq),
            ..self
        }
    }
}

impl RLPEncode for PingMessage {
    fn encode(&self, buf: &mut dyn BufMut) {
        structs::Encoder::new(buf)
            .encode_field(&self.version)
            .encode_field(&self.from)
            .encode_field(&self.to)
            .encode_field(&self.expiration)
            .encode_optional_field(&self.enr_seq)
            .finish();
    }
}

#[derive(Debug, PartialEq, Eq)]
pub(crate) struct FindNodeMessage {
    /// The target is a 64-byte secp256k1 public key.
    target: H512,
    /// The expiration time of the message. If the message is older than this time,
    /// it shouldn't be responded to.
    expiration: u64,
}

impl FindNodeMessage {
    #[allow(unused)]
    pub fn new(target: H512, expiration: u64) -> Self {
        Self { target, expiration }
    }
}

impl RLPEncode for FindNodeMessage {
    fn encode(&self, buf: &mut dyn BufMut) {
        structs::Encoder::new(buf)
            .encode_field(&self.target)
            .encode_field(&self.expiration)
            .finish();
    }
}

impl RLPDecode for FindNodeMessage {
    fn decode_unfinished(rlp: &[u8]) -> Result<(Self, &[u8]), RLPDecodeError> {
        let decoder = Decoder::new(rlp)?;
        let (target, decoder) = decoder.decode_field("target")?;
        let (expiration, decoder) = decoder.decode_field("expiration")?;
        let remaining = decoder.finish_unchecked();
        let msg = FindNodeMessage { target, expiration };
        Ok((msg, remaining))
    }
}

impl RLPDecode for PingMessage {
    fn decode_unfinished(rlp: &[u8]) -> Result<(Self, &[u8]), RLPDecodeError> {
        let decoder = Decoder::new(rlp)?;
        let (version, decoder): (u8, Decoder) = decoder.decode_field("version")?;
        let (from, decoder) = decoder.decode_field("from")?;
        let (to, decoder) = decoder.decode_field("to")?;
        let (expiration, decoder) = decoder.decode_field("expiration")?;
        let (enr_seq, decoder) = decoder.decode_optional_field();

        let ping = PingMessage {
            version,
            from,
            to,
            expiration,
            enr_seq,
        };
        // NOTE: as per the spec, any additional elements should be ignored.
        let remaining = decoder.finish_unchecked();
        Ok((ping, remaining))
    }
}

#[derive(Debug, Clone, Copy, PartialEq, Eq)]
pub(crate) struct PongMessage {
    /// The endpoint of the receiver.
    to: Endpoint,
    /// The hash of the corresponding ping packet.
    ping_hash: H256,
    /// The expiration time of the message. If the message is older than this time,
    /// it shouldn't be responded to.
    expiration: u64,
    /// The ENR sequence number of the sender. This field is optional.
    enr_seq: Option<u64>,
}

impl PongMessage {
    #[allow(unused)]
    pub fn new(to: Endpoint, ping_hash: H256, expiration: u64) -> Self {
        Self {
            to,
            ping_hash,
            expiration,
            enr_seq: None,
        }
    }

    // TODO: remove when used
    #[allow(unused)]
    pub fn with_enr_seq(self, enr_seq: u64) -> Self {
        Self {
            enr_seq: Some(enr_seq),
            ..self
        }
    }
}

impl RLPEncode for PongMessage {
    fn encode(&self, buf: &mut dyn BufMut) {
        Encoder::new(buf)
            .encode_field(&self.to)
            .encode_field(&self.ping_hash)
            .encode_field(&self.expiration)
            .encode_optional_field(&self.enr_seq)
            .finish();
    }
}

impl RLPDecode for PongMessage {
    fn decode_unfinished(rlp: &[u8]) -> Result<(Self, &[u8]), RLPDecodeError> {
        let decoder = Decoder::new(rlp)?;
        let (to, decoder) = decoder.decode_field("to")?;
        let (ping_hash, decoder) = decoder.decode_field("ping_hash")?;
        let (expiration, decoder) = decoder.decode_field("expiration")?;
        let (enr_seq, decoder) = decoder.decode_optional_field();

        let pong = PongMessage {
            to,
            ping_hash,
            expiration,
            enr_seq,
        };
        // NOTE: as per the spec, any additional elements should be ignored.
        let remaining = decoder.finish_unchecked();
        Ok((pong, remaining))
    }
}

#[derive(Debug, Clone, PartialEq, Eq)]
pub(crate) struct NeighborsMessage {
    // nodes is the list of neighbors
    nodes: Vec<Node>,
    expiration: u64,
}

impl NeighborsMessage {
    pub fn new(nodes: Vec<Node>, expiration: u64) -> Self {
        Self { nodes, expiration }
    }
}

#[derive(Debug, Clone, Copy, PartialEq, Eq)]
pub(crate) struct Node {
    ip: IpAddr,
    udp_port: u16,
    tcp_port: u16,
    node_id: H512,
}

impl RLPDecode for NeighborsMessage {
    fn decode_unfinished(rlp: &[u8]) -> Result<(Self, &[u8]), RLPDecodeError> {
        let decoder = Decoder::new(rlp)?;
        let (nodes, decoder) = decoder.decode_field("nodes")?;
        let (expiration, decoder) = decoder.decode_field("expiration")?;
        let remaining = decoder.finish_unchecked();

        let neighbors = NeighborsMessage::new(nodes, expiration);
        Ok((neighbors, remaining))
    }
}

impl RLPDecode for Node {
    fn decode_unfinished(rlp: &[u8]) -> Result<(Self, &[u8]), RLPDecodeError> {
        let decoder = Decoder::new(rlp)?;
        let (ip, decoder) = decoder.decode_field("ip")?;
        let (udp_port, decoder) = decoder.decode_field("upd_port")?;
        let (tcp_port, decoder) = decoder.decode_field("tcp_port")?;
        let (node_id, decoder) = decoder.decode_field("node_id")?;
        let remaining = decoder.finish_unchecked();

        let node = Node {
            ip,
            udp_port,
            tcp_port,
            node_id,
        };
        Ok((node, remaining))
    }
}

#[cfg(test)]
mod tests {
    use super::*;
    use keccak_hash::H256;
    use std::num::ParseIntError;
    use std::{fmt::Write, str::FromStr};

    fn to_hex(bytes: &[u8]) -> String {
        bytes.iter().fold(String::new(), |mut buf, b| {
            let _ = write!(&mut buf, "{b:02x}");
            buf
        })
    }

    #[test]
    fn test_encode_ping_message() {
        let expiration: u64 = 17195043770;

        let from = Endpoint {
            ip: IpAddr::from_str("1.2.3.4").unwrap(),
            udp_port: 1613,
            tcp_port: 6363,
        };
        let to = Endpoint {
            ip: IpAddr::from_str("255.255.2.5").unwrap(),
            udp_port: 3063,
            tcp_port: 0,
        };

        let msg = Message::Ping(PingMessage::new(from, to, expiration));

        let key_bytes =
            H256::from_str("577d8278cc7748fad214b5378669b420f8221afb45ce930b7f22da49cbc545f3")
                .unwrap();
        let signer = SigningKey::from_slice(key_bytes.as_bytes()).unwrap();

        let mut buf = Vec::new();

        msg.encode_with_header(&mut buf, &signer);
        let result = to_hex(&buf);
        let hash = "d2821841963050aa505c00d8e4fd2d016f95eff739b784e0e26587a58226738e";
        let signature = "8a73f13d613c0ba5148787bb52fd04eb984c3dae486bac19433adf658d29bbb352f3acf2d55f2bdae3afff5298723114581e3f34c37815b32b9195a3326dd68700";
        let pkt_type = "01";
        let encoded_message = "dd04cb840102030482064d8218dbc984ffff0205820bf780850400e78bba";
        let expected = [hash, signature, pkt_type, encoded_message].concat();
        assert_eq!(result, expected);
    }

    #[test]
    fn test_encode_pong_message_with_enr_seq() {
        let to = Endpoint {
            ip: IpAddr::from_str("190.191.188.57").unwrap(),
            udp_port: 30303,
            tcp_port: 0,
        };
        let expiration: u64 = 1719507696;
        let ping_hash: H256 =
            H256::from_str("3e1bf98f025f98d54ed2f61bbef63b6b46f50e12d7b937d6bdea19afd640be23")
                .unwrap();
        let enr_seq = 1704896740573;
        let msg = Message::Pong(PongMessage::new(to, ping_hash, expiration).with_enr_seq(enr_seq));

        let key_bytes =
            H256::from_str("577d8278cc7748fad214b5378669b420f8221afb45ce930b7f22da49cbc545f3")
                .unwrap();
        let signer = SigningKey::from_slice(key_bytes.as_bytes()).unwrap();

        let mut buf = Vec::new();

        msg.encode_with_header(&mut buf, &signer);
        let result = to_hex(&buf);
        let hash = "9657e4e2db33b51cbbeb503bd195efcf081d6a83befbb42b4be95d0f7bf27ffe";
        let signature = "b1a91caa6105b941d3ecce052dcfea5e4f4290c9e6a89ff72707a8b5116ee87a1ea3fa0086990cd862a8a2347f346f1b118122a28bf2ed2ca371d2c493a86bde01";
        let pkt_type = "02";
        let msg = "f7c984bebfbc3982765f80a03e1bf98f025f98d54ed2f61bbef63b6b46f50e12d7b937d6bdea19afd640be2384667d9af086018cf3c3bcdd";
        let expected = [hash, signature, pkt_type, msg].concat();

        assert_eq!(result, expected);
    }

    #[test]
    fn test_encode_pong_message() {
        let to = Endpoint {
            ip: IpAddr::from_str("190.191.188.57").unwrap(),
            udp_port: 30303,
            tcp_port: 0,
        };
        let expiration: u64 = 1719507696;
        let ping_hash: H256 =
            H256::from_str("3e1bf98f025f98d54ed2f61bbef63b6b46f50e12d7b937d6bdea19afd640be23")
                .unwrap();
        let msg = Message::Pong(PongMessage::new(to, ping_hash, expiration));
        let key_bytes =
            H256::from_str("577d8278cc7748fad214b5378669b420f8221afb45ce930b7f22da49cbc545f3")
                .unwrap();
        let signer = SigningKey::from_slice(key_bytes.as_bytes()).unwrap();

        let mut buf = Vec::new();

        msg.encode_with_header(&mut buf, &signer);
        let result = to_hex(&buf);
        let hash = "58a1d0ea66afd9617c198b60a7417637ae27b847b004dbebc1e29d4067327e35";
        let signature = "e1988832d7d7b73925ec584ff818ff3a7bffe1a84fe3835923c3ab17af40071f7c9263176203c80c6ed77f0586479b78884e9e47fdb3287d2aafa92348e5c16700";
        let pkt_type = "02";
        let msg = "f0c984bebfbc3982765f80a03e1bf98f025f98d54ed2f61bbef63b6b46f50e12d7b937d6bdea19afd640be2384667d9af0";
        let expected = [hash, signature, pkt_type, msg].concat();
        assert_eq!(result, expected);
    }

    #[test]
    fn test_encode_find_node_message() {
        let target: H512 = H512::from_str("d860a01f9722d78051619d1e2351aba3f43f943f6f00718d1b9baa4101932a1f5011f16bb2b1bb35db20d6fe28fa0bf09636d26a87d31de9ec6203eeedb1f666").unwrap();
        let expiration: u64 = 17195043770;

        let msg = Message::FindNode(FindNodeMessage::new(target, expiration));

        let key_bytes =
            H256::from_str("577d8278cc7748fad214b5378669b420f8221afb45ce930b7f22da49cbc545f3")
                .unwrap();
        let signer = SigningKey::from_slice(key_bytes.as_bytes()).unwrap();

        let mut buf = Vec::new();

        msg.encode_with_header(&mut buf, &signer);
        let result = to_hex(&buf);
        let hash = "23770430fc208bdc78bc77052bf7ec2e928b38c13c085b87491c15ebebb2050f";
        let signature = "7c98bb4759569117031a9fbbeb00314d018eba55135c65ee98dbf6871aaebe61225f36b36e4f60da5b5d6c917e3589dd235acfacc6de4dade116c4bb851b884b01";
        let pkt_type = "03";
        let encoded_message = "f848b840d860a01f9722d78051619d1e2351aba3f43f943f6f00718d1b9baa4101932a1f5011f16bb2b1bb35db20d6fe28fa0bf09636d26a87d31de9ec6203eeedb1f666850400e78bba";
        let expected = [hash, signature, pkt_type, encoded_message].concat();

        assert_eq!(result, expected);
    }

    #[test]
    fn test_decode_pong_message_with_enr_seq() {
        let hash = "2e1fc2a02ad95a1742f6dd41fb7cbff1e08548ba87f63a72221e44026ab1c347";
        let signature = "34f486e4e92f2fdf592912aa77ad51db532dd7f9b426092384c9c2e9919414fd480d57f4f3b2b1964ed6eb1c94b1e4b9f6bfe9b44b1d1ac3d94c38c4cce915bc01";
        let pkt_type = "02";
        let msg = "f7c984bebfbc3982765f80a03e1bf98f025f98d54ed2f61bbef63b6b46f50e12d7b937d6bdea19afd640be2384667d9af086018cf3c3bcdd";
        let encoded_packet = [hash, signature, pkt_type, msg].concat();

        let decoded_packet = Packet::decode(&decode_hex(&encoded_packet).unwrap()).unwrap();
        let decoded_msg = decoded_packet.get_message();
        let to = Endpoint {
            ip: IpAddr::from_str("190.191.188.57").unwrap(),
            udp_port: 30303,
            tcp_port: 0,
        };
        let expiration: u64 = 1719507696;
        let ping_hash: H256 =
            H256::from_str("3e1bf98f025f98d54ed2f61bbef63b6b46f50e12d7b937d6bdea19afd640be23")
                .unwrap();
        let enr_seq = 1704896740573;
        let expected =
            Message::Pong(PongMessage::new(to, ping_hash, expiration).with_enr_seq(enr_seq));
        assert_eq!(decoded_msg, &expected);
    }

    #[test]
    fn test_decode_pong_message() {
        // in this case the pong message does not contain the `enr_seq` field
        let hash = "2e1fc2a02ad95a1742f6dd41fb7cbff1e08548ba87f63a72221e44026ab1c347";
        let signature = "34f486e4e92f2fdf592912aa77ad51db532dd7f9b426092384c9c2e9919414fd480d57f4f3b2b1964ed6eb1c94b1e4b9f6bfe9b44b1d1ac3d94c38c4cce915bc01";
        let pkt_type = "02";
        let msg = "f0c984bebfbc3982765f80a03e1bf98f025f98d54ed2f61bbef63b6b46f50e12d7b937d6bdea19afd640be2384667d9af0";
        let encoded_packet = [hash, signature, pkt_type, msg].concat();

        let decoded_packet = Packet::decode(&decode_hex(&encoded_packet).unwrap()).unwrap();
        let decoded_msg = decoded_packet.get_message();

        let to = Endpoint {
            ip: IpAddr::from_str("190.191.188.57").unwrap(),
            udp_port: 30303,
            tcp_port: 0,
        };
        let expiration: u64 = 1719507696;
        let ping_hash: H256 =
            H256::from_str("3e1bf98f025f98d54ed2f61bbef63b6b46f50e12d7b937d6bdea19afd640be23")
                .unwrap();
        let expected = Message::Pong(PongMessage::new(to, ping_hash, expiration));
        assert_eq!(decoded_msg, &expected);
    }

    pub fn decode_hex(s: &str) -> Result<Vec<u8>, ParseIntError> {
        (0..s.len())
            .step_by(2)
            .map(|i| u8::from_str_radix(&s[i..i + 2], 16))
            .collect()
    }

    #[test]
    fn test_decode_ping_message() {
        let expiration: u64 = 17195043770;

        let from = Endpoint {
            ip: IpAddr::from_str("1.2.3.4").unwrap(),
            udp_port: 1613,
            tcp_port: 6363,
        };
        let to = Endpoint {
            ip: IpAddr::from_str("255.255.2.5").unwrap(),
            udp_port: 3063,
            tcp_port: 0,
        };

        let msg = Message::Ping(PingMessage::new(from, to, expiration));

        let key_bytes =
            H256::from_str("577d8278cc7748fad214b5378669b420f8221afb45ce930b7f22da49cbc545f3")
                .unwrap();
        let signer = SigningKey::from_slice(key_bytes.as_bytes()).unwrap();

        let mut buf = Vec::new();

        msg.encode_with_header(&mut buf, &signer);
        let decoded_packet = Packet::decode(&buf).unwrap();
        let decoded_msg = decoded_packet.get_message();
        assert_eq!(decoded_msg, &msg);
    }

    #[test]
    fn test_decode_ping_message_with_enr_seq() {
        let expiration: u64 = 17195043770;

        let from = Endpoint {
            ip: IpAddr::from_str("1.2.3.4").unwrap(),
            udp_port: 1613,
            tcp_port: 6363,
        };
        let to = Endpoint {
            ip: IpAddr::from_str("255.255.2.5").unwrap(),
            udp_port: 3063,
            tcp_port: 0,
        };

        let enr_seq = 1704896740573;
        let msg = Message::Ping(PingMessage::new(from, to, expiration).with_enr_seq(enr_seq));

        let key_bytes =
            H256::from_str("577d8278cc7748fad214b5378669b420f8221afb45ce930b7f22da49cbc545f3")
                .unwrap();
        let signer = SigningKey::from_slice(key_bytes.as_bytes()).unwrap();

        let mut buf = Vec::new();

        msg.encode_with_header(&mut buf, &signer);
<<<<<<< HEAD
        let result = Message::decode_with_header(&buf).expect("Failed decoding PingMessage");

        assert_eq!(result, msg);
=======
        let decoded_packet = Packet::decode(&buf).unwrap();
        let decoded_msg = decoded_packet.get_message();
        assert_eq!(decoded_msg, &msg);
>>>>>>> 29ddf2d4
    }

    #[test]
    fn test_decode_find_node_message() {
        let target: H512 = H512::from_str("d860a01f9722d78051619d1e2351aba3f43f943f6f00718d1b9baa4101932a1f5011f16bb2b1bb35db20d6fe28fa0bf09636d26a87d31de9ec6203eeedb1f666").unwrap();
        let expiration: u64 = 17195043770;
        let msg = Message::FindNode(FindNodeMessage::new(target, expiration));

        let key_bytes =
            H256::from_str("577d8278cc7748fad214b5378669b420f8221afb45ce930b7f22da49cbc545f3")
                .unwrap();
        let signer = SigningKey::from_slice(key_bytes.as_bytes()).unwrap();

        let mut buf = Vec::new();

        msg.encode_with_header(&mut buf, &signer);
        let decoded_packet = Packet::decode(&buf).unwrap();
        let decoded_msg = decoded_packet.get_message();
        assert_eq!(decoded_msg, &msg);
    }

    #[test]
    fn test_decode_neighbors_message() {
        let encoded = "f857f84ff84d847f00000182765f82765fb840d860a01f9722d78051619d1e2351aba3f43f943f6f00718d1b9baa4101932a1f5011f16bb2b1bb35db20d6fe28fa0bf09636d26a87d31de9ec6203eeedb1f666850400e78bba";
        let decoded = Message::decode_with_type(0x04, &decode_hex(encoded).unwrap()).unwrap();
        let expiration: u64 = 17195043770;
        let node_id = H512::from_str("d860a01f9722d78051619d1e2351aba3f43f943f6f00718d1b9baa4101932a1f5011f16bb2b1bb35db20d6fe28fa0bf09636d26a87d31de9ec6203eeedb1f666").unwrap();
        let node = Node {
            ip: "127.0.0.1".parse().unwrap(),
            udp_port: 30303,
            tcp_port: 30303,
            node_id,
        };

        let expected = Message::Neighbors(NeighborsMessage::new(vec![node], expiration));
        assert_eq!(decoded, expected);
    }

    #[test]
    fn test_decode_endpoint() {
        let endpoint = Endpoint {
            ip: IpAddr::from_str("255.255.2.5").unwrap(),
            udp_port: 3063,
            tcp_port: 0,
        };

        let encoded = {
            let mut buf = vec![];
            endpoint.encode(&mut buf);
            buf
        };
        let decoded = Endpoint::decode(&encoded).expect("Failed decoding Endpoint");
        assert_eq!(endpoint, decoded);
    }
}<|MERGE_RESOLUTION|>--- conflicted
+++ resolved
@@ -636,15 +636,9 @@
         let mut buf = Vec::new();
 
         msg.encode_with_header(&mut buf, &signer);
-<<<<<<< HEAD
-        let result = Message::decode_with_header(&buf).expect("Failed decoding PingMessage");
-
-        assert_eq!(result, msg);
-=======
         let decoded_packet = Packet::decode(&buf).unwrap();
         let decoded_msg = decoded_packet.get_message();
         assert_eq!(decoded_msg, &msg);
->>>>>>> 29ddf2d4
     }
 
     #[test]
