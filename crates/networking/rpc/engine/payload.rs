--- conflicted
+++ resolved
@@ -183,23 +183,13 @@
                 self.payload_id
             )));
         };
-<<<<<<< HEAD
-        let (blobs_bundle, block_value) =
-            build_payload(&mut payload, &storage).map_err(|_| RpcErr::Internal)?;
+        let (blobs_bundle, block_value) = build_payload(&mut payload, &storage)
+            .map_err(|err| RpcErr::Internal(err.to_string()))?;
         serde_json::to_value(ExecutionPayloadResponse {
             execution_payload: ExecutionPayloadV3::from_block(payload),
             block_value,
             blobs_bundle,
         })
-        .map_err(|_| RpcErr::Internal)
-=======
-        let block_value = build_payload(&mut payload, &storage)
-            .map_err(|error| RpcErr::Internal(error.to_string()))?;
-        serde_json::to_value(ExecutionPayloadResponse::new(
-            ExecutionPayloadV3::from_block(payload),
-            block_value,
-        ))
         .map_err(|error| RpcErr::Internal(error.to_string()))
->>>>>>> 618d67c2
     }
 }