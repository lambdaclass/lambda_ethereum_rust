use ethereum_rust_blockchain::error::ChainError;
use ethereum_rust_blockchain::payload::build_payload;
use ethereum_rust_blockchain::{add_block, latest_valid_hash};
use ethereum_rust_core::types::Fork;
use ethereum_rust_core::{H256, U256};
use ethereum_rust_storage::Store;
use serde_json::Value;
use tracing::{info, warn};

use crate::types::payload::ExecutionPayloadResponse;
use crate::utils::RpcRequest;
use crate::{
    types::payload::{ExecutionPayloadV3, PayloadStatus},
    RpcErr, RpcHandler,
};

pub struct NewPayloadV3Request {
    pub payload: ExecutionPayloadV3,
    pub expected_blob_versioned_hashes: Vec<H256>,
    pub parent_beacon_block_root: H256,
}

pub struct GetPayloadV3Request {
    pub payload_id: u64,
}

impl Into<RpcRequest> for NewPayloadV3Request {
    fn into(self) -> RpcRequest {
        RpcRequest {
            method: "engine_newPayloadV3".to_string(),
            params: Some(vec![
                serde_json::json!(self.payload),
                serde_json::json!(self.expected_blob_versioned_hashes),
                serde_json::json!(self.parent_beacon_block_root),
            ]),
            ..Default::default()
        }
    }
}

impl RpcHandler for NewPayloadV3Request {
    fn parse(params: &Option<Vec<Value>>) -> Result<Self, RpcErr> {
        let params = params
            .as_ref()
            .ok_or(RpcErr::BadParams("No params provided".to_owned()))?;
        if params.len() != 3 {
            return Err(RpcErr::BadParams("Expected 3 params".to_owned()));
        }
        Ok(NewPayloadV3Request {
            payload: serde_json::from_value(params[0].clone())?,
            expected_blob_versioned_hashes: serde_json::from_value(params[1].clone())?,
            parent_beacon_block_root: serde_json::from_value(params[2].clone())?,
        })
    }

    fn handle(&self, storage: Store) -> Result<Value, RpcErr> {
        let block_hash = self.payload.block_hash;
        info!("Received new payload with block hash: {block_hash:#x}");

        let block = match self
            .payload
            .clone()
            .into_block(self.parent_beacon_block_root)
        {
            Ok(block) => block,
            Err(error) => {
                let result = PayloadStatus::invalid_with_err(&error.to_string());
                return serde_json::to_value(result)
                    .map_err(|error| RpcErr::Internal(error.to_string()));
            }
        };

        // Payload Validation

        // Check timestamp does not fall within the time frame of the Cancun fork
        let chain_config = storage.get_chain_config()?;
        let current_fork = chain_config.get_fork(block.header.timestamp);
        if current_fork < Fork::Cancun {
            return Err(RpcErr::UnsuportedFork(format!("{current_fork:?}")));
        }

        // Check that block_hash is valid
        let actual_block_hash = block.header.compute_block_hash();
        if block_hash != actual_block_hash {
            let result = PayloadStatus::invalid_with_err("Invalid block hash");
            return serde_json::to_value(result)
                .map_err(|error| RpcErr::Internal(error.to_string()));
        }
        info!("Block hash {block_hash} is valid");
        // Concatenate blob versioned hashes lists (tx.blob_versioned_hashes) of each blob transaction included in the payload, respecting the order of inclusion
        // and check that the resulting array matches expected_blob_versioned_hashes
        let blob_versioned_hashes: Vec<H256> = block
            .body
            .transactions
            .iter()
            .flat_map(|tx| tx.blob_versioned_hashes())
            .collect();
        if self.expected_blob_versioned_hashes != blob_versioned_hashes {
            let result = PayloadStatus::invalid_with_err("Invalid blob_versioned_hashes");
            return serde_json::to_value(result)
                .map_err(|error| RpcErr::Internal(error.to_string()));
        }
        // Check that the incoming block extends the current chain
        let last_block_number = storage.get_latest_block_number()?.ok_or(RpcErr::Internal(
            "Could not get latest block number".to_owned(),
        ))?;
        if block.header.number <= last_block_number {
            // Check if we already have this block stored
            if storage
                .get_block_number(block_hash)
                .map_err(|error| RpcErr::Internal(error.to_string()))?
                .is_some_and(|num| num == block.header.number)
            {
                let result = PayloadStatus::valid_with_hash(block_hash);
                return serde_json::to_value(result)
                    .map_err(|error| RpcErr::Internal(error.to_string()));
            }
            warn!("Should start reorg but it is not supported yet");
            return Err(RpcErr::Internal(
                "Block reorg is not supported yet".to_owned(),
            ));
        } else if block.header.number != last_block_number + 1 {
            let result = PayloadStatus::syncing();
            return serde_json::to_value(result)
                .map_err(|error| RpcErr::Internal(error.to_string()));
        }

        let latest_valid_hash =
            latest_valid_hash(&storage).map_err(|error| RpcErr::Internal(error.to_string()))?;

        // Execute and store the block
        info!("Executing payload with block hash: {block_hash:#x}");
        let payload_status = match add_block(&block, &storage) {
            Err(ChainError::NonCanonicalParent) => Ok(PayloadStatus::syncing()),
            Err(ChainError::ParentNotFound) => Ok(PayloadStatus::invalid_with_err(
                "Could not reference parent block with parent_hash",
            )),
<<<<<<< HEAD
            Err(ChainError::InvalidBlock(e)) => Ok(PayloadStatus::invalid_with(
                latest_valid_hash,
                e.to_string(),
            )),
=======
            Err(ChainError::InvalidBlock(error)) => {
                warn!("Error adding block: {error}");
                Ok(PayloadStatus::invalid_with(
                    latest_valid_hash,
                    error.to_string(),
                ))
            }
>>>>>>> 618d67c2
            Err(ChainError::EvmError(error)) => {
                warn!("Error executing block: {error}");
                Ok(PayloadStatus::invalid_with_err(&error.to_string()))
            }
            Err(ChainError::StoreError(error)) => {
                warn!("Error storing block: {error}");
                Err(RpcErr::Internal(error.to_string()))
            }
            Ok(()) => {
                info!("Block with hash {block_hash} executed succesfully");
                // TODO: We don't have a way to fetch blocks by number if they are not canonical
                // so we need to set it as canonical in order to run basic test suites
                // We should remove this line once the issue is solved
                storage.set_canonical_block(block.header.number, block_hash)?;
                info!("Block with hash {block_hash} added to storage");

                Ok(PayloadStatus::valid_with_hash(block_hash))
            }
        }?;

        serde_json::to_value(payload_status).map_err(|error| RpcErr::Internal(error.to_string()))
    }
}

impl Into<RpcRequest> for GetPayloadV3Request {
    fn into(self) -> RpcRequest {
        RpcRequest {
            method: "engine_getPayloadV3".to_string(),
            params: Some(vec![serde_json::json!(U256::from(self.payload_id))]),
            ..Default::default()
        }
    }
}

impl RpcHandler for GetPayloadV3Request {
    fn parse(params: &Option<Vec<Value>>) -> Result<Self, RpcErr> {
        let params = params
            .as_ref()
            .ok_or(RpcErr::BadParams("No params provided".to_owned()))?;
        if params.len() != 1 {
            return Err(RpcErr::BadParams("Expected 1 param".to_owned()));
        };
        let Ok(hex_str) = serde_json::from_value::<String>(params[0].clone()) else {
            return Err(RpcErr::BadParams(
                "Expected param to be a string".to_owned(),
            ));
        };
        // Check that the hex string is 0x prefixed
        let Some(hex_str) = hex_str.strip_prefix("0x") else {
            return Err(RpcErr::BadHexFormat(0));
        };
        // Parse hex string
        let Ok(payload_id) = u64::from_str_radix(hex_str, 16) else {
            return Err(RpcErr::BadHexFormat(0));
        };
        Ok(GetPayloadV3Request { payload_id })
    }

    fn handle(&self, storage: Store) -> Result<Value, RpcErr> {
        info!("Requested payload with id: {:#018x}", self.payload_id);
        let Some(mut payload) = storage.get_payload(self.payload_id)? else {
            return Err(RpcErr::UnknownPayload(format!(
                "Payload with id {:#018x} not found",
                self.payload_id
            )));
        };
        let block_value = build_payload(&mut payload, &storage)
            .map_err(|error| RpcErr::Internal(error.to_string()))?;
        serde_json::to_value(ExecutionPayloadResponse::new(
            ExecutionPayloadV3::from_block(payload),
            block_value,
        ))
        .map_err(|error| RpcErr::Internal(error.to_string()))
    }
}<|MERGE_RESOLUTION|>--- conflicted
+++ resolved
@@ -135,12 +135,6 @@
             Err(ChainError::ParentNotFound) => Ok(PayloadStatus::invalid_with_err(
                 "Could not reference parent block with parent_hash",
             )),
-<<<<<<< HEAD
-            Err(ChainError::InvalidBlock(e)) => Ok(PayloadStatus::invalid_with(
-                latest_valid_hash,
-                e.to_string(),
-            )),
-=======
             Err(ChainError::InvalidBlock(error)) => {
                 warn!("Error adding block: {error}");
                 Ok(PayloadStatus::invalid_with(
@@ -148,7 +142,6 @@
                     error.to_string(),
                 ))
             }
->>>>>>> 618d67c2
             Err(ChainError::EvmError(error)) => {
                 warn!("Error executing block: {error}");
                 Ok(PayloadStatus::invalid_with_err(&error.to_string()))
