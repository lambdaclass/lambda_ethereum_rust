use serde_json::Value;
use tracing::info;

use crate::types::account_proof::{AccountProof, StorageProof};
use crate::types::block_identifier::BlockIdentifierOrHash;
use crate::RpcApiContext;
use crate::{utils::RpcErr, RpcHandler};
use ethereum_rust_core::{Address, BigEndianHash, H256, U256};

pub struct GetBalanceRequest {
    pub address: Address,
    pub block: BlockIdentifierOrHash,
}

pub struct GetCodeRequest {
    pub address: Address,
    pub block: BlockIdentifierOrHash,
}

pub struct GetStorageAtRequest {
    pub address: Address,
    pub storage_slot: H256,
    pub block: BlockIdentifierOrHash,
}

pub struct GetTransactionCountRequest {
    pub address: Address,
    pub block: BlockIdentifierOrHash,
}

pub struct GetProofRequest {
    pub address: Address,
    pub storage_keys: Vec<H256>,
    pub block: BlockIdentifierOrHash,
}

impl RpcHandler for GetBalanceRequest {
    fn parse(params: &Option<Vec<Value>>) -> Result<GetBalanceRequest, RpcErr> {
        let params = params
            .as_ref()
            .ok_or(RpcErr::BadParams("No params provided".to_owned()))?;
        if params.len() != 2 {
            return Err(RpcErr::BadParams("Expected 2 params".to_owned()));
        };
        Ok(GetBalanceRequest {
            address: serde_json::from_value(params[0].clone())?,
            block: BlockIdentifierOrHash::parse(params[1].clone(), 1)?,
        })
    }
    fn handle(&self, context: RpcApiContext) -> Result<Value, RpcErr> {
        info!(
            "Requested balance of account {} at block {}",
            self.address, self.block
        );

        let Some(block_number) = self.block.resolve_block_number(&context.storage)? else {
            return Err(RpcErr::Internal(
                "Could not resolve block number".to_owned(),
            )); // Should we return Null here?
        };

        let account = context
            .storage
            .get_account_info(block_number, self.address)?;
        let balance = account.map(|acc| acc.balance).unwrap_or_default();

        serde_json::to_value(format!("{:#x}", balance))
            .map_err(|error| RpcErr::Internal(error.to_string()))
    }
}

impl RpcHandler for GetCodeRequest {
    fn parse(params: &Option<Vec<Value>>) -> Result<GetCodeRequest, RpcErr> {
        let params = params
            .as_ref()
            .ok_or(RpcErr::BadParams("No params provided".to_owned()))?;
        if params.len() != 2 {
            return Err(RpcErr::BadParams("Expected 2 params".to_owned()));
        };
        Ok(GetCodeRequest {
            address: serde_json::from_value(params[0].clone())?,
            block: BlockIdentifierOrHash::parse(params[1].clone(), 1)?,
        })
    }
    fn handle(&self, context: RpcApiContext) -> Result<Value, RpcErr> {
        info!(
            "Requested code of account {} at block {}",
            self.address, self.block
        );

        let Some(block_number) = self.block.resolve_block_number(&context.storage)? else {
            return Err(RpcErr::Internal(
                "Could not resolve block number".to_owned(),
            )); // Should we return Null here?
        };

        let code = context
            .storage
            .get_code_by_account_address(block_number, self.address)?
            .unwrap_or_default();

        serde_json::to_value(format!("0x{:x}", code))
            .map_err(|error| RpcErr::Internal(error.to_string()))
    }
}

impl RpcHandler for GetStorageAtRequest {
    fn parse(params: &Option<Vec<Value>>) -> Result<GetStorageAtRequest, RpcErr> {
        let params = params
            .as_ref()
            .ok_or(RpcErr::BadParams("No params provided".to_owned()))?;
        if params.len() != 3 {
            return Err(RpcErr::BadParams("Expected 3 params".to_owned()));
        };
        Ok(GetStorageAtRequest {
            address: serde_json::from_value(params[0].clone())?,
            storage_slot: serde_json::from_value(params[1].clone())?,
            block: BlockIdentifierOrHash::parse(params[2].clone(), 2)?,
        })
    }
    fn handle(&self, context: RpcApiContext) -> Result<Value, RpcErr> {
        info!(
            "Requested storage sot {} of account {} at block {}",
            self.storage_slot, self.address, self.block
        );

        let Some(block_number) = self.block.resolve_block_number(&context.storage)? else {
            return Err(RpcErr::Internal(
                "Could not resolve block number".to_owned(),
            )); // Should we return Null here?
        };

        let storage_value = context
            .storage
            .get_storage_at(block_number, self.address, self.storage_slot)?
            .unwrap_or_default();
        let storage_value = H256::from_uint(&storage_value);
        serde_json::to_value(format!("{:#x}", storage_value))
            .map_err(|error| RpcErr::Internal(error.to_string()))
    }
}

impl RpcHandler for GetTransactionCountRequest {
    fn parse(params: &Option<Vec<Value>>) -> Result<GetTransactionCountRequest, RpcErr> {
        let params = params
            .as_ref()
            .ok_or(RpcErr::BadParams("No params provided".to_owned()))?;
        if params.len() != 2 {
            return Err(RpcErr::BadParams("Expected 2 params".to_owned()));
        };
        Ok(GetTransactionCountRequest {
            address: serde_json::from_value(params[0].clone())?,
            block: BlockIdentifierOrHash::parse(params[1].clone(), 1)?,
        })
    }
    fn handle(&self, context: RpcApiContext) -> Result<Value, RpcErr> {
        info!(
            "Requested nonce of account {} at block {}",
            self.address, self.block
        );

<<<<<<< HEAD
        let Some(block_number) = self.block.resolve_block_number(&context.storage)? else {
            return Err(RpcErr::Internal(
                "Could not resolve block number".to_owned(),
            )); // Should we return Null here?
=======
        let Some(block_number) = self.block.resolve_block_number(&storage)? else {
            return serde_json::to_value("0x0")
                .map_err(|error| RpcErr::Internal(error.to_string()));
>>>>>>> acd03657
        };

        let nonce = context
            .storage
            .get_nonce_by_account_address(block_number, self.address)?
            .unwrap_or_default();

        serde_json::to_value(format!("0x{:x}", nonce))
            .map_err(|error| RpcErr::Internal(error.to_string()))
    }
}

impl RpcHandler for GetProofRequest {
    fn parse(params: &Option<Vec<Value>>) -> Result<Self, RpcErr> {
        let params = params
            .as_ref()
            .ok_or(RpcErr::BadParams("No params provided".to_owned()))?;
        if params.len() != 3 {
            return Err(RpcErr::BadParams("Expected 3 params".to_owned()));
        };
        let storage_keys: Vec<U256> = serde_json::from_value(params[1].clone())?;
        let storage_keys = storage_keys.iter().map(H256::from_uint).collect();
        Ok(GetProofRequest {
            address: serde_json::from_value(params[0].clone())?,
            storage_keys,
            block: BlockIdentifierOrHash::parse(params[2].clone(), 2)?,
        })
    }

    fn handle(&self, context: RpcApiContext) -> Result<Value, RpcErr> {
        let storage = &context.storage;
        info!(
            "Requested proof for account {} at block {} with storage keys: {:?}",
            self.address, self.block, self.storage_keys
        );
        let Some(block_number) = self.block.resolve_block_number(storage)? else {
            return Ok(Value::Null);
        };
        // Create account proof
        let Some(account) = storage.get_account_state(block_number, self.address)? else {
            return Ok(Value::Null);
        };
        let Some(account_proof) = storage.get_account_proof(block_number, &self.address)? else {
            return Err(RpcErr::Internal("Could not get account proof".to_owned()));
        };
        // Create storage proofs for all provided storage keys
        let mut storage_proofs = Vec::new();
        for storage_key in self.storage_keys.iter() {
            let value = storage
                .get_storage_at(block_number, self.address, *storage_key)?
                .unwrap_or_default();
            let proof =
                storage.get_storage_proof(self.address, account.storage_root, storage_key)?;
            let storage_proof = StorageProof {
                key: storage_key.into_uint(),
                proof,
                value,
            };
            storage_proofs.push(storage_proof);
        }
        let account_proof = AccountProof {
            account_proof,
            address: self.address,
            balance: account.balance,
            code_hash: account.code_hash,
            nonce: account.nonce,
            storage_hash: account.storage_root,
            storage_proof: storage_proofs,
        };
        serde_json::to_value(account_proof).map_err(|error| RpcErr::Internal(error.to_string()))
    }
}<|MERGE_RESOLUTION|>--- conflicted
+++ resolved
@@ -159,16 +159,9 @@
             self.address, self.block
         );
 
-<<<<<<< HEAD
-        let Some(block_number) = self.block.resolve_block_number(&context.storage)? else {
-            return Err(RpcErr::Internal(
-                "Could not resolve block number".to_owned(),
-            )); // Should we return Null here?
-=======
-        let Some(block_number) = self.block.resolve_block_number(&storage)? else {
+        let Some(block_number) = self.block.resolve_block_number(&context.storage)? else {
             return serde_json::to_value("0x0")
                 .map_err(|error| RpcErr::Internal(error.to_string()));
->>>>>>> acd03657
         };
 
         let nonce = context
