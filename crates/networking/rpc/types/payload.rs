use bytes::Bytes;
use ethereum_rust_rlp::error::RLPDecodeError;
use serde::{Deserialize, Serialize};

use ethereum_rust_core::{
    serde_utils,
    types::{
        compute_transactions_root, compute_withdrawals_root, BlobsBundle, Block, BlockBody,
        BlockHash, BlockHeader, Transaction, Withdrawal, DEFAULT_OMMERS_HASH,
    },
    Address, Bloom, H256, U256,
};

#[derive(Clone, Debug, Deserialize, Serialize)]
#[serde(rename_all = "camelCase")]
pub struct ExecutionPayloadV3 {
    parent_hash: H256,
    fee_recipient: Address,
    state_root: H256,
    receipts_root: H256,
    logs_bloom: Bloom,
    prev_randao: H256,
    #[serde(with = "serde_utils::u64::hex_str")]
    block_number: u64,
    #[serde(with = "serde_utils::u64::hex_str")]
    gas_limit: u64,
    #[serde(with = "serde_utils::u64::hex_str")]
    gas_used: u64,
    #[serde(with = "serde_utils::u64::hex_str")]
    timestamp: u64,
    #[serde(with = "serde_utils::bytes")]
    extra_data: Bytes,
    #[serde(with = "serde_utils::u64::hex_str")]
    base_fee_per_gas: u64,
    pub block_hash: H256,
    transactions: Vec<EncodedTransaction>,
    withdrawals: Vec<Withdrawal>,
    #[serde(with = "serde_utils::u64::hex_str")]
    blob_gas_used: u64,
    #[serde(with = "serde_utils::u64::hex_str")]
    excess_blob_gas: u64,
}

#[derive(Clone, Debug)]
pub struct EncodedTransaction(pub Bytes);

impl<'de> Deserialize<'de> for EncodedTransaction {
    fn deserialize<D>(deserializer: D) -> Result<Self, D::Error>
    where
        D: serde::Deserializer<'de>,
    {
        Ok(EncodedTransaction(serde_utils::bytes::deserialize(
            deserializer,
        )?))
    }
}

impl Serialize for EncodedTransaction {
    fn serialize<S>(&self, serializer: S) -> Result<S::Ok, S::Error>
    where
        S: serde::Serializer,
    {
        serde_utils::bytes::serialize(&self.0, serializer)
    }
}

impl EncodedTransaction {
    /// Based on [EIP-2718]
    /// Transactions can be encoded in the following formats:
    /// A) `TransactionType || Transaction` (Where Transaction type is an 8-bit number between 0 and 0x7f, and Transaction is an rlp encoded transaction of type TransactionType)
    /// B) `LegacyTransaction` (An rlp encoded LegacyTransaction)
    fn decode(&self) -> Result<Transaction, RLPDecodeError> {
        Transaction::decode_canonical(self.0.as_ref())
    }

    fn encode(tx: &Transaction) -> Self {
        Self(Bytes::from(tx.encode_canonical_to_vec()))
    }
}

impl ExecutionPayloadV3 {
    /// Converts an `ExecutionPayloadV3` into a block (aka a BlockHeader and BlockBody)
    /// using the parentBeaconBlockRoot received along with the payload in the rpc call `engine_newPayloadV3`
    pub fn into_block(self, parent_beacon_block_root: H256) -> Result<Block, RLPDecodeError> {
        let body = BlockBody {
            transactions: self
                .transactions
                .iter()
                .map(|encoded_tx| encoded_tx.decode())
                .collect::<Result<Vec<_>, RLPDecodeError>>()?,
            ommers: vec![],
            withdrawals: Some(self.withdrawals),
        };
        Ok(Block {
            header: BlockHeader {
                parent_hash: self.parent_hash,
                ommers_hash: *DEFAULT_OMMERS_HASH,
                coinbase: self.fee_recipient,
                state_root: self.state_root,
                transactions_root: compute_transactions_root(&body.transactions),
                receipts_root: self.receipts_root,
                logs_bloom: self.logs_bloom,
                difficulty: 0.into(),
                number: self.block_number,
                gas_limit: self.gas_limit,
                gas_used: self.gas_used,
                timestamp: self.timestamp,
                extra_data: self.extra_data,
                prev_randao: self.prev_randao,
                nonce: 0,
                base_fee_per_gas: Some(self.base_fee_per_gas),
                withdrawals_root: Some(compute_withdrawals_root(
                    &body.withdrawals.clone().unwrap_or_default(),
                )),
                blob_gas_used: Some(self.blob_gas_used),
                excess_blob_gas: Some(self.excess_blob_gas),
                parent_beacon_block_root: Some(parent_beacon_block_root),
            },
            body,
        })
    }

    pub fn from_block(block: Block) -> Self {
        Self {
            parent_hash: block.header.parent_hash,
            fee_recipient: block.header.coinbase,
            state_root: block.header.state_root,
            receipts_root: block.header.receipts_root,
            logs_bloom: block.header.logs_bloom,
            prev_randao: block.header.prev_randao,
            block_number: block.header.number,
            gas_limit: block.header.gas_limit,
            gas_used: block.header.gas_used,
            timestamp: block.header.timestamp,
            extra_data: block.header.extra_data.clone(),
            base_fee_per_gas: block.header.base_fee_per_gas.unwrap_or_default(),
            block_hash: block.header.compute_block_hash(),
            transactions: block
                .body
                .transactions
                .iter()
                .map(EncodedTransaction::encode)
                .collect(),
            withdrawals: block.body.withdrawals.unwrap_or_default(),
            blob_gas_used: block.header.blob_gas_used.unwrap_or_default(),
            excess_blob_gas: block.header.excess_blob_gas.unwrap_or_default(),
        }
    }
}

#[derive(Debug, Deserialize, Serialize)]
#[serde(rename_all = "camelCase")]
pub struct PayloadStatus {
    pub status: PayloadValidationStatus,
    pub latest_valid_hash: Option<H256>,
    pub validation_error: Option<String>,
}

#[derive(Debug, Deserialize, Serialize)]
#[serde(rename_all = "UPPERCASE")]
pub enum PayloadValidationStatus {
    Valid,
    Invalid,
    Syncing,
    Accepted,
}

impl PayloadStatus {
    // Convenience methods to create payload status

    pub fn invalid_with(latest_valid_hash: H256, error: String) -> Self {
        PayloadStatus {
            status: PayloadValidationStatus::Invalid,
            latest_valid_hash: Some(latest_valid_hash),
            validation_error: Some(error),
        }
    }

    /// Creates a PayloadStatus with invalid status and error message
    pub fn invalid_with_err(error: &str) -> Self {
        PayloadStatus {
            status: PayloadValidationStatus::Invalid,
            latest_valid_hash: None,
            validation_error: Some(error.to_string()),
        }
    }

    /// Creates a PayloadStatus with invalid status and latest valid hash
    pub fn invalid_with_hash(hash: BlockHash) -> Self {
        PayloadStatus {
            status: PayloadValidationStatus::Invalid,
            latest_valid_hash: Some(hash),
            validation_error: None,
        }
    }

    /// Creates a PayloadStatus with syncing status and no other info
    pub fn syncing() -> Self {
        PayloadStatus {
            status: PayloadValidationStatus::Syncing,
            latest_valid_hash: None,
            validation_error: None,
        }
    }

    /// Creates a PayloadStatus with valid status and latest valid hash
    pub fn valid_with_hash(hash: BlockHash) -> Self {
        PayloadStatus {
            status: PayloadValidationStatus::Valid,
            latest_valid_hash: Some(hash),
            validation_error: None,
        }
    }
    /// Creates a PayloadStatus with valid status and latest valid hash
    pub fn valid() -> Self {
        PayloadStatus {
            status: PayloadValidationStatus::Valid,
            latest_valid_hash: None,
            validation_error: None,
        }
    }
}

#[derive(Clone, Debug, Serialize, Deserialize)]
#[serde(rename_all = "camelCase")]
pub struct ExecutionPayloadResponse {
    pub execution_payload: ExecutionPayloadV3, // We only handle v3 payloads
    // Total fees consumed by the block (fees paid)
    pub block_value: U256,
    pub blobs_bundle: BlobsBundle,
}

<<<<<<< HEAD
#[derive(Clone, Debug, Serialize, Deserialize)]
#[serde(rename_all = "camelCase")]
pub struct BlobsBundle {
    #[serde(with = "serde_utils::bytes::vec")]
    commitments: Vec<Bytes>,
    #[serde(serialize_with = "super::account_proof::serialize_proofs")]
    pub proofs: Vec<Vec<u8>>,
    #[serde(with = "serde_utils::bytes::vec")]
    pub blobs: Vec<Bytes>,
}

=======
>>>>>>> 618d67c2
// TODO: Fill BlobsBundle
impl ExecutionPayloadResponse {
    pub fn new(payload: ExecutionPayloadV3, block_value: U256) -> Self {
        Self {
            execution_payload: payload,
            block_value,
            blobs_bundle: BlobsBundle {
                commitments: vec![],
                proofs: vec![],
                blobs: vec![],
            },
        }
    }
}

#[cfg(test)]
mod test {
    use super::*;

    #[test]
    fn deserialize_payload_into_block() {
        // Payload extracted from running kurtosis, only some transactions are included to reduce it's size.
        let json = r#"{"baseFeePerGas":"0x342770c0","blobGasUsed":"0x0","blockHash":"0x4029a2342bb6d54db91457bc8e442be22b3481df8edea24cc721f9d0649f65be","blockNumber":"0x1","excessBlobGas":"0x0","extraData":"0xd883010e06846765746888676f312e32322e34856c696e7578","feeRecipient":"0x8943545177806ed17b9f23f0a21ee5948ecaa776","gasLimit":"0x17dd79d","gasUsed":"0x401640","logsBloom":"0x00000000000000000000000000000000000000000000000000000000000000000000000000000000000000000000000000000000000000000000000000000000000000000000000000000000000000000000000000000000000000000000000000000000000000000000000000000000000000000000000000000000000000000000000000000000000000000000000000000000000000000000000000000000000000000000000000000000000000000000000000000000000000000000000000000000000000000000000000000000000000000000000000000000000000000000000000000000000000000000000000000000000000000000000000000000","parentHash":"0x2971eefd1f71f3548728cad87c16cc91b979ef035054828c59a02e49ae300a84","prevRandao":"0x2971eefd1f71f3548728cad87c16cc91b979ef035054828c59a02e49ae300a84","receiptsRoot":"0x0185e8473b81c3a504c4919249a94a94965a2f61c06367ee6ffb88cb7a3ef02b","stateRoot":"0x0eb8fd0af53174e65bb660d0904e5016425a713d8f11c767c26148b526fc05f3","timestamp":"0x66846fb2","transactions":["0xf86d80843baa0c4082f618946177843db3138ae69679a54b95cf345ed759450d870aa87bee538000808360306ba0151ccc02146b9b11adf516e6787b59acae3e76544fdcd75e77e67c6b598ce65da064c5dd5aae2fbb535830ebbdad0234975cd7ece3562013b63ea18cc0df6c97d4","0xf86d01843baa0c4082f61894687704db07e902e9a8b3754031d168d46e3d586e870aa87bee538000808360306ba0f6c479c3e9135a61d7cca17b7354ddc311cda2d8df265d0378f940bdefd62b54a077786891b0b6bcd438d8c24d00fa6628bc2f1caa554f9dec0a96daa4f40eb0d7","0xf86d02843baa0c4082f6189415e6a5a2e131dd5467fa1ff3acd104f45ee5940b870aa87bee538000808360306ca084469ec8ee41e9104cbe3ad7e7fe4225de86076dd2783749b099a4d155900305a07e64e8848c692f0fc251e78e6f3c388eb303349f3e247481366517c2a5ae2d89","0xf86d03843baa0c4082f6189480c4c7125967139acaa931ee984a9db4100e0f3b870aa87bee538000808360306ba021d2d8a35b8da03d7e0b494f71c9ed1c28a195b94c298407b81d65163a79fbdaa024a9bfcf5bbe75ba35130fa784ab88cd21c12c4e7daf3464de91bc1ed07d1bf6","0xf86d04843baa0c4082f61894d08a63244fcd28b0aec5075052cdce31ba04fead870aa87bee538000808360306ca07ee42fee5e426595056ad406aa65a3c7adb1d3d77279f56ebe2410bcf5118b2ca07b8a0e1d21578e9043a7331f60bafc71d15788d1a2d70d00b3c46e0856ff56d2","0xf86d05843baa0c4082f618940b06ef8be65fcda88f2dbae5813480f997ee8e35870aa87bee538000808360306ba0620669c8d6a781d3131bca874152bf833622af0edcd2247eab1b086875d5242ba01632353388f46946b5ce037130e92128e5837fe35d6c7de2b9e56a0f8cc1f5e6", "0x02f8ef83301824048413f157f8842daf517a830186a094000000000000000000000000000000000000000080b8807a0a600060a0553db8600060c855c77fb29ecd7661d8aefe101a0db652a728af0fded622ff55d019b545d03a7532932a60ad52604260cd5360bf60ce53609460cf53603e60d05360f560d153bc596000609e55600060c6556000601f556000609155535660556057536055605853606e60595360e7605a5360d0605b5360eb60c080a03acb03b1fc20507bc66210f7e18ff5af65038fb22c626ae488ad9513d9b6debca05d38459e9d2a221eb345b0c2761b719b313d062ff1ea3d10cf5b8762c44385a6"],"withdrawals":[]}"#;
        let payload: ExecutionPayloadV3 = serde_json::from_str(json).unwrap();
        assert!(payload.into_block(H256::zero()).is_ok());
    }
}<|MERGE_RESOLUTION|>--- conflicted
+++ resolved
@@ -230,20 +230,6 @@
     pub blobs_bundle: BlobsBundle,
 }
 
-<<<<<<< HEAD
-#[derive(Clone, Debug, Serialize, Deserialize)]
-#[serde(rename_all = "camelCase")]
-pub struct BlobsBundle {
-    #[serde(with = "serde_utils::bytes::vec")]
-    commitments: Vec<Bytes>,
-    #[serde(serialize_with = "super::account_proof::serialize_proofs")]
-    pub proofs: Vec<Vec<u8>>,
-    #[serde(with = "serde_utils::bytes::vec")]
-    pub blobs: Vec<Bytes>,
-}
-
-=======
->>>>>>> 618d67c2
 // TODO: Fill BlobsBundle
 impl ExecutionPayloadResponse {
     pub fn new(payload: ExecutionPayloadV3, block_value: U256) -> Self {
