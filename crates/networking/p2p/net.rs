use std::{
    collections::HashSet,
    net::SocketAddr,
    sync::Arc,
    time::{Duration, SystemTime, UNIX_EPOCH},
};

use bootnode::BootNode;
use discv4::{
    get_expiration, is_expired, time_now_unix, time_since_in_hs, FindNodeMessage, Message,
    NeighborsMessage, Packet, PingMessage, PongMessage,
};
use ethereum_rust_core::{H256, H512};
use ethereum_rust_storage::Store;
use k256::{
    ecdsa::SigningKey,
    elliptic_curve::{sec1::ToEncodedPoint, PublicKey},
};
use kademlia::{bucket_number, KademliaTable, MAX_NODES_PER_BUCKET};
use rand::rngs::OsRng;
use rlpx::{connection::RLPxConnection, message::Message as RLPXMessage};
use tokio::{
    net::{TcpSocket, TcpStream, UdpSocket},
    sync::{broadcast, Mutex},
    try_join,
};
use tracing::{debug, error, info};
use types::{Endpoint, Node};

pub mod bootnode;
pub(crate) mod discv4;
pub(crate) mod kademlia;
pub mod rlpx;
pub(crate) mod snap;
pub mod types;

const MAX_DISC_PACKET_SIZE: usize = 1280;

// Totally arbitrary limit on how
// many messages the connections can queue,
// if we miss messages to broadcast, maybe
// we should bump this limit.
const MAX_MESSAGES_TO_BROADCAST: usize = 1000;

pub async fn start_network(
    udp_addr: SocketAddr,
    tcp_addr: SocketAddr,
    bootnodes: Vec<BootNode>,
    signer: SigningKey,
    storage: Store,
) {
    info!("Starting discovery service at {udp_addr}");
    info!("Listening for requests at {tcp_addr}");
    let local_node_id = node_id_from_signing_key(&signer);
    let table = Arc::new(Mutex::new(KademliaTable::new(local_node_id)));
    let (channel_broadcast_send_end, _) = tokio::sync::broadcast::channel::<(
        tokio::task::Id,
        Arc<RLPXMessage>,
    )>(MAX_MESSAGES_TO_BROADCAST);
    let discovery_handle = tokio::spawn(discover_peers(
        udp_addr,
        signer.clone(),
        storage.clone(),
        table.clone(),
        bootnodes,
        channel_broadcast_send_end.clone(),
    ));
    let server_handle = tokio::spawn(serve_requests(
        tcp_addr,
        signer.clone(),
        storage.clone(),
        table.clone(),
        channel_broadcast_send_end,
    ));

    try_join!(discovery_handle, server_handle).unwrap();
}

async fn discover_peers(
    udp_addr: SocketAddr,
    signer: SigningKey,
    storage: Store,
    table: Arc<Mutex<KademliaTable>>,
    bootnodes: Vec<BootNode>,
    connection_broadcast: broadcast::Sender<(tokio::task::Id, Arc<RLPXMessage>)>,
) {
    let udp_socket = Arc::new(UdpSocket::bind(udp_addr).await.unwrap());

    let server_handler = tokio::spawn(discover_peers_server(
        udp_addr,
        udp_socket.clone(),
        storage,
        table.clone(),
        signer.clone(),
        connection_broadcast,
    ));
    let revalidation_handler = tokio::spawn(peers_revalidation(
        udp_addr,
        udp_socket.clone(),
        table.clone(),
        signer.clone(),
        REVALIDATION_INTERVAL_IN_SECONDS as u64,
    ));

    discovery_startup(
        udp_addr,
        udp_socket.clone(),
        table.clone(),
        signer.clone(),
        bootnodes,
    )
    .await;

    // a first initial lookup runs without waiting for the interval
    // so we need to allow some time to the pinged peers to ping us back and acknowledge us
    tokio::time::sleep(Duration::from_secs(10)).await;
    let lookup_handler = tokio::spawn(peers_lookup(
        udp_socket.clone(),
        table.clone(),
        signer.clone(),
        node_id_from_signing_key(&signer),
        PEERS_RANDOM_LOOKUP_TIME_IN_MIN as u64 * 60,
    ));

    try_join!(server_handler, revalidation_handler, lookup_handler).unwrap();
}

async fn discover_peers_server(
    udp_addr: SocketAddr,
    udp_socket: Arc<UdpSocket>,
    storage: Store,
    table: Arc<Mutex<KademliaTable>>,
    signer: SigningKey,
    tx_broadcaster_send: broadcast::Sender<(tokio::task::Id, Arc<RLPXMessage>)>,
) {
    let mut buf = vec![0; MAX_DISC_PACKET_SIZE];

    loop {
        let (read, from) = udp_socket.recv_from(&mut buf).await.unwrap();
        debug!("Received {read} bytes from {from}");

        let packet = Packet::decode(&buf[..read]);
        if packet.is_err() {
            debug!("Could not decode packet: {:?}", packet.err().unwrap());
            continue;
        }
        let packet = packet.unwrap();

        let msg = packet.get_message();
        debug!("Message: {:?} from {}", msg, packet.get_node_id());

        match msg {
            Message::Ping(msg) => {
                if is_expired(msg.expiration) {
                    debug!("Ignoring ping as it is expired.");
                    continue;
                };
                let ping_hash = packet.get_hash();
                pong(&udp_socket, from, ping_hash, &signer).await;
                let node = {
                    let table = table.lock().await;
                    table.get_by_node_id(packet.get_node_id()).cloned()
                };
                if let Some(peer) = node {
                    // send a a ping to get an endpoint proof
                    if time_since_in_hs(peer.last_ping) >= PROOF_EXPIRATION_IN_HS as u64 {
                        let hash = ping(&udp_socket, udp_addr, from, &signer).await;
                        if let Some(hash) = hash {
                            table
                                .lock()
                                .await
                                .update_peer_ping(peer.node.node_id, Some(hash));
                        }
                    }
                } else {
                    // send a ping to get the endpoint proof from our end
                    let (peer, inserted_to_table) = {
                        let mut table = table.lock().await;
                        table.insert_node(Node {
                            ip: from.ip(),
                            udp_port: from.port(),
                            tcp_port: 0,
                            node_id: packet.get_node_id(),
                        })
                    };
                    let hash = ping(&udp_socket, udp_addr, from, &signer).await;
                    if let Some(hash) = hash {
                        if inserted_to_table && peer.is_some() {
                            let peer = peer.unwrap();
                            table
                                .lock()
                                .await
                                .update_peer_ping(peer.node.node_id, Some(hash));
                        }
                    }
                }
            }
            Message::Pong(msg) => {
                let table = table.clone();
                if is_expired(msg.expiration) {
                    debug!("Ignoring pong as it is expired.");
                    continue;
                }
                let peer = {
                    let table = table.lock().await;
                    table.get_by_node_id(packet.get_node_id()).cloned()
                };
                if let Some(peer) = peer {
                    if peer.last_ping_hash.is_none() {
                        debug!("Discarding pong as the node did not send a previous ping");
                        continue;
                    }
                    if peer.last_ping_hash.unwrap() == msg.ping_hash {
                        table.lock().await.pong_answered(peer.node.node_id);

                        let mut msg_buf = vec![0; read - 32];
                        buf[32..read].clone_into(&mut msg_buf);
                        let signer = signer.clone();
                        let storage = storage.clone();
                        let broadcaster = tx_broadcaster_send.clone();
                        tokio::spawn(async move {
                            handle_peer_as_initiator(
                                signer,
                                &msg_buf,
                                &peer.node,
                                storage,
                                table,
                                broadcaster,
                            )
                            .await;
                        });
                    } else {
                        debug!(
                            "Discarding pong as the hash did not match the last corresponding ping"
                        );
                    }
                } else {
                    debug!("Discarding pong as it is not a known node");
                }
            }
            Message::FindNode(msg) => {
                if is_expired(msg.expiration) {
                    debug!("Ignoring find node msg as it is expired.");
                    continue;
                };
                let node = {
                    let table = table.lock().await;
                    table.get_by_node_id(packet.get_node_id()).cloned()
                };
                if let Some(node) = node {
                    if node.is_proven {
                        let nodes = {
                            let table = table.lock().await;
                            table.get_closest_nodes(msg.target)
                        };
                        let nodes_chunks = nodes.chunks(4);
                        let expiration = get_expiration(20);
                        debug!("Sending neighbors!");
                        // we are sending the neighbors in 4 different messages as not to exceed the
                        // maximum packet size
                        for nodes in nodes_chunks {
                            let neighbors = discv4::Message::Neighbors(NeighborsMessage::new(
                                nodes.to_vec(),
                                expiration,
                            ));
                            let mut buf = Vec::new();
                            neighbors.encode_with_header(&mut buf, &signer);
                            udp_socket.send_to(&buf, from).await.unwrap();
                        }
                    } else {
                        debug!("Ignoring find node message as the node isn't proven!");
                    }
                } else {
                    debug!("Ignoring find node message as it is not a known node");
                }
            }
            Message::Neighbors(neighbors_msg) => {
                if is_expired(neighbors_msg.expiration) {
                    debug!("Ignoring neighbor msg as it is expired.");
                    continue;
                };

                let mut nodes_to_insert = None;
                let mut table = table.lock().await;
                if let Some(node) = table.get_by_node_id_mut(packet.get_node_id()) {
                    if let Some(req) = &mut node.find_node_request {
                        if time_now_unix().saturating_sub(req.sent_at) >= 60 {
                            debug!("Ignoring neighbors message as the find_node request expires after one minute");
                            node.find_node_request = None;
                            continue;
                        }
                        let nodes = &neighbors_msg.nodes;
                        let nodes_sent = req.nodes_sent + nodes.len();

                        if nodes_sent <= MAX_NODES_PER_BUCKET {
                            debug!("Storing neighbors in our table!");
                            req.nodes_sent = nodes_sent;
                            nodes_to_insert = Some(nodes.clone());
                            if let Some(tx) = &req.tx {
                                let _ = tx.send(nodes.clone());
                            }
                        } else {
                            debug!("Ignoring neighbors message as the client sent more than the allowed nodes");
                        }

                        if nodes_sent == MAX_NODES_PER_BUCKET {
                            debug!("Neighbors request has been fulfilled");
                            node.find_node_request = None;
                        }
                    }
                } else {
                    debug!("Ignoring neighbor msg as it is not a known node");
                }

                if let Some(nodes) = nodes_to_insert {
                    for node in nodes {
                        let (peer, inserted_to_table) = table.insert_node(node);
                        if inserted_to_table && peer.is_some() {
                            let peer = peer.unwrap();
                            let node_addr = SocketAddr::new(peer.node.ip, peer.node.udp_port);
                            let ping_hash = ping(&udp_socket, udp_addr, node_addr, &signer).await;
                            table.update_peer_ping(peer.node.node_id, ping_hash);
                        };
                    }
                }
            }
            _ => {}
        }
    }
}

// this is just an arbitrary number, maybe we should get this from some kind of cfg
/// This is a really basic startup and should be improved when we have the nodes stored in the db
/// currently, since we are not storing nodes, the only way to have startup nodes is by providing
/// an array of bootnodes.
async fn discovery_startup(
    udp_addr: SocketAddr,
    udp_socket: Arc<UdpSocket>,
    table: Arc<Mutex<KademliaTable>>,
    signer: SigningKey,
    bootnodes: Vec<BootNode>,
) {
    for bootnode in bootnodes {
        table.lock().await.insert_node(Node {
            ip: bootnode.socket_address.ip(),
            udp_port: bootnode.socket_address.port(),
            // TODO: udp port can differ from tcp port.
            // see https://github.com/lambdaclass/lambda_ethereum_rust/issues/905
            tcp_port: bootnode.socket_address.port(),
            node_id: bootnode.node_id,
        });
        let ping_hash = ping(&udp_socket, udp_addr, bootnode.socket_address, &signer).await;
        table
            .lock()
            .await
            .update_peer_ping(bootnode.node_id, ping_hash);
    }
}

const REVALIDATION_INTERVAL_IN_SECONDS: usize = 30; // this is just an arbitrary number, maybe we should get this from some kind of cfg
const PROOF_EXPIRATION_IN_HS: usize = 12;

/// Starts a tokio scheduler that:
/// - performs periodic revalidation of the current nodes (sends a ping to the old nodes). Currently this is configured to happen every [`REVALIDATION_INTERVAL_IN_MINUTES`]
///
/// **Peer revalidation**
///
/// Peers revalidation works in the following manner:
/// 1. Every `REVALIDATION_INTERVAL_IN_SECONDS` we ping the 3 least recently pinged peers
/// 2. In the next iteration we check if they have answered
///    - if they have: we increment the liveness field by one
///    - otherwise we decrement it by the current value / 3.
/// 3. If the liveness field is 0, then we delete it and insert a new one from the replacements table
///
/// See more https://github.com/ethereum/devp2p/blob/master/discv4.md#kademlia-table
async fn peers_revalidation(
    udp_addr: SocketAddr,
    udp_socket: Arc<UdpSocket>,
    table: Arc<Mutex<KademliaTable>>,
    signer: SigningKey,
    interval_time_in_seconds: u64,
) {
    let mut interval = tokio::time::interval(Duration::from_secs(interval_time_in_seconds));
    // peers we have pinged in the previous iteration
    let mut previously_pinged_peers: HashSet<H512> = HashSet::default();

    // first tick starts immediately
    interval.tick().await;

    loop {
        interval.tick().await;
        debug!("Running peer revalidation");

        // first check that the peers we ping have responded
        for node_id in previously_pinged_peers {
            let mut table = table.lock().await;
            let peer = table.get_by_node_id_mut(node_id).unwrap();

            if let Some(has_answered) = peer.revalidation {
                if has_answered {
                    peer.increment_liveness();
                } else {
                    peer.decrement_liveness();
                }
            }

            peer.revalidation = None;

            if peer.liveness == 0 {
                let new_peer = table.replace_peer(node_id);
                if let Some(new_peer) = new_peer {
                    let ping_hash = ping(
                        &udp_socket,
                        udp_addr,
                        SocketAddr::new(new_peer.node.ip, new_peer.node.udp_port),
                        &signer,
                    )
                    .await;
                    table.update_peer_ping(new_peer.node.node_id, ping_hash);
                }
            }
        }

        // now send a ping to the least recently pinged peers
        // this might be too expensive to run if our table is filled
        // maybe we could just pick them randomly
        let peers = table.lock().await.get_least_recently_pinged_peers(3);
        previously_pinged_peers = HashSet::default();
        for peer in peers {
            let ping_hash = ping(
                &udp_socket,
                udp_addr,
                SocketAddr::new(peer.node.ip, peer.node.udp_port),
                &signer,
            )
            .await;
            let mut table = table.lock().await;
            table.update_peer_ping_with_revalidation(peer.node.node_id, ping_hash);
            previously_pinged_peers.insert(peer.node.node_id);

            debug!("Pinging peer {:?} to re-validate!", peer.node.node_id);
        }

        debug!("Peer revalidation finished");
    }
}

const PEERS_RANDOM_LOOKUP_TIME_IN_MIN: usize = 30;

/// Starts a tokio scheduler that:
/// - performs random lookups to discover new nodes. Currently this is configure to run every `PEERS_RANDOM_LOOKUP_TIME_IN_MIN`
///
/// **Random lookups**
///
/// Random lookups work in the following manner:
/// 1. Every 30min we spawn three concurrent lookups: one closest to our pubkey
///    and three other closest to random generated pubkeys.
/// 2. Every lookup starts with the closest nodes from our table.
///    Each lookup keeps track of:
///    - Peers that have already been asked for nodes
///    - Peers that have been already seen
///    - Potential peers to query for nodes: a vector of up to 16 entries holding the closest peers to the pubkey.
///      This vector is initially filled with nodes from our table.
/// 3. We send a `find_node` to the closest 3 nodes (that we have not yet asked) from the pubkey.
/// 4. We wait for the neighbors response and pushed or replace those that are closer to the potential peers.
/// 5. We select three other nodes from the potential peers vector and do the same until one lookup
///    doesn't have any node to ask.
///
/// See more https://github.com/ethereum/devp2p/blob/master/discv4.md#recursive-lookup
async fn peers_lookup(
    udp_socket: Arc<UdpSocket>,
    table: Arc<Mutex<KademliaTable>>,
    signer: SigningKey,
    local_node_id: H512,
    interval_time_in_seconds: u64,
) {
    let mut interval = tokio::time::interval(Duration::from_secs(interval_time_in_seconds));

    loop {
        // Notice that the first tick is immediate,
        // so as soon as the server starts we'll do a lookup with the seeder nodes.
        interval.tick().await;

        debug!("Starting lookup");

        let mut handlers = vec![];

        // lookup closest to our pub key
        handlers.push(tokio::spawn(recursive_lookup(
            udp_socket.clone(),
            table.clone(),
            signer.clone(),
            local_node_id,
            local_node_id,
        )));

        // lookup closest to 3 random keys
        for _ in 0..3 {
            let random_pub_key = &SigningKey::random(&mut OsRng);
            handlers.push(tokio::spawn(recursive_lookup(
                udp_socket.clone(),
                table.clone(),
                signer.clone(),
                node_id_from_signing_key(random_pub_key),
                local_node_id,
            )));
        }

        for handle in handlers {
            let _ = try_join!(handle);
        }

        debug!("Lookup finished");
    }
}

async fn recursive_lookup(
    udp_socket: Arc<UdpSocket>,
    table: Arc<Mutex<KademliaTable>>,
    signer: SigningKey,
    target: H512,
    local_node_id: H512,
) {
    let mut asked_peers = HashSet::default();
    // lookups start with the closest from our table
    let closest_nodes = table.lock().await.get_closest_nodes(target);
    let mut seen_peers: HashSet<H512> = HashSet::default();

    seen_peers.insert(local_node_id);
    for node in &closest_nodes {
        seen_peers.insert(node.node_id);
    }

    let mut peers_to_ask: Vec<Node> = closest_nodes;

    loop {
        let (nodes_found, queries) = lookup(
            udp_socket.clone(),
            table.clone(),
            &signer,
            target,
            &mut asked_peers,
            &peers_to_ask,
        )
        .await;

        // only push the peers that have not been seen
        // that is those who have not been yet pushed, which also accounts for
        // those peers that were in the array but have been replaced for closer peers
        for node in nodes_found {
            if !seen_peers.contains(&node.node_id) {
                seen_peers.insert(node.node_id);
                peers_to_ask_push(&mut peers_to_ask, target, node);
            }
        }

        // the lookup finishes when there are no more queries to do
        // that happens when we have asked all the peers
        if queries == 0 {
            break;
        }
    }
}

async fn lookup(
    udp_socket: Arc<UdpSocket>,
    table: Arc<Mutex<KademliaTable>>,
    signer: &SigningKey,
    target: H512,
    asked_peers: &mut HashSet<H512>,
    nodes_to_ask: &Vec<Node>,
) -> (Vec<Node>, u32) {
    let alpha = 3;
    let mut queries = 0;
    let mut nodes = vec![];

    for node in nodes_to_ask {
        if !asked_peers.contains(&node.node_id) {
            #[allow(unused_assignments)]
            let mut rx = None;
            {
                let mut table = table.lock().await;
                let peer = table.get_by_node_id_mut(node.node_id);
                if let Some(peer) = peer {
                    // if the peer has an ongoing find_node request, don't query
                    if peer.find_node_request.is_some() {
                        continue;
                    }
                    let (tx, receiver) = tokio::sync::mpsc::unbounded_channel::<Vec<Node>>();
                    peer.new_find_node_request_with_sender(tx);
                    rx = Some(receiver);
                } else {
                    // if peer isn't inserted to table, don't query
                    continue;
                }
            }

            queries += 1;
            asked_peers.insert(node.node_id);

            let mut found_nodes = find_node_and_wait_for_response(
                &udp_socket,
                SocketAddr::new(node.ip, node.udp_port),
                signer,
                target,
                &mut rx.unwrap(),
            )
            .await;
            nodes.append(&mut found_nodes);
        }

        if queries == alpha {
            break;
        }
    }

    (nodes, queries)
}

fn peers_to_ask_push(peers_to_ask: &mut Vec<Node>, target: H512, node: Node) {
    let distance = bucket_number(target, node.node_id);

    if peers_to_ask.len() < MAX_NODES_PER_BUCKET {
        peers_to_ask.push(node);
        return;
    }

    // replace this node for the one whose distance to the target is the highest
    let (mut idx_to_replace, mut highest_distance) = (None, 0);

    for (i, peer) in peers_to_ask.iter().enumerate() {
        let current_distance = bucket_number(peer.node_id, target);

        if distance < current_distance && current_distance >= highest_distance {
            highest_distance = current_distance;
            idx_to_replace = Some(i);
        }
    }

    if let Some(idx) = idx_to_replace {
        peers_to_ask[idx] = node;
    }
}

/// Sends a ping to the addr
/// # Returns
/// an optional hash corresponding to the message header hash to account if the send was successful
async fn ping(
    socket: &UdpSocket,
    local_addr: SocketAddr,
    to_addr: SocketAddr,
    signer: &SigningKey,
) -> Option<H256> {
    let mut buf = Vec::new();

    let expiration: u64 = (SystemTime::now() + Duration::from_secs(20))
        .duration_since(UNIX_EPOCH)
        .unwrap()
        .as_secs();

    // TODO: this should send our advertised TCP port
    let from = Endpoint {
        ip: local_addr.ip(),
        udp_port: local_addr.port(),
        tcp_port: 0,
    };
    let to = Endpoint {
        ip: to_addr.ip(),
        udp_port: to_addr.port(),
        tcp_port: 0,
    };

    let ping: discv4::Message = discv4::Message::Ping(PingMessage::new(from, to, expiration));
    ping.encode_with_header(&mut buf, signer);
    let res = socket.send_to(&buf, to_addr).await;

    if res.is_err() {
        return None;
    }
    let bytes_sent = res.unwrap();

    // sanity check to make sure the ping was well sent
    // though idk if this is actually needed or if it might break other stuff
    if bytes_sent == buf.len() {
        return Some(H256::from_slice(&buf[0..32]));
    }

    None
}

async fn find_node_and_wait_for_response(
    socket: &UdpSocket,
    to_addr: SocketAddr,
    signer: &SigningKey,
    target_node_id: H512,
    request_receiver: &mut tokio::sync::mpsc::UnboundedReceiver<Vec<Node>>,
) -> Vec<Node> {
    let expiration: u64 = (SystemTime::now() + Duration::from_secs(20))
        .duration_since(UNIX_EPOCH)
        .unwrap()
        .as_secs();

    let msg: discv4::Message =
        discv4::Message::FindNode(FindNodeMessage::new(target_node_id, expiration));

    let mut buf = Vec::new();
    msg.encode_with_header(&mut buf, signer);
    let res = socket.send_to(&buf, to_addr).await;

    let mut nodes = vec![];

    if res.is_err() {
        return nodes;
    }

    loop {
        // wait as much as 5 seconds for the response
        match tokio::time::timeout(Duration::from_secs(5), request_receiver.recv()).await {
            Ok(Some(mut found_nodes)) => {
                nodes.append(&mut found_nodes);
                if nodes.len() == MAX_NODES_PER_BUCKET {
                    return nodes;
                };
            }
            Ok(None) => {
                return nodes;
            }
            Err(_) => {
                // timeout expired
                return nodes;
            }
        }
    }
}

async fn pong(socket: &UdpSocket, to_addr: SocketAddr, ping_hash: H256, signer: &SigningKey) {
    let mut buf = Vec::new();

    let expiration: u64 = (SystemTime::now() + Duration::from_secs(20))
        .duration_since(UNIX_EPOCH)
        .unwrap()
        .as_secs();

    let to = Endpoint {
        ip: to_addr.ip(),
        udp_port: to_addr.port(),
        tcp_port: 0,
    };
    let pong: discv4::Message = discv4::Message::Pong(PongMessage::new(to, ping_hash, expiration));

    pong.encode_with_header(&mut buf, signer);
    let _ = socket.send_to(&buf, to_addr).await;
}

async fn serve_requests(
    tcp_addr: SocketAddr,
    signer: SigningKey,
    storage: Store,
    table: Arc<Mutex<KademliaTable>>,
    connection_broadcast: broadcast::Sender<(tokio::task::Id, Arc<RLPXMessage>)>,
) {
    let tcp_socket = TcpSocket::new_v4().unwrap();
    tcp_socket.bind(tcp_addr).unwrap();
    let listener = tcp_socket.listen(50).unwrap();
    loop {
        let (stream, _peer_addr) = listener.accept().await.unwrap();

        tokio::spawn(handle_peer_as_receiver(
            signer.clone(),
            stream,
            storage.clone(),
            table.clone(),
            connection_broadcast.clone(),
        ));
    }
}

async fn handle_peer_as_receiver(
    signer: SigningKey,
    stream: TcpStream,
    storage: Store,
    table: Arc<Mutex<KademliaTable>>,
    connection_broadcast: broadcast::Sender<(tokio::task::Id, Arc<RLPXMessage>)>,
) {
    let conn = RLPxConnection::receiver(signer, stream, storage, connection_broadcast);
    handle_peer(conn, table).await;
}

async fn handle_peer_as_initiator(
    signer: SigningKey,
    msg: &[u8],
    node: &Node,
    storage: Store,
    table: Arc<Mutex<KademliaTable>>,
    connection_broadcast: broadcast::Sender<(tokio::task::Id, Arc<RLPXMessage>)>,
) {
    info!("Trying RLPx connection with {node:?}");
    let stream = TcpSocket::new_v4()
        .unwrap()
        .connect(SocketAddr::new(node.ip, node.tcp_port))
        .await
        .unwrap();
<<<<<<< HEAD
    let conn = RLPxConnection::initiator(signer, msg, stream, storage, connection_broadcast).await;
    handle_peer(conn, table).await;
=======
    match RLPxConnection::initiator(signer, msg, stream, storage).await {
        Ok(conn) => handle_peer(conn, table).await,
        Err(e) => {
            error!("Error: {e}, Could not start connection with {node:?}");
        }
    }
>>>>>>> 46967182
}

async fn handle_peer(mut conn: RLPxConnection<TcpStream>, table: Arc<Mutex<KademliaTable>>) {
    match conn.handshake().await {
        Ok(_) => match conn.handle_peer().await {
            Ok(_) => unreachable!(),
            Err(e) => info!("Error during RLPx connection: ({e})"),
        },
        Err(e) => {
            if let Ok(node_id) = conn.get_remote_node_id() {
                // Discard peer from kademlia table
                info!("Handshake failed: ({e}), discarding peer {node_id}");
                table.lock().await.replace_peer(node_id);
            } else {
                info!("Handshake failed: ({e}), unknown peer");
            }
        }
    }
}

pub fn node_id_from_signing_key(signer: &SigningKey) -> H512 {
    let public_key = PublicKey::from(signer.verifying_key());
    let encoded = public_key.to_encoded_point(false);
    H512::from_slice(&encoded.as_bytes()[1..])
}

#[cfg(test)]
mod tests {
    use super::*;
    use ethereum_rust_storage::EngineType;
    use kademlia::bucket_number;
    use rand::rngs::OsRng;
    use std::{
        collections::HashSet,
        net::{IpAddr, Ipv4Addr},
    };
    use tokio::time::sleep;

    async fn insert_random_node_on_custom_bucket(
        table: Arc<Mutex<KademliaTable>>,
        bucket_idx: usize,
    ) {
        let node_id = node_id_from_signing_key(&SigningKey::random(&mut OsRng));
        let node = Node {
            ip: IpAddr::V4(Ipv4Addr::new(127, 0, 0, 1)),
            tcp_port: 0,
            udp_port: 0,
            node_id,
        };
        table
            .lock()
            .await
            .insert_node_on_custom_bucket(node, bucket_idx);
    }

    async fn fill_table_with_random_nodes(table: Arc<Mutex<KademliaTable>>) {
        for i in 0..256 {
            for _ in 0..16 {
                insert_random_node_on_custom_bucket(table.clone(), i).await;
            }
        }
    }

    struct MockServer {
        pub addr: SocketAddr,
        pub signer: SigningKey,
        pub table: Arc<Mutex<KademliaTable>>,
        pub node_id: H512,
        pub udp_socket: Arc<UdpSocket>,
    }

    async fn start_mock_discovery_server(udp_port: u16, should_start_server: bool) -> MockServer {
        let addr = SocketAddr::new(IpAddr::V4(Ipv4Addr::new(127, 0, 0, 1)), udp_port);
        let signer = SigningKey::random(&mut OsRng);
        let udp_socket = Arc::new(UdpSocket::bind(addr).await.unwrap());
        let node_id = node_id_from_signing_key(&signer);
        let storage =
            Store::new("temp.db", EngineType::InMemory).expect("Failed to create test DB");
        let table = Arc::new(Mutex::new(KademliaTable::new(node_id)));
        let (channel_broadcast_send_end, _) = tokio::sync::broadcast::channel::<(
            tokio::task::Id,
            Arc<RLPXMessage>,
        )>(MAX_MESSAGES_TO_BROADCAST);
        if should_start_server {
            tokio::spawn(discover_peers_server(
                addr,
                udp_socket.clone(),
                storage.clone(),
                table.clone(),
                signer.clone(),
                channel_broadcast_send_end,
            ));
        }

        MockServer {
            addr,
            signer,
            table,
            node_id,
            udp_socket,
        }
    }

    /// connects two mock servers by pinging a to b
    async fn connect_servers(server_a: &mut MockServer, server_b: &mut MockServer) {
        let ping_hash = ping(
            &server_a.udp_socket,
            server_a.addr,
            server_b.addr,
            &server_a.signer,
        )
        .await;
        {
            let mut table = server_a.table.lock().await;
            table.insert_node(Node {
                ip: server_b.addr.ip(),
                udp_port: server_b.addr.port(),
                tcp_port: 0,
                node_id: server_b.node_id,
            });
            table.update_peer_ping(server_b.node_id, ping_hash);
        }
        // allow some time for the server to respond
        sleep(Duration::from_secs(1)).await;
    }

    #[tokio::test]
    /** This is a end to end test on the discovery server, the idea is as follows:
     * - We'll start two discovery servers (`a` & `b`) to ping between each other
     * - We'll make `b` ping `a`, and validate that the connection is right
     * - Then we'll wait for a revalidation where we expect everything to be the same
     * - We'll do this five 5 more times
     * - Then we'll stop server `a` so that it doesn't respond to re-validations
     * - We expect server `b` to remove node `a` from its table after 3 re-validations
     * To make this run faster, we'll change the revalidation time to be every 2secs
     */
    async fn discovery_server_revalidation() {
        let mut server_a = start_mock_discovery_server(7998, true).await;
        let mut server_b = start_mock_discovery_server(7999, true).await;

        connect_servers(&mut server_a, &mut server_b).await;

        // start revalidation server
        tokio::spawn(peers_revalidation(
            server_b.addr,
            server_b.udp_socket.clone(),
            server_b.table.clone(),
            server_b.signer.clone(),
            2,
        ));

        for _ in 0..5 {
            sleep(Duration::from_millis(2500)).await;
            // by now, b should've send a revalidation to a
            let table = server_b.table.lock().await;
            let node = table.get_by_node_id(server_a.node_id).unwrap();
            assert!(node.revalidation.is_some());
        }

        // make sure that `a` has responded too all the re-validations
        // we can do that by checking the liveness
        {
            let table = server_b.table.lock().await;
            let node = table.get_by_node_id(server_a.node_id).unwrap();
            assert_eq!(node.liveness, 6);
        }

        // now, stopping server `a` is not trivial
        // so we'll instead change its port, so that no one responds
        {
            let mut table = server_b.table.lock().await;
            let node = table.get_by_node_id_mut(server_a.node_id).unwrap();
            node.node.udp_port = 0;
        }

        // now the liveness field should start decreasing until it gets to 0
        // which should happen in 3 re-validations
        for _ in 0..2 {
            sleep(Duration::from_millis(2500)).await;
            let table = server_b.table.lock().await;
            let node = table.get_by_node_id(server_a.node_id).unwrap();
            assert!(node.revalidation.is_some());
        }
        sleep(Duration::from_millis(2500)).await;

        // finally, `a`` should not exist anymore
        let table = server_b.table.lock().await;
        assert!(table.get_by_node_id(server_a.node_id).is_none());
    }

    #[tokio::test]
    /** This test tests the lookup function, the idea is as follows:
     * - We'll start two discovery servers (`a` & `b`) that will connect between each other
     * - We'll insert random nodes to the server `a`` to fill its table
     * - We'll forcedly run `lookup` and validate that a `find_node` request was sent
     *   by checking that new nodes have been inserted to the table
     *
     * This test for only one lookup, and not recursively.
     */
    async fn discovery_server_lookup() {
        let mut server_a = start_mock_discovery_server(8000, true).await;
        let mut server_b = start_mock_discovery_server(8001, true).await;

        fill_table_with_random_nodes(server_a.table.clone()).await;

        // before making the connection, remove a node from the `b` bucket. Otherwise it won't be added
        let b_bucket = bucket_number(server_a.node_id, server_b.node_id);
        let node_id_to_remove = server_a.table.lock().await.buckets()[b_bucket].peers[0]
            .node
            .node_id;
        server_a
            .table
            .lock()
            .await
            .replace_peer_on_custom_bucket(node_id_to_remove, b_bucket);

        connect_servers(&mut server_a, &mut server_b).await;

        // now we are going to run a lookup with us as the target
        let closets_peers_to_b_from_a = server_a
            .table
            .lock()
            .await
            .get_closest_nodes(server_b.node_id);
        let nodes_to_ask = server_b
            .table
            .lock()
            .await
            .get_closest_nodes(server_b.node_id);

        lookup(
            server_b.udp_socket.clone(),
            server_b.table.clone(),
            &server_b.signer,
            server_b.node_id,
            &mut HashSet::default(),
            &nodes_to_ask,
        )
        .await;

        // find_node sent, allow some time for `a` to respond
        sleep(Duration::from_secs(2)).await;

        // now all peers should've been inserted
        for peer in closets_peers_to_b_from_a {
            let table = server_b.table.lock().await;
            assert!(table.get_by_node_id(peer.node_id).is_some());
        }
    }

    #[tokio::test]
    /** This test tests the lookup function, the idea is as follows:
     * - We'll start four discovery servers (`a`, `b`, `c` & `d`)
     * - `a` will be connected to `b`, `b` will be connected to `c` and `c` will be connected to `d`.
     * - The server `d` will have its table filled with mock nodes
     * - We'll run a recursive lookup on server `a` and we expect to end with `b`, `c`, `d` and its mock nodes
     */
    async fn discovery_server_recursive_lookup() {
        let mut server_a = start_mock_discovery_server(8002, true).await;
        let mut server_b = start_mock_discovery_server(8003, true).await;
        let mut server_c = start_mock_discovery_server(8004, true).await;
        let mut server_d = start_mock_discovery_server(8005, true).await;

        connect_servers(&mut server_a, &mut server_b).await;
        connect_servers(&mut server_b, &mut server_c).await;
        connect_servers(&mut server_c, &mut server_d).await;

        // now we fill the server_d table with 3 random nodes
        // the reason we don't put more is because this nodes won't respond (as they don't are not real servers)
        // and so we will have to wait for the timeout on each node, which will only slow down the test
        for _ in 0..3 {
            insert_random_node_on_custom_bucket(server_d.table.clone(), 0).await;
        }

        let mut expected_peers = vec![];
        expected_peers.extend(
            server_b
                .table
                .lock()
                .await
                .get_closest_nodes(server_a.node_id),
        );
        expected_peers.extend(
            server_c
                .table
                .lock()
                .await
                .get_closest_nodes(server_a.node_id),
        );
        expected_peers.extend(
            server_d
                .table
                .lock()
                .await
                .get_closest_nodes(server_a.node_id),
        );

        // we'll run a recursive lookup closest to the server itself
        recursive_lookup(
            server_a.udp_socket.clone(),
            server_a.table.clone(),
            server_a.signer.clone(),
            server_a.node_id,
            server_a.node_id,
        )
        .await;

        for peer in expected_peers {
            assert!(server_a
                .table
                .lock()
                .await
                .get_by_node_id(peer.node_id)
                .is_some());
        }
    }
}<|MERGE_RESOLUTION|>--- conflicted
+++ resolved
@@ -800,17 +800,12 @@
         .connect(SocketAddr::new(node.ip, node.tcp_port))
         .await
         .unwrap();
-<<<<<<< HEAD
-    let conn = RLPxConnection::initiator(signer, msg, stream, storage, connection_broadcast).await;
-    handle_peer(conn, table).await;
-=======
-    match RLPxConnection::initiator(signer, msg, stream, storage).await {
+    match RLPxConnection::initiator(signer, msg, stream, storage, connection_broadcast).await {
         Ok(conn) => handle_peer(conn, table).await,
         Err(e) => {
             error!("Error: {e}, Could not start connection with {node:?}");
         }
     }
->>>>>>> 46967182
 }
 
 async fn handle_peer(mut conn: RLPxConnection<TcpStream>, table: Arc<Mutex<KademliaTable>>) {
