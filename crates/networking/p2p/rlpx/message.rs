use bytes::BufMut;
use ethereum_rust_rlp::error::{RLPDecodeError, RLPEncodeError};
use std::fmt::Display;

use super::eth::blocks::{BlockHeaders, GetBlockHeaders};
use super::eth::status::StatusMessage;
use super::p2p::{DisconnectMessage, HelloMessage, PingMessage, PongMessage};
use super::snap::{AccountRange, GetAccountRange};

use ethereum_rust_rlp::encode::RLPEncode;

pub trait RLPxMessage: Sized {
    fn encode(&self, buf: &mut dyn BufMut) -> Result<(), RLPEncodeError>;

    fn decode(msg_data: &[u8]) -> Result<Self, RLPDecodeError>;
}
#[derive(Debug)]
pub(crate) enum Message {
    Hello(HelloMessage),
    Disconnect(DisconnectMessage),
    Ping(PingMessage),
    Pong(PongMessage),
    Status(StatusMessage),
<<<<<<< HEAD
    // https://github.com/ethereum/devp2p/blob/5713591d0366da78a913a811c7502d9ca91d29a8/caps/eth.md#getblockheaders-0x03
    GetBlockHeaders(GetBlockHeaders),
    BlockHeaders(BlockHeaders),
=======
    // snap capability
    GetAccountRange(GetAccountRange),
    AccountRange(AccountRange),
>>>>>>> ef9c5114
}

impl Message {
    pub fn decode(msg_id: u8, msg_data: &[u8]) -> Result<Message, RLPDecodeError> {
        match msg_id {
            0x00 => Ok(Message::Hello(HelloMessage::decode(msg_data)?)),
            0x01 => Ok(Message::Disconnect(DisconnectMessage::decode(msg_data)?)),
            0x02 => Ok(Message::Ping(PingMessage::decode(msg_data)?)),
            0x03 => Ok(Message::Pong(PongMessage::decode(msg_data)?)),
            // Subprotocols like 'eth' use offsets to identify
            // themselves, the eth capability starts
            // at 0x10 (16), the status message
            // has offset 0, so a message with id 0x10
            // identifies an eth status message.
            // Another example is the eth getBlockHeaders message,
            // which has 3 as its offset, so it is identified as 0x13 (19).
            // References:
            // - https://ethereum.stackexchange.com/questions/37051/ethereum-network-messaging
            // - https://github.com/ethereum/devp2p/blob/master/caps/eth.md#status-0x00
            0x10 => Ok(Message::Status(StatusMessage::decode(msg_data)?)),
<<<<<<< HEAD
            0x13 => Ok(Message::GetBlockHeaders(GetBlockHeaders::decode(msg_data)?)),
            0x14 => Ok(Message::BlockHeaders(BlockHeaders::decode(msg_data)?)),
=======
            0x21 => Ok(Message::GetAccountRange(GetAccountRange::decode(msg_data)?)),
            0x22 => Ok(Message::AccountRange(AccountRange::decode(msg_data)?)),
>>>>>>> ef9c5114
            _ => Err(RLPDecodeError::MalformedData),
        }
    }

    pub fn encode(&self, buf: &mut dyn BufMut) -> Result<(), RLPEncodeError> {
        match self {
            Message::Hello(msg) => msg.encode(buf),
            Message::Disconnect(msg) => msg.encode(buf),
            Message::Ping(msg) => msg.encode(buf),
            Message::Pong(msg) => msg.encode(buf),
            Message::Status(msg) => msg.encode(buf),
<<<<<<< HEAD
            Message::GetBlockHeaders(msg) => msg.encode(buf),
            Message::BlockHeaders(msg) => msg.encode(buf),
=======
            Message::GetAccountRange(msg) => {
                0x21_u8.encode(buf);
                msg.encode(buf)
            }
            Message::AccountRange(msg) => {
                0x22_u8.encode(buf);
                msg.encode(buf)
            }
>>>>>>> ef9c5114
        }
    }
}

impl Display for Message {
    fn fmt(&self, f: &mut std::fmt::Formatter<'_>) -> std::fmt::Result {
        match self {
            Message::Hello(_) => "p2p:Hello".fmt(f),
            Message::Disconnect(_) => "p2p:Disconnect".fmt(f),
            Message::Ping(_) => "p2p:Ping".fmt(f),
            Message::Pong(_) => "p2p:Pong".fmt(f),
            Message::Status(_) => "eth:Status".fmt(f),
<<<<<<< HEAD
            Message::GetBlockHeaders(_) => "eth:getBlockHeaders".fmt(f),
            Message::BlockHeaders(_) => "eth:BlockHeaders".fmt(f),
=======
            Message::GetAccountRange(_) => "snap:GetAccountRange".fmt(f),
            Message::AccountRange(_) => "snap:AccountRange".fmt(f),
>>>>>>> ef9c5114
        }
    }
}<|MERGE_RESOLUTION|>--- conflicted
+++ resolved
@@ -21,15 +21,12 @@
     Ping(PingMessage),
     Pong(PongMessage),
     Status(StatusMessage),
-<<<<<<< HEAD
     // https://github.com/ethereum/devp2p/blob/5713591d0366da78a913a811c7502d9ca91d29a8/caps/eth.md#getblockheaders-0x03
     GetBlockHeaders(GetBlockHeaders),
     BlockHeaders(BlockHeaders),
-=======
     // snap capability
     GetAccountRange(GetAccountRange),
     AccountRange(AccountRange),
->>>>>>> ef9c5114
 }
 
 impl Message {
@@ -50,13 +47,10 @@
             // - https://ethereum.stackexchange.com/questions/37051/ethereum-network-messaging
             // - https://github.com/ethereum/devp2p/blob/master/caps/eth.md#status-0x00
             0x10 => Ok(Message::Status(StatusMessage::decode(msg_data)?)),
-<<<<<<< HEAD
             0x13 => Ok(Message::GetBlockHeaders(GetBlockHeaders::decode(msg_data)?)),
             0x14 => Ok(Message::BlockHeaders(BlockHeaders::decode(msg_data)?)),
-=======
             0x21 => Ok(Message::GetAccountRange(GetAccountRange::decode(msg_data)?)),
             0x22 => Ok(Message::AccountRange(AccountRange::decode(msg_data)?)),
->>>>>>> ef9c5114
             _ => Err(RLPDecodeError::MalformedData),
         }
     }
@@ -68,10 +62,8 @@
             Message::Ping(msg) => msg.encode(buf),
             Message::Pong(msg) => msg.encode(buf),
             Message::Status(msg) => msg.encode(buf),
-<<<<<<< HEAD
             Message::GetBlockHeaders(msg) => msg.encode(buf),
             Message::BlockHeaders(msg) => msg.encode(buf),
-=======
             Message::GetAccountRange(msg) => {
                 0x21_u8.encode(buf);
                 msg.encode(buf)
@@ -80,7 +72,6 @@
                 0x22_u8.encode(buf);
                 msg.encode(buf)
             }
->>>>>>> ef9c5114
         }
     }
 }
@@ -93,13 +84,10 @@
             Message::Ping(_) => "p2p:Ping".fmt(f),
             Message::Pong(_) => "p2p:Pong".fmt(f),
             Message::Status(_) => "eth:Status".fmt(f),
-<<<<<<< HEAD
             Message::GetBlockHeaders(_) => "eth:getBlockHeaders".fmt(f),
             Message::BlockHeaders(_) => "eth:BlockHeaders".fmt(f),
-=======
             Message::GetAccountRange(_) => "snap:GetAccountRange".fmt(f),
             Message::AccountRange(_) => "snap:AccountRange".fmt(f),
->>>>>>> ef9c5114
         }
     }
 }