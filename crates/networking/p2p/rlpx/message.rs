use bytes::BufMut;
use ethrex_rlp::error::{RLPDecodeError, RLPEncodeError};
use std::fmt::Display;

use super::eth::blocks::{BlockBodies, BlockHeaders, GetBlockBodies, GetBlockHeaders};
use super::eth::receipts::Receipts;
use super::eth::status::StatusMessage;
use super::eth::transactions::{GetPooledTransactions, NewPooledTransactionHashes, Transactions};
use super::p2p::{DisconnectMessage, HelloMessage, PingMessage, PongMessage};
use super::snap::{
    AccountRange, ByteCodes, GetAccountRange, GetByteCodes, GetStorageRanges, GetTrieNodes,
    StorageRanges, TrieNodes,
};

use ethrex_rlp::encode::RLPEncode;

pub trait RLPxMessage: Sized {
    fn encode(&self, buf: &mut dyn BufMut) -> Result<(), RLPEncodeError>;

    fn decode(msg_data: &[u8]) -> Result<Self, RLPDecodeError>;
}
#[derive(Debug)]
pub(crate) enum Message {
    Hello(HelloMessage),
    Disconnect(DisconnectMessage),
    Ping(PingMessage),
    Pong(PongMessage),
    Status(StatusMessage),
    // https://github.com/ethereum/devp2p/blob/5713591d0366da78a913a811c7502d9ca91d29a8/caps/eth.md#getblockheaders-0x03
    GetBlockHeaders(GetBlockHeaders),
    BlockHeaders(BlockHeaders),
    Transactions(Transactions),
    GetBlockBodies(GetBlockBodies),
    BlockBodies(BlockBodies),
<<<<<<< HEAD
    NewPooledTransactionHashes(NewPooledTransactionHashes),
    GetPooledTransactions(GetPooledTransactions),
=======
    Receipts(Receipts),
>>>>>>> 1a18e615
    // snap capability
    GetAccountRange(GetAccountRange),
    AccountRange(AccountRange),
    GetStorageRanges(GetStorageRanges),
    StorageRanges(StorageRanges),
    GetByteCodes(GetByteCodes),
    ByteCodes(ByteCodes),
    GetTrieNodes(GetTrieNodes),
    TrieNodes(TrieNodes),
}

impl Message {
    pub fn decode(msg_id: u8, msg_data: &[u8]) -> Result<Message, RLPDecodeError> {
        match msg_id {
            0x00 => Ok(Message::Hello(HelloMessage::decode(msg_data)?)),
            0x01 => Ok(Message::Disconnect(DisconnectMessage::decode(msg_data)?)),
            0x02 => Ok(Message::Ping(PingMessage::decode(msg_data)?)),
            0x03 => Ok(Message::Pong(PongMessage::decode(msg_data)?)),
            // Subprotocols like 'eth' use offsets to identify
            // themselves, the eth capability starts
            // at 0x10 (16), the status message
            // has offset 0, so a message with id 0x10
            // identifies an eth status message.
            // Another example is the eth getBlockHeaders message,
            // which has 3 as its offset, so it is identified as 0x13 (19).
            // References:
            // - https://ethereum.stackexchange.com/questions/37051/ethereum-network-messaging
            // - https://github.com/ethereum/devp2p/blob/master/caps/eth.md#status-0x00
            0x10 => Ok(Message::Status(StatusMessage::decode(msg_data)?)),
            0x12 => Ok(Message::Transactions(Transactions::decode(msg_data)?)),
            0x13 => Ok(Message::GetBlockHeaders(GetBlockHeaders::decode(msg_data)?)),
            0x14 => Ok(Message::BlockHeaders(BlockHeaders::decode(msg_data)?)),
            0x15 => Ok(Message::GetBlockBodies(GetBlockBodies::decode(msg_data)?)),
<<<<<<< HEAD
            0x18 => Ok(Message::NewPooledTransactionHashes(
                NewPooledTransactionHashes::decode(msg_data)?,
            )),
            0x19 => Ok(Message::GetPooledTransactions(
                GetPooledTransactions::decode(msg_data)?,
            )),
=======
            0x16 => Ok(Message::BlockBodies(BlockBodies::decode(msg_data)?)),
            0x20 => Ok(Message::Receipts(Receipts::decode(msg_data)?)),
>>>>>>> 1a18e615
            0x21 => Ok(Message::GetAccountRange(GetAccountRange::decode(msg_data)?)),
            0x22 => Ok(Message::AccountRange(AccountRange::decode(msg_data)?)),
            0x23 => Ok(Message::GetStorageRanges(GetStorageRanges::decode(
                msg_data,
            )?)),
            0x24 => Ok(Message::StorageRanges(StorageRanges::decode(msg_data)?)),
            0x25 => Ok(Message::GetByteCodes(GetByteCodes::decode(msg_data)?)),
            0x26 => Ok(Message::ByteCodes(ByteCodes::decode(msg_data)?)),
            0x27 => Ok(Message::GetTrieNodes(GetTrieNodes::decode(msg_data)?)),
            0x28 => Ok(Message::TrieNodes(TrieNodes::decode(msg_data)?)),
            _ => Err(RLPDecodeError::MalformedData),
        }
    }

    pub fn encode(&self, buf: &mut dyn BufMut) -> Result<(), RLPEncodeError> {
        match self {
            Message::Hello(msg) => {
                0x00_u8.encode(buf);
                msg.encode(buf)
            }
            Message::Disconnect(msg) => {
                0x01_u8.encode(buf);
                msg.encode(buf)
            }
            Message::Ping(msg) => {
                0x02_u8.encode(buf);
                msg.encode(buf)
            }
            Message::Pong(msg) => {
                0x03_u8.encode(buf);
                msg.encode(buf)
            }
            Message::Status(msg) => {
                0x10_u8.encode(buf);
                msg.encode(buf)
            }
            Message::Transactions(msg) => {
                0x12_u8.encode(buf);
                msg.encode(buf)
            }
            Message::GetBlockHeaders(msg) => {
                0x13_u8.encode(buf);
                msg.encode(buf)
            }
            Message::BlockHeaders(msg) => {
                0x14_u8.encode(buf);
                msg.encode(buf)
            }
            Message::GetBlockBodies(msg) => {
                0x15_u8.encode(buf);
                msg.encode(buf)
            }
            Message::BlockBodies(msg) => {
                0x16_u8.encode(buf);
                msg.encode(buf)
            }
<<<<<<< HEAD
            Message::NewPooledTransactionHashes(msg) => {
                0x18_u8.encode(buf);
                msg.encode(buf)
            }
            Message::GetPooledTransactions(msg) => {
                0x19_u8.encode(buf);
=======
            Message::Receipts(msg) => {
                0x20_u8.encode(buf);
>>>>>>> 1a18e615
                msg.encode(buf)
            }
            Message::GetAccountRange(msg) => {
                0x21_u8.encode(buf);
                msg.encode(buf)
            }
            Message::AccountRange(msg) => {
                0x22_u8.encode(buf);
                msg.encode(buf)
            }
            Message::GetStorageRanges(msg) => {
                0x23_u8.encode(buf);
                msg.encode(buf)
            }
            Message::StorageRanges(msg) => {
                0x24_u8.encode(buf);
                msg.encode(buf)
            }
            Message::GetByteCodes(msg) => {
                0x25_u8.encode(buf);
                msg.encode(buf)
            }
            Message::ByteCodes(msg) => {
                0x26_u8.encode(buf);
                msg.encode(buf)
            }
            Message::GetTrieNodes(msg) => {
                0x27_u8.encode(buf);
                msg.encode(buf)
            }
            Message::TrieNodes(msg) => {
                0x28_u8.encode(buf);
                msg.encode(buf)
            }
        }
    }
}

impl Display for Message {
    fn fmt(&self, f: &mut std::fmt::Formatter<'_>) -> std::fmt::Result {
        match self {
            Message::Hello(_) => "p2p:Hello".fmt(f),
            Message::Disconnect(_) => "p2p:Disconnect".fmt(f),
            Message::Ping(_) => "p2p:Ping".fmt(f),
            Message::Pong(_) => "p2p:Pong".fmt(f),
            Message::Status(_) => "eth:Status".fmt(f),
            Message::GetBlockHeaders(_) => "eth:getBlockHeaders".fmt(f),
            Message::BlockHeaders(_) => "eth:BlockHeaders".fmt(f),
            Message::BlockBodies(_) => "eth:BlockBodies".fmt(f),
            Message::NewPooledTransactionHashes(_) => "eth:NewPooledTransactionHashes".fmt(f),
            Message::GetPooledTransactions(_) => "eth::GetPooledTransactions".fmt(f),
            Message::Transactions(_) => "eth:TransactionsMessage".fmt(f),
            Message::GetBlockBodies(_) => "eth:GetBlockBodies".fmt(f),
            Message::Receipts(_) => "eth:Receipts".fmt(f),
            Message::GetAccountRange(_) => "snap:GetAccountRange".fmt(f),
            Message::AccountRange(_) => "snap:AccountRange".fmt(f),
            Message::GetStorageRanges(_) => "snap:GetStorageRanges".fmt(f),
            Message::StorageRanges(_) => "snap:StorageRanges".fmt(f),
            Message::GetByteCodes(_) => "snap:GetByteCodes".fmt(f),
            Message::ByteCodes(_) => "snap:ByteCodes".fmt(f),
            Message::GetTrieNodes(_) => "snap:GetTrieNodes".fmt(f),
            Message::TrieNodes(_) => "snap:TrieNodes".fmt(f),
        }
    }
}<|MERGE_RESOLUTION|>--- conflicted
+++ resolved
@@ -32,12 +32,9 @@
     Transactions(Transactions),
     GetBlockBodies(GetBlockBodies),
     BlockBodies(BlockBodies),
-<<<<<<< HEAD
     NewPooledTransactionHashes(NewPooledTransactionHashes),
     GetPooledTransactions(GetPooledTransactions),
-=======
     Receipts(Receipts),
->>>>>>> 1a18e615
     // snap capability
     GetAccountRange(GetAccountRange),
     AccountRange(AccountRange),
@@ -71,17 +68,14 @@
             0x13 => Ok(Message::GetBlockHeaders(GetBlockHeaders::decode(msg_data)?)),
             0x14 => Ok(Message::BlockHeaders(BlockHeaders::decode(msg_data)?)),
             0x15 => Ok(Message::GetBlockBodies(GetBlockBodies::decode(msg_data)?)),
-<<<<<<< HEAD
+            0x16 => Ok(Message::BlockBodies(BlockBodies::decode(msg_data)?)),
             0x18 => Ok(Message::NewPooledTransactionHashes(
                 NewPooledTransactionHashes::decode(msg_data)?,
             )),
             0x19 => Ok(Message::GetPooledTransactions(
                 GetPooledTransactions::decode(msg_data)?,
             )),
-=======
-            0x16 => Ok(Message::BlockBodies(BlockBodies::decode(msg_data)?)),
             0x20 => Ok(Message::Receipts(Receipts::decode(msg_data)?)),
->>>>>>> 1a18e615
             0x21 => Ok(Message::GetAccountRange(GetAccountRange::decode(msg_data)?)),
             0x22 => Ok(Message::AccountRange(AccountRange::decode(msg_data)?)),
             0x23 => Ok(Message::GetStorageRanges(GetStorageRanges::decode(
@@ -138,17 +132,16 @@
                 0x16_u8.encode(buf);
                 msg.encode(buf)
             }
-<<<<<<< HEAD
             Message::NewPooledTransactionHashes(msg) => {
                 0x18_u8.encode(buf);
                 msg.encode(buf)
             }
             Message::GetPooledTransactions(msg) => {
                 0x19_u8.encode(buf);
-=======
+                msg.encode(buf)
+            }
             Message::Receipts(msg) => {
                 0x20_u8.encode(buf);
->>>>>>> 1a18e615
                 msg.encode(buf)
             }
             Message::GetAccountRange(msg) => {
