--- conflicted
+++ resolved
@@ -41,13 +41,10 @@
     BroadcastError(String),
     #[error(transparent)]
     RecvError(#[from] RecvError),
-<<<<<<< HEAD
     #[error(transparent)]
     Send(#[from] tokio::sync::mpsc::error::SendError<Message>),
-=======
     #[error("Error when inserting transaction in the mempool: {0}")]
     MempoolError(#[from] MempoolError),
->>>>>>> 0941ec3a
 }
 
 // Grouping all cryptographic related errors in a single CryptographicError variant
