--- conflicted
+++ resolved
@@ -29,31 +29,19 @@
 impl RLPxMessage for Transactions {
     fn encode(&self, buf: &mut dyn BufMut) -> Result<(), RLPEncodeError> {
         let mut encoded_data = vec![];
-<<<<<<< HEAD
         let mut encoder = Encoder::new(&mut encoded_data);
         let txs_iter = self.transactions.iter();
         for tx in txs_iter {
             encoder = encoder.encode_field(tx)
         }
         encoder.finish();
-        let msg_data = snappy_encode(encoded_data)?;
-=======
-        Encoder::new(&mut encoded_data)
-            .encode_field(&self.transactions)
-            .finish();
-
-        let msg_data = snappy_compress(encoded_data)?;
->>>>>>> 46967182
-        buf.put_slice(&msg_data);
-        Ok(())
-    }
-
-    fn decode(msg_data: &[u8]) -> Result<Self, RLPDecodeError> {
-<<<<<<< HEAD
-        let mut snappy_decoder = SnappyDecoder::new();
-        let decompressed_data = snappy_decoder
-            .decompress_vec(msg_data)
-            .map_err(|e| RLPDecodeError::Custom(e.to_string()))?;
+        let msg_data = snappy_compress(encoded_data)?;
+        buf.put_slice(&msg_data);
+        Ok(())
+    }
+
+    fn decode(msg_data: &[u8]) -> Result<Self, RLPDecodeError> {
+        let decompressed_data = snappy_decompress(msg_data)?;
         let mut decoder = Decoder::new(&decompressed_data)?;
         let mut transactions: Vec<Transaction> = vec![];
         // This is done like this because the blanket Vec<T> implementation
@@ -68,12 +56,6 @@
                 transactions.push(tx);
             }
         }
-=======
-        let decompressed_data = snappy_decompress(msg_data)?;
-        let decoder = Decoder::new(&decompressed_data)?;
-        let (transactions, _): (Vec<Transaction>, _) = decoder.decode_field("transactions")?;
-
->>>>>>> 46967182
         Ok(Self::new(transactions))
     }
 }
