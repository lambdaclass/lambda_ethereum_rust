use crate::{
<<<<<<< HEAD
    rlpx::{
        eth::{backend, blocks::BlockHeaders},
        handshake::encode_ack_message,
        message::Message,
        p2p,
        utils::id2pubkey,
    },
=======
    rlpx::{eth::backend, handshake::encode_ack_message, message::Message, p2p, utils::id2pubkey},
    snap::process_account_range_request,
>>>>>>> ef9c5114
    MAX_DISC_PACKET_SIZE,
};

use super::{
    error::RLPxError,
    frame,
    handshake::{decode_ack_message, decode_auth_message, encode_auth_message},
    message as rlpx,
    p2p::Capability,
    utils::{ecdh_xchng, pubkey2id},
};
use aes::cipher::KeyIvInit;
use bytes::BufMut as _;
use ethereum_rust_core::{H256, H512};
use ethereum_rust_rlp::decode::RLPDecode;
use ethereum_rust_storage::Store;
use k256::{
    ecdsa::{RecoveryId, Signature, SigningKey, VerifyingKey},
    PublicKey, SecretKey,
};
use sha3::{Digest, Keccak256};
use tokio::io::{AsyncRead, AsyncReadExt, AsyncWrite, AsyncWriteExt};
use tracing::{error, info};
const CAP_P2P: (Capability, u8) = (Capability::P2p, 5);
const CAP_ETH: (Capability, u8) = (Capability::Eth, 68);
const CAP_SNAP: (Capability, u8) = (Capability::Snap, 1);
const SUPPORTED_CAPABILITIES: [(Capability, u8); 3] = [CAP_P2P, CAP_ETH, CAP_SNAP];

pub(crate) type Aes256Ctr64BE = ctr::Ctr64BE<aes::Aes256>;

/// Fully working RLPx connection.
pub(crate) struct RLPxConnection<S> {
    signer: SigningKey,
    state: RLPxConnectionState,
    stream: S,
    storage: Store,
    capabilities: Vec<(Capability, u8)>,
}

impl<S: AsyncWrite + AsyncRead + std::marker::Unpin> RLPxConnection<S> {
    fn new(signer: SigningKey, stream: S, state: RLPxConnectionState, storage: Store) -> Self {
        Self {
            signer,
            state,
            stream,
            storage,
            capabilities: vec![],
        }
    }

    pub fn receiver(signer: SigningKey, stream: S, storage: Store) -> Self {
        let mut rng = rand::thread_rng();
        Self::new(
            signer,
            stream,
            RLPxConnectionState::Receiver(Receiver::new(
                H256::random_using(&mut rng),
                SecretKey::random(&mut rng),
            )),
            storage,
        )
    }

    pub async fn initiator(signer: SigningKey, msg: &[u8], stream: S, storage: Store) -> Self {
        let mut rng = rand::thread_rng();
        let digest = Keccak256::digest(&msg[65..]);
        let signature = &Signature::from_bytes(msg[..64].into()).unwrap();
        let rid = RecoveryId::from_byte(msg[64]).unwrap();
        let peer_pk = VerifyingKey::recover_from_prehash(&digest, signature, rid).unwrap();
        let state = RLPxConnectionState::Initiator(Initiator::new(
            H256::random_using(&mut rng),
            SecretKey::random(&mut rng),
            pubkey2id(&peer_pk.into()),
        ));
        RLPxConnection::new(signer, stream, state, storage)
    }

    pub async fn handshake(&mut self) -> Result<(), RLPxError> {
        match &self.state {
            RLPxConnectionState::Initiator(_) => {
                self.send_auth().await;
                self.receive_ack().await;
            }
            RLPxConnectionState::Receiver(_) => {
                self.receive_auth().await;
                self.send_ack().await;
            }
            _ => {
                return Err(RLPxError::HandshakeError(
                    "Invalid connection state for handshake".to_string(),
                ))
            }
        };
        info!("Completed handshake!");

        self.exchange_hello_messages().await?;
        Ok(())
    }

    pub async fn exchange_hello_messages(&mut self) -> Result<(), RLPxError> {
        let hello_msg = Message::Hello(p2p::HelloMessage::new(
            SUPPORTED_CAPABILITIES.to_vec(),
            PublicKey::from(self.signer.verifying_key()),
        ));

        self.send(hello_msg).await;

        // Receive Hello message
        match self.receive().await {
            Message::Hello(hello_message) => {
                self.capabilities = hello_message.capabilities;

                // Check if we have any capability in common
                for cap in self.capabilities.clone() {
                    if SUPPORTED_CAPABILITIES.contains(&cap) {
                        return Ok(());
                    }
                }
                // Return error if not
                Err(RLPxError::HandshakeError(
                    "No matching capabilities".to_string(),
                ))
            }
            _ => {
                // Fail if it is not a hello message
                Err(RLPxError::HandshakeError(
                    "Expected Hello message".to_string(),
                ))
            }
        }
    }

    pub async fn handle_peer(&mut self) -> Result<(), RLPxError> {
        self.start_capabilities().await?;
        match &self.state {
            RLPxConnectionState::Established(_) => {
                info!("Started peer main loop");
                loop {
                    match self.receive().await {
                        // TODO: implement handlers for each message type
                        Message::Disconnect(_) => info!("Received Disconnect"),
                        Message::Ping(_) => info!("Received Ping"),
                        Message::Pong(_) => info!("Received Pong"),
                        Message::Status(_) => info!("Received Status"),
<<<<<<< HEAD
                        Message::GetBlockHeaders(msg_data) => {
                            let response = BlockHeaders {
                                id: msg_data.id,
                                block_headers: msg_data.fetch_headers(&self.storage),
                            };
                            self.send(Message::BlockHeaders(response)).await;
=======
                        Message::GetAccountRange(req) => {
                            let response =
                                process_account_range_request(req, self.storage.clone())?;
                            self.send(Message::AccountRange(response)).await
>>>>>>> ef9c5114
                        }
                        // TODO: Add new message types and handlers as they are implemented
                        message => return Err(RLPxError::UnexpectedMessage(message)),
                    };
                }
            }
            _ => Err(RLPxError::InvalidState(
                "Invalid connection state".to_string(),
            )),
        }
    }

    pub fn get_remote_node_id(&self) -> H512 {
        match &self.state {
            RLPxConnectionState::Established(state) => state.remote_node_id,
            // TODO proper error
            _ => panic!("Invalid state"),
        }
    }

    async fn start_capabilities(&mut self) -> Result<(), RLPxError> {
        // Sending eth Status if peer supports it
        if self.capabilities.contains(&CAP_ETH) {
            let status = backend::get_status(&self.storage).unwrap();
            self.send(Message::Status(status)).await;
        }
        // TODO: add new capabilities startup when required (eg. snap)
        Ok(())
    }

    async fn send_auth(&mut self) {
        match &self.state {
            RLPxConnectionState::Initiator(initiator_state) => {
                let secret_key: SecretKey = self.signer.clone().into();
                let peer_pk = id2pubkey(initiator_state.remote_node_id).unwrap();

                let mut auth_message = vec![];
                let msg = encode_auth_message(
                    &secret_key,
                    initiator_state.nonce,
                    &peer_pk,
                    &initiator_state.ephemeral_key,
                );

                auth_message.put_slice(&msg);
                self.stream.write_all(&auth_message).await.unwrap();

                self.state = RLPxConnectionState::InitiatedAuth(InitiatedAuth::new(
                    initiator_state,
                    auth_message,
                ))
            }
            // TODO proper error
            _ => panic!("Invalid state to send auth message"),
        };
    }

    async fn send_ack(&mut self) {
        match &self.state {
            RLPxConnectionState::ReceivedAuth(received_auth_state) => {
                let peer_pk = id2pubkey(received_auth_state.remote_node_id).unwrap();

                let mut ack_message = vec![];
                let msg = encode_ack_message(
                    &received_auth_state.local_ephemeral_key,
                    received_auth_state.local_nonce,
                    &peer_pk,
                );

                ack_message.put_slice(&msg);
                self.stream.write_all(&ack_message).await.unwrap();

                self.state = RLPxConnectionState::Established(Box::new(Established::for_receiver(
                    received_auth_state,
                    ack_message,
                )))
            }
            // TODO proper error
            _ => panic!("Invalid state to send ack message"),
        };
    }

    async fn receive_auth(&mut self) {
        match &self.state {
            RLPxConnectionState::Receiver(receiver_state) => {
                let secret_key: SecretKey = self.signer.clone().into();
                let mut buf = vec![0; MAX_DISC_PACKET_SIZE];

                // Read the auth message's size
                self.stream.read_exact(&mut buf[..2]).await.unwrap();
                let auth_data = buf[..2].try_into().unwrap();
                let msg_size = u16::from_be_bytes(auth_data) as usize;

                // Read the rest of the auth message
                self.stream
                    .read_exact(&mut buf[2..msg_size + 2])
                    .await
                    .unwrap();
                let auth_bytes = &buf[..msg_size + 2];
                let msg = &buf[2..msg_size + 2];
                let (auth, remote_ephemeral_key) = decode_auth_message(&secret_key, msg, auth_data);

                // Build next state
                self.state = RLPxConnectionState::ReceivedAuth(ReceivedAuth::new(
                    receiver_state,
                    auth.node_id,
                    auth_bytes.to_owned(),
                    auth.nonce,
                    remote_ephemeral_key,
                ))
            }
            // TODO proper error
            _ => panic!("Received an unexpected auth message"),
        };
    }

    async fn receive_ack(&mut self) {
        match &self.state {
            RLPxConnectionState::InitiatedAuth(initiated_auth_state) => {
                let secret_key: SecretKey = self.signer.clone().into();
                let mut buf = vec![0; MAX_DISC_PACKET_SIZE];

                // Read the ack message's size
                self.stream.read_exact(&mut buf[..2]).await.unwrap();
                let ack_data = buf[..2].try_into().unwrap();
                let msg_size = u16::from_be_bytes(ack_data) as usize;

                // Read the rest of the ack message
                self.stream
                    .read_exact(&mut buf[2..msg_size + 2])
                    .await
                    .unwrap();
                let ack_bytes = &buf[..msg_size + 2];
                let msg = &buf[2..msg_size + 2];
                let ack = decode_ack_message(&secret_key, msg, ack_data);
                let remote_ephemeral_key = ack.get_ephemeral_pubkey().unwrap();

                // Build next state
                self.state = RLPxConnectionState::Established(Box::new(Established::for_initiator(
                    initiated_auth_state,
                    ack_bytes.to_owned(),
                    ack.nonce,
                    remote_ephemeral_key,
                )))
            }
            // TODO proper error
            _ => panic!("Received an unexpected ack message"),
        };
    }

    async fn send(&mut self, message: rlpx::Message) {
        match &mut self.state {
            RLPxConnectionState::Established(state) => {
                let mut frame_buffer = vec![];
                match message.encode(&mut frame_buffer) {
                    Ok(_) => {}
                    Err(e) => {
                        // TODO: better error handling
                        error!("Failed to encode message: {:?}", e);
                    }
                };
                frame::write(frame_buffer, state, &mut self.stream).await;
            }
            // TODO proper error
            _ => panic!("Invalid state to send message"),
        }
    }

    async fn receive(&mut self) -> rlpx::Message {
        match &mut self.state {
            RLPxConnectionState::Established(state) => {
                let frame_data = frame::read(state, &mut self.stream).await;
                let (msg_id, msg_data): (u8, _) =
                    RLPDecode::decode_unfinished(&frame_data).unwrap();
                rlpx::Message::decode(msg_id, msg_data).unwrap()
            }
            // TODO proper error
            _ => panic!("Received an unexpected message"),
        }
    }
}

enum RLPxConnectionState {
    Initiator(Initiator),
    Receiver(Receiver),
    ReceivedAuth(ReceivedAuth),
    InitiatedAuth(InitiatedAuth),
    Established(Box<Established>),
}

struct Receiver {
    pub(crate) nonce: H256,
    pub(crate) ephemeral_key: SecretKey,
}

impl Receiver {
    pub fn new(nonce: H256, ephemeral_key: SecretKey) -> Self {
        Self {
            nonce,
            ephemeral_key,
        }
    }
}

struct Initiator {
    pub(crate) nonce: H256,
    pub(crate) ephemeral_key: SecretKey,
    pub(crate) remote_node_id: H512,
}

impl Initiator {
    pub fn new(nonce: H256, ephemeral_key: SecretKey, remote_node_id: H512) -> Self {
        Self {
            nonce,
            ephemeral_key,
            remote_node_id,
        }
    }
}

struct ReceivedAuth {
    pub(crate) local_nonce: H256,
    pub(crate) local_ephemeral_key: SecretKey,
    pub(crate) remote_node_id: H512,
    pub(crate) remote_nonce: H256,
    pub(crate) remote_ephemeral_key: PublicKey,
    pub(crate) remote_init_message: Vec<u8>,
}

impl ReceivedAuth {
    pub fn new(
        previous_state: &Receiver,
        remote_node_id: H512,
        remote_init_message: Vec<u8>,
        remote_nonce: H256,
        remote_ephemeral_key: PublicKey,
    ) -> Self {
        Self {
            local_nonce: previous_state.nonce,
            local_ephemeral_key: previous_state.ephemeral_key.clone(),
            remote_node_id,
            remote_nonce,
            remote_ephemeral_key,
            remote_init_message,
        }
    }
}

struct InitiatedAuth {
    pub(crate) remote_node_id: H512,
    pub(crate) local_nonce: H256,
    pub(crate) local_ephemeral_key: SecretKey,
    pub(crate) local_init_message: Vec<u8>,
}

impl InitiatedAuth {
    pub fn new(previous_state: &Initiator, local_init_message: Vec<u8>) -> Self {
        Self {
            remote_node_id: previous_state.remote_node_id,
            local_nonce: previous_state.nonce,
            local_ephemeral_key: previous_state.ephemeral_key.clone(),
            local_init_message,
        }
    }
}

pub struct Established {
    pub remote_node_id: H512,
    pub(crate) mac_key: H256,
    pub ingress_mac: Keccak256,
    pub egress_mac: Keccak256,
    pub ingress_aes: Aes256Ctr64BE,
    pub egress_aes: Aes256Ctr64BE,
}

impl Established {
    fn for_receiver(previous_state: &ReceivedAuth, init_message: Vec<u8>) -> Self {
        // keccak256(nonce || initiator-nonce)
        // Remote node is initator
        let hashed_nonces = Keccak256::digest(
            [previous_state.local_nonce.0, previous_state.remote_nonce.0].concat(),
        )
        .into();

        Self::new(
            previous_state.remote_node_id,
            init_message,
            previous_state.local_nonce,
            previous_state.local_ephemeral_key.clone(),
            hashed_nonces,
            previous_state.remote_init_message.clone(),
            previous_state.remote_nonce,
            previous_state.remote_ephemeral_key,
        )
    }

    fn for_initiator(
        previous_state: &InitiatedAuth,
        remote_init_message: Vec<u8>,
        remote_nonce: H256,
        remote_ephemeral_key: PublicKey,
    ) -> Self {
        // keccak256(nonce || initiator-nonce)
        // Local node is initator
        let hashed_nonces =
            Keccak256::digest([remote_nonce.0, previous_state.local_nonce.0].concat()).into();

        Self::new(
            previous_state.remote_node_id,
            previous_state.local_init_message.clone(),
            previous_state.local_nonce,
            previous_state.local_ephemeral_key.clone(),
            hashed_nonces,
            remote_init_message,
            remote_nonce,
            remote_ephemeral_key,
        )
    }

    #[allow(clippy::too_many_arguments)]
    fn new(
        remote_node_id: H512,
        local_init_message: Vec<u8>,
        local_nonce: H256,
        local_ephemeral_key: SecretKey,
        hashed_nonces: [u8; 32],
        remote_init_message: Vec<u8>,
        remote_nonce: H256,
        remote_ephemeral_key: PublicKey,
    ) -> Self {
        let ephemeral_key_secret = ecdh_xchng(&local_ephemeral_key, &remote_ephemeral_key);

        // shared-secret = keccak256(ephemeral-key || keccak256(nonce || initiator-nonce))
        let shared_secret =
            Keccak256::digest([ephemeral_key_secret, hashed_nonces].concat()).into();
        // aes-secret = keccak256(ephemeral-key || shared-secret)
        let aes_key =
            H256(Keccak256::digest([ephemeral_key_secret, shared_secret].concat()).into());
        // mac-secret = keccak256(ephemeral-key || aes-secret)
        let mac_key = H256(Keccak256::digest([ephemeral_key_secret, aes_key.0].concat()).into());

        // egress-mac = keccak256.init((mac-secret ^ remote-nonce) || auth)
        let egress_mac = Keccak256::default()
            .chain_update(mac_key ^ remote_nonce)
            .chain_update(&local_init_message);

        // ingress-mac = keccak256.init((mac-secret ^ initiator-nonce) || ack)
        let ingress_mac = Keccak256::default()
            .chain_update(mac_key ^ local_nonce)
            .chain_update(&remote_init_message);

        let ingress_aes = <Aes256Ctr64BE as KeyIvInit>::new(&aes_key.0.into(), &[0; 16].into());
        let egress_aes = ingress_aes.clone();
        Self {
            remote_node_id,
            mac_key,
            ingress_mac,
            egress_mac,
            ingress_aes,
            egress_aes,
        }
    }
}

// TODO fix this test now that RLPxClient does no longer exist
// https://github.com/lambdaclass/lambda_ethereum_rust/issues/843
#[cfg(test)]
mod tests {
    // use hex_literal::hex;
    // use k256::SecretKey;

    #[test]
    fn test_ack_decoding() {
        // // This is the Ack₂ message from EIP-8.
        // let msg = hex!("01ea0451958701280a56482929d3b0757da8f7fbe5286784beead59d95089c217c9b917788989470b0e330cc6e4fb383c0340ed85fab836ec9fb8a49672712aeabbdfd1e837c1ff4cace34311cd7f4de05d59279e3524ab26ef753a0095637ac88f2b499b9914b5f64e143eae548a1066e14cd2f4bd7f814c4652f11b254f8a2d0191e2f5546fae6055694aed14d906df79ad3b407d94692694e259191cde171ad542fc588fa2b7333313d82a9f887332f1dfc36cea03f831cb9a23fea05b33deb999e85489e645f6aab1872475d488d7bd6c7c120caf28dbfc5d6833888155ed69d34dbdc39c1f299be1057810f34fbe754d021bfca14dc989753d61c413d261934e1a9c67ee060a25eefb54e81a4d14baff922180c395d3f998d70f46f6b58306f969627ae364497e73fc27f6d17ae45a413d322cb8814276be6ddd13b885b201b943213656cde498fa0e9ddc8e0b8f8a53824fbd82254f3e2c17e8eaea009c38b4aa0a3f306e8797db43c25d68e86f262e564086f59a2fc60511c42abfb3057c247a8a8fe4fb3ccbadde17514b7ac8000cdb6a912778426260c47f38919a91f25f4b5ffb455d6aaaf150f7e5529c100ce62d6d92826a71778d809bdf60232ae21ce8a437eca8223f45ac37f6487452ce626f549b3b5fdee26afd2072e4bc75833c2464c805246155289f4");

        // let static_key = hex!("49a7b37aa6f6645917e7b807e9d1c00d4fa71f18343b0d4122a4d2df64dd6fee");
        // let nonce = hex!("7e968bba13b6c50e2c4cd7f241cc0d64d1ac25c7f5952df231ac6a2bda8ee5d6");
        // let ephemeral_key =
        //     hex!("869d6ecf5211f1cc60418a13b9d870b22959d0c16f02bec714c960dd2298a32d");

        // let mut client = RLPxClient::new(
        //     true,
        //     nonce.into(),
        //     SecretKey::from_slice(&ephemeral_key).unwrap(),
        // );

        // assert_eq!(
        //     &client.local_ephemeral_key.to_bytes()[..],
        //     &ephemeral_key[..]
        // );
        // assert_eq!(client.local_nonce.0, nonce);

        // let auth_data = msg[..2].try_into().unwrap();

        // client.local_init_message = Some(vec![]);

        // let state = client.decode_ack_message(
        //     &SecretKey::from_slice(&static_key).unwrap(),
        //     &msg[2..],
        //     auth_data,
        // );

        // let expected_mac_secret =
        //     hex!("2ea74ec5dae199227dff1af715362700e989d889d7a493cb0639691efb8e5f98");

        // assert_eq!(state.mac_key.0, expected_mac_secret);
    }
}<|MERGE_RESOLUTION|>--- conflicted
+++ resolved
@@ -1,5 +1,4 @@
 use crate::{
-<<<<<<< HEAD
     rlpx::{
         eth::{backend, blocks::BlockHeaders},
         handshake::encode_ack_message,
@@ -7,10 +6,7 @@
         p2p,
         utils::id2pubkey,
     },
-=======
-    rlpx::{eth::backend, handshake::encode_ack_message, message::Message, p2p, utils::id2pubkey},
     snap::process_account_range_request,
->>>>>>> ef9c5114
     MAX_DISC_PACKET_SIZE,
 };
 
@@ -155,19 +151,16 @@
                         Message::Ping(_) => info!("Received Ping"),
                         Message::Pong(_) => info!("Received Pong"),
                         Message::Status(_) => info!("Received Status"),
-<<<<<<< HEAD
+                        Message::GetAccountRange(req) => {
+                            let response =
+                                process_account_range_request(req, self.storage.clone())?;
+                            self.send(Message::AccountRange(response)).await
                         Message::GetBlockHeaders(msg_data) => {
                             let response = BlockHeaders {
                                 id: msg_data.id,
                                 block_headers: msg_data.fetch_headers(&self.storage),
                             };
                             self.send(Message::BlockHeaders(response)).await;
-=======
-                        Message::GetAccountRange(req) => {
-                            let response =
-                                process_account_range_request(req, self.storage.clone())?;
-                            self.send(Message::AccountRange(response)).await
->>>>>>> ef9c5114
                         }
                         // TODO: Add new message types and handlers as they are implemented
                         message => return Err(RLPxError::UnexpectedMessage(message)),
