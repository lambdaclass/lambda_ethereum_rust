use crate::{
<<<<<<< HEAD
    rlpx::{eth::{backend, blocks::{BlockHeaders, GetBlockHeaders, HashOrNumber}}, handshake::encode_ack_message, message::Message, p2p, utils::id2pubkey},
=======
    rlpx::{eth::backend, handshake::encode_ack_message, message::Message, p2p, utils::id2pubkey},
>>>>>>> 63e3efa2
    MAX_DISC_PACKET_SIZE,
};

use super::{
    error::RLPxError,
    frame,
    handshake::{decode_ack_message, decode_auth_message, encode_auth_message},
    message as rlpx,
    p2p::Capability,
    utils::{ecdh_xchng, pubkey2id},
};
use aes::cipher::KeyIvInit;
use bytes::BufMut as _;
use ethereum_rust_core::{H256, H512};
use ethereum_rust_rlp::decode::RLPDecode;
use ethereum_rust_storage::Store;
use k256::{
    ecdsa::{RecoveryId, Signature, SigningKey, VerifyingKey},
    PublicKey, SecretKey,
};
use sha3::{Digest, Keccak256};
use tokio::io::{AsyncRead, AsyncReadExt, AsyncWrite, AsyncWriteExt};
use tracing::{error, info};
const CAP_P2P: (Capability, u8) = (Capability::P2p, 5);
const CAP_ETH: (Capability, u8) = (Capability::Eth, 68);
//const CAP_SNAP: (Capability, u8) = (Capability::Snap, 1);
const SUPPORTED_CAPABILITIES: [(Capability, u8); 2] = [CAP_P2P, CAP_ETH];
// pub const SUPPORTED_CAPABILITIES: [(&str, u8); 3] = [CAP_P2P, CAP_ETH, CAP_SNAP)];

pub(crate) type Aes256Ctr64BE = ctr::Ctr64BE<aes::Aes256>;

/// Fully working RLPx connection.
pub(crate) struct RLPxConnection<S> {
    signer: SigningKey,
    state: RLPxConnectionState,
    stream: S,
    storage: Store,
<<<<<<< HEAD
    capabilities: Vec<(String, u8)>,
=======
    capabilities: Vec<(Capability, u8)>,
>>>>>>> 63e3efa2
}

impl<S: AsyncWrite + AsyncRead + std::marker::Unpin> RLPxConnection<S> {
    fn new(signer: SigningKey, stream: S, state: RLPxConnectionState, storage: Store) -> Self {
        Self {
            signer,
            state,
            stream,
            storage,
            capabilities: vec![],
        }
    }

    pub fn receiver(signer: SigningKey, stream: S, storage: Store) -> Self {
        let mut rng = rand::thread_rng();
        Self::new(
            signer,
            stream,
            RLPxConnectionState::Receiver(Receiver::new(
                H256::random_using(&mut rng),
                SecretKey::random(&mut rng),
            )),
            storage,
        )
    }

    pub async fn initiator(signer: SigningKey, msg: &[u8], stream: S, storage: Store) -> Self {
        let mut rng = rand::thread_rng();
        let digest = Keccak256::digest(&msg[65..]);
        let signature = &Signature::from_bytes(msg[..64].into()).unwrap();
        let rid = RecoveryId::from_byte(msg[64]).unwrap();
        let peer_pk = VerifyingKey::recover_from_prehash(&digest, signature, rid).unwrap();
        let state = RLPxConnectionState::Initiator(Initiator::new(
            H256::random_using(&mut rng),
            SecretKey::random(&mut rng),
            pubkey2id(&peer_pk.into()),
        ));
        RLPxConnection::new(signer, stream, state, storage)
    }

    pub async fn handshake(&mut self) -> Result<(), RLPxError> {
        match &self.state {
            RLPxConnectionState::Initiator(_) => {
                self.send_auth().await;
                self.receive_ack().await;
            }
            RLPxConnectionState::Receiver(_) => {
                self.receive_auth().await;
                self.send_ack().await;
            }
            _ => {
                return Err(RLPxError::HandshakeError(
                    "Invalid connection state for handshake".to_string(),
                ))
            }
        };
        info!("Completed handshake!");

        self.exchange_hello_messages().await?;
        Ok(())
    }

    pub async fn exchange_hello_messages(&mut self) -> Result<(), RLPxError> {
<<<<<<< HEAD
        let supported_capabilities: Vec<(String, u8)> = SUPPORTED_CAPABILITIES
            .into_iter()
            .map(|(name, version)| (name.to_string(), version))
            .collect();
        let hello_msg = Message::Hello(p2p::HelloMessage::new(
            supported_capabilities.clone(),
=======
        let hello_msg = Message::Hello(p2p::HelloMessage::new(
            SUPPORTED_CAPABILITIES.to_vec(),
>>>>>>> 63e3efa2
            PublicKey::from(self.signer.verifying_key()),
        ));

        self.send(hello_msg).await;
<<<<<<< HEAD
        info!("Hello message sent!");
=======
>>>>>>> 63e3efa2

        // Receive Hello message
        match self.receive().await {
            Message::Hello(hello_message) => {
<<<<<<< HEAD
                info!("Hello message received {hello_message:?}");
=======
>>>>>>> 63e3efa2
                self.capabilities = hello_message.capabilities;

                // Check if we have any capability in common
                for cap in self.capabilities.clone() {
<<<<<<< HEAD
                    if supported_capabilities.contains(&cap) {
=======
                    if SUPPORTED_CAPABILITIES.contains(&cap) {
>>>>>>> 63e3efa2
                        return Ok(());
                    }
                }
                // Return error if not
                Err(RLPxError::HandshakeError(
                    "No matching capabilities".to_string(),
                ))
            }
            _ => {
                // Fail if it is not a hello message
                Err(RLPxError::HandshakeError(
                    "Expected Hello message".to_string(),
                ))
            }
        }
    }

    pub async fn handle_peer(&mut self) -> Result<(), RLPxError> {
        self.start_capabilities().await?;
        match &self.state {
            RLPxConnectionState::Established(_) => {
                info!("Started peer main loop");
                loop {
                    match self.receive().await {
                        // TODO: implement handlers for each message type
                        Message::Disconnect(_) => info!("Received Disconnect"),
                        Message::Ping(_) => info!("Received Ping"),
                        Message::Pong(_) => info!("Received Pong"),
                        Message::Status(_) => info!("Received Status"),
                        // TODO: Add new message types and handlers as they are implemented
<<<<<<< HEAD
                        // FIXME: Maybe separate this into a function
                        Message::GetBlockHeaders(msg_data) => {
                            // FIXME: Handle skip case when > 0
                            let GetBlockHeaders { startblock, limit, skip, id, reverse }  = msg_data;

                            match startblock {
                                HashOrNumber::Hash(block_hash) => {
                                    // FIXME: Remove these unwraps.
                                    let mut current_block = self.storage.get_block_number(block_hash).unwrap().unwrap();
                                    // FIXME: Check if limit is too big for the query.
                                    // FIXME: Implement reverse.
                                    // let block_range = (startblock..).skip((skip + 1) as usize).take(limit as usize);
                                    let mut headers = vec![];
                                    for block_count in 0..limit  {
                                        // FIXME: Remove these unwraps
                                        let header = self.storage.get_block_header(current_block).unwrap().unwrap();
                                        headers.push(header);
                                        current_block += (skip + 1);
                                    }
                                    let response = BlockHeaders {
                                        id,
                                        block_headers: headers
                                    };

                                    println!("THE RESPONSE = {response:?}");

                                    self.send(Message::BlockHeaders(response)).await;
                                }
                                HashOrNumber::Number(block_num) => {
                                    // FIXME: Implement this
                                    todo!("Only implemented for block hash");

                                    // self.storage.
                                }
                            }
                        },
=======
>>>>>>> 63e3efa2
                        message => return Err(RLPxError::UnexpectedMessage(message)),
                    };
                }
            }
            _ => Err(RLPxError::InvalidState(
                "Invalid connection state".to_string(),
            )),
        }
    }

    pub fn get_remote_node_id(&self) -> H512 {
        match &self.state {
            RLPxConnectionState::Established(state) => state.remote_node_id,
            // TODO proper error
            _ => panic!("Invalid state"),
        }
    }

    async fn start_capabilities(&mut self) -> Result<(), RLPxError> {
        // Sending eth Status if peer supports it
<<<<<<< HEAD
        if self.capabilities.contains(&("eth".to_string(), 68u8)) {
            let status = backend::get_status(&self.storage).unwrap();
            info!("Status message sent: {status:?}");
=======
        if self.capabilities.contains(&CAP_ETH) {
            let status = backend::get_status(&self.storage).unwrap();
>>>>>>> 63e3efa2
            self.send(Message::Status(status)).await;
        }
        // TODO: add new capabilities startup when required (eg. snap)
        Ok(())
    }

    async fn send_auth(&mut self) {
        match &self.state {
            RLPxConnectionState::Initiator(initiator_state) => {
                let secret_key: SecretKey = self.signer.clone().into();
                let peer_pk = id2pubkey(initiator_state.remote_node_id).unwrap();

                let mut auth_message = vec![];
                let msg = encode_auth_message(
                    &secret_key,
                    initiator_state.nonce,
                    &peer_pk,
                    &initiator_state.ephemeral_key,
                );

                auth_message.put_slice(&msg);
                self.stream.write_all(&auth_message).await.unwrap();

                self.state = RLPxConnectionState::InitiatedAuth(InitiatedAuth::new(
                    initiator_state,
                    auth_message,
                ))
            }
            // TODO proper error
            _ => panic!("Invalid state to send auth message"),
        };
    }

    async fn send_ack(&mut self) {
        match &self.state {
            RLPxConnectionState::ReceivedAuth(received_auth_state) => {
                let peer_pk = id2pubkey(received_auth_state.remote_node_id).unwrap();

                let mut ack_message = vec![];
                let msg = encode_ack_message(
                    &received_auth_state.local_ephemeral_key,
                    received_auth_state.local_nonce,
                    &peer_pk,
                );

                ack_message.put_slice(&msg);
                self.stream.write_all(&ack_message).await.unwrap();

                self.state = RLPxConnectionState::Established(Box::new(Established::for_receiver(
                    received_auth_state,
                    ack_message,
                )))
            }
            // TODO proper error
            _ => panic!("Invalid state to send ack message"),
        };
    }

    async fn receive_auth(&mut self) {
        match &self.state {
            RLPxConnectionState::Receiver(receiver_state) => {
                let secret_key: SecretKey = self.signer.clone().into();
                let mut buf = vec![0; MAX_DISC_PACKET_SIZE];

                // Read the auth message's size
                self.stream.read_exact(&mut buf[..2]).await.unwrap();
                let auth_data = buf[..2].try_into().unwrap();
                let msg_size = u16::from_be_bytes(auth_data) as usize;

                // Read the rest of the auth message
                self.stream
                    .read_exact(&mut buf[2..msg_size + 2])
                    .await
                    .unwrap();
                let auth_bytes = &buf[..msg_size + 2];
                let msg = &buf[2..msg_size + 2];
                let (auth, remote_ephemeral_key) = decode_auth_message(&secret_key, msg, auth_data);

                // Build next state
                self.state = RLPxConnectionState::ReceivedAuth(ReceivedAuth::new(
                    receiver_state,
                    auth.node_id,
                    auth_bytes.to_owned(),
                    auth.nonce,
                    remote_ephemeral_key,
                ))
            }
            // TODO proper error
            _ => panic!("Received an unexpected auth message"),
        };
    }

    async fn receive_ack(&mut self) {
        match &self.state {
            RLPxConnectionState::InitiatedAuth(initiated_auth_state) => {
                let secret_key: SecretKey = self.signer.clone().into();
                let mut buf = vec![0; MAX_DISC_PACKET_SIZE];

                // Read the ack message's size
                self.stream.read_exact(&mut buf[..2]).await.unwrap();
                let ack_data = buf[..2].try_into().unwrap();
                let msg_size = u16::from_be_bytes(ack_data) as usize;

                // Read the rest of the ack message
                self.stream
                    .read_exact(&mut buf[2..msg_size + 2])
                    .await
                    .unwrap();
                let ack_bytes = &buf[..msg_size + 2];
                let msg = &buf[2..msg_size + 2];
                let ack = decode_ack_message(&secret_key, msg, ack_data);
                let remote_ephemeral_key = ack.get_ephemeral_pubkey().unwrap();

                // Build next state
                self.state = RLPxConnectionState::Established(Box::new(Established::for_initiator(
                    initiated_auth_state,
                    ack_bytes.to_owned(),
                    ack.nonce,
                    remote_ephemeral_key,
                )))
            }
            // TODO proper error
            _ => panic!("Received an unexpected ack message"),
        };
    }

    async fn send(&mut self, message: rlpx::Message) {
        match &mut self.state {
            RLPxConnectionState::Established(state) => {
                let mut frame_buffer = vec![];
                match message.encode(&mut frame_buffer) {
                    Ok(_) => {}
                    Err(e) => {
                        // TODO: better error handling
                        error!("Failed to encode message: {:?}", e);
                    }
                };
                frame::write(frame_buffer, state, &mut self.stream).await;
            }
            // TODO proper error
            _ => panic!("Invalid state to send message"),
        }
    }

    async fn receive(&mut self) -> rlpx::Message {
        match &mut self.state {
            RLPxConnectionState::Established(state) => {
                let frame_data = frame::read(state, &mut self.stream).await;
                // FIXME: Remove this print before PR review
                let (msg_id, msg_data): (u8, _) =
                    RLPDecode::decode_unfinished(&frame_data).unwrap();
                rlpx::Message::decode(msg_id, msg_data).unwrap()
            }
            // TODO proper error
            _ => panic!("Received an unexpected message"),
        }
    }
}

enum RLPxConnectionState {
    Initiator(Initiator),
    Receiver(Receiver),
    ReceivedAuth(ReceivedAuth),
    InitiatedAuth(InitiatedAuth),
    Established(Box<Established>),
}

struct Receiver {
    pub(crate) nonce: H256,
    pub(crate) ephemeral_key: SecretKey,
}

impl Receiver {
    pub fn new(nonce: H256, ephemeral_key: SecretKey) -> Self {
        Self {
            nonce,
            ephemeral_key,
        }
    }
}

struct Initiator {
    pub(crate) nonce: H256,
    pub(crate) ephemeral_key: SecretKey,
    pub(crate) remote_node_id: H512,
}

impl Initiator {
    pub fn new(nonce: H256, ephemeral_key: SecretKey, remote_node_id: H512) -> Self {
        Self {
            nonce,
            ephemeral_key,
            remote_node_id,
        }
    }
}

struct ReceivedAuth {
    pub(crate) local_nonce: H256,
    pub(crate) local_ephemeral_key: SecretKey,
    pub(crate) remote_node_id: H512,
    pub(crate) remote_nonce: H256,
    pub(crate) remote_ephemeral_key: PublicKey,
    pub(crate) remote_init_message: Vec<u8>,
}

impl ReceivedAuth {
    pub fn new(
        previous_state: &Receiver,
        remote_node_id: H512,
        remote_init_message: Vec<u8>,
        remote_nonce: H256,
        remote_ephemeral_key: PublicKey,
    ) -> Self {
        Self {
            local_nonce: previous_state.nonce,
            local_ephemeral_key: previous_state.ephemeral_key.clone(),
            remote_node_id,
            remote_nonce,
            remote_ephemeral_key,
            remote_init_message,
        }
    }
}

struct InitiatedAuth {
    pub(crate) remote_node_id: H512,
    pub(crate) local_nonce: H256,
    pub(crate) local_ephemeral_key: SecretKey,
    pub(crate) local_init_message: Vec<u8>,
}

impl InitiatedAuth {
    pub fn new(previous_state: &Initiator, local_init_message: Vec<u8>) -> Self {
        Self {
            remote_node_id: previous_state.remote_node_id,
            local_nonce: previous_state.nonce,
            local_ephemeral_key: previous_state.ephemeral_key.clone(),
            local_init_message,
        }
    }
}

pub struct Established {
    pub remote_node_id: H512,
    pub(crate) mac_key: H256,
    pub ingress_mac: Keccak256,
    pub egress_mac: Keccak256,
    pub ingress_aes: Aes256Ctr64BE,
    pub egress_aes: Aes256Ctr64BE,
}

impl Established {
    fn for_receiver(previous_state: &ReceivedAuth, init_message: Vec<u8>) -> Self {
        // keccak256(nonce || initiator-nonce)
        // Remote node is initator
        let hashed_nonces = Keccak256::digest(
            [previous_state.local_nonce.0, previous_state.remote_nonce.0].concat(),
        )
        .into();

        Self::new(
            previous_state.remote_node_id,
            init_message,
            previous_state.local_nonce,
            previous_state.local_ephemeral_key.clone(),
            hashed_nonces,
            previous_state.remote_init_message.clone(),
            previous_state.remote_nonce,
            previous_state.remote_ephemeral_key,
        )
    }

    fn for_initiator(
        previous_state: &InitiatedAuth,
        remote_init_message: Vec<u8>,
        remote_nonce: H256,
        remote_ephemeral_key: PublicKey,
    ) -> Self {
        // keccak256(nonce || initiator-nonce)
        // Local node is initator
        let hashed_nonces =
            Keccak256::digest([remote_nonce.0, previous_state.local_nonce.0].concat()).into();

        Self::new(
            previous_state.remote_node_id,
            previous_state.local_init_message.clone(),
            previous_state.local_nonce,
            previous_state.local_ephemeral_key.clone(),
            hashed_nonces,
            remote_init_message,
            remote_nonce,
            remote_ephemeral_key,
        )
    }

    #[allow(clippy::too_many_arguments)]
    fn new(
        remote_node_id: H512,
        local_init_message: Vec<u8>,
        local_nonce: H256,
        local_ephemeral_key: SecretKey,
        hashed_nonces: [u8; 32],
        remote_init_message: Vec<u8>,
        remote_nonce: H256,
        remote_ephemeral_key: PublicKey,
    ) -> Self {
        let ephemeral_key_secret = ecdh_xchng(&local_ephemeral_key, &remote_ephemeral_key);

        // shared-secret = keccak256(ephemeral-key || keccak256(nonce || initiator-nonce))
        let shared_secret =
            Keccak256::digest([ephemeral_key_secret, hashed_nonces].concat()).into();
        // aes-secret = keccak256(ephemeral-key || shared-secret)
        let aes_key =
            H256(Keccak256::digest([ephemeral_key_secret, shared_secret].concat()).into());
        // mac-secret = keccak256(ephemeral-key || aes-secret)
        let mac_key = H256(Keccak256::digest([ephemeral_key_secret, aes_key.0].concat()).into());

        // egress-mac = keccak256.init((mac-secret ^ remote-nonce) || auth)
        let egress_mac = Keccak256::default()
            .chain_update(mac_key ^ remote_nonce)
            .chain_update(&local_init_message);

        // ingress-mac = keccak256.init((mac-secret ^ initiator-nonce) || ack)
        let ingress_mac = Keccak256::default()
            .chain_update(mac_key ^ local_nonce)
            .chain_update(&remote_init_message);

        let ingress_aes = <Aes256Ctr64BE as KeyIvInit>::new(&aes_key.0.into(), &[0; 16].into());
        let egress_aes = ingress_aes.clone();
        Self {
            remote_node_id,
            mac_key,
            ingress_mac,
            egress_mac,
            ingress_aes,
            egress_aes,
        }
    }
}

// TODO fix this test now that RLPxClient does no longer exist
// https://github.com/lambdaclass/lambda_ethereum_rust/issues/843
#[cfg(test)]
mod tests {
    // use hex_literal::hex;
    // use k256::SecretKey;

    #[test]
    fn test_ack_decoding() {
        // // This is the Ack₂ message from EIP-8.
        // let msg = hex!("01ea0451958701280a56482929d3b0757da8f7fbe5286784beead59d95089c217c9b917788989470b0e330cc6e4fb383c0340ed85fab836ec9fb8a49672712aeabbdfd1e837c1ff4cace34311cd7f4de05d59279e3524ab26ef753a0095637ac88f2b499b9914b5f64e143eae548a1066e14cd2f4bd7f814c4652f11b254f8a2d0191e2f5546fae6055694aed14d906df79ad3b407d94692694e259191cde171ad542fc588fa2b7333313d82a9f887332f1dfc36cea03f831cb9a23fea05b33deb999e85489e645f6aab1872475d488d7bd6c7c120caf28dbfc5d6833888155ed69d34dbdc39c1f299be1057810f34fbe754d021bfca14dc989753d61c413d261934e1a9c67ee060a25eefb54e81a4d14baff922180c395d3f998d70f46f6b58306f969627ae364497e73fc27f6d17ae45a413d322cb8814276be6ddd13b885b201b943213656cde498fa0e9ddc8e0b8f8a53824fbd82254f3e2c17e8eaea009c38b4aa0a3f306e8797db43c25d68e86f262e564086f59a2fc60511c42abfb3057c247a8a8fe4fb3ccbadde17514b7ac8000cdb6a912778426260c47f38919a91f25f4b5ffb455d6aaaf150f7e5529c100ce62d6d92826a71778d809bdf60232ae21ce8a437eca8223f45ac37f6487452ce626f549b3b5fdee26afd2072e4bc75833c2464c805246155289f4");

        // let static_key = hex!("49a7b37aa6f6645917e7b807e9d1c00d4fa71f18343b0d4122a4d2df64dd6fee");
        // let nonce = hex!("7e968bba13b6c50e2c4cd7f241cc0d64d1ac25c7f5952df231ac6a2bda8ee5d6");
        // let ephemeral_key =
        //     hex!("869d6ecf5211f1cc60418a13b9d870b22959d0c16f02bec714c960dd2298a32d");

        // let mut client = RLPxClient::new(
        //     true,
        //     nonce.into(),
        //     SecretKey::from_slice(&ephemeral_key).unwrap(),
        // );

        // assert_eq!(
        //     &client.local_ephemeral_key.to_bytes()[..],
        //     &ephemeral_key[..]
        // );
        // assert_eq!(client.local_nonce.0, nonce);

        // let auth_data = msg[..2].try_into().unwrap();

        // client.local_init_message = Some(vec![]);

        // let state = client.decode_ack_message(
        //     &SecretKey::from_slice(&static_key).unwrap(),
        //     &msg[2..],
        //     auth_data,
        // );

        // let expected_mac_secret =
        //     hex!("2ea74ec5dae199227dff1af715362700e989d889d7a493cb0639691efb8e5f98");

        // assert_eq!(state.mac_key.0, expected_mac_secret);
    }
}<|MERGE_RESOLUTION|>--- conflicted
+++ resolved
@@ -1,9 +1,5 @@
 use crate::{
-<<<<<<< HEAD
     rlpx::{eth::{backend, blocks::{BlockHeaders, GetBlockHeaders, HashOrNumber}}, handshake::encode_ack_message, message::Message, p2p, utils::id2pubkey},
-=======
-    rlpx::{eth::backend, handshake::encode_ack_message, message::Message, p2p, utils::id2pubkey},
->>>>>>> 63e3efa2
     MAX_DISC_PACKET_SIZE,
 };
 
@@ -41,11 +37,7 @@
     state: RLPxConnectionState,
     stream: S,
     storage: Store,
-<<<<<<< HEAD
-    capabilities: Vec<(String, u8)>,
-=======
     capabilities: Vec<(Capability, u8)>,
->>>>>>> 63e3efa2
 }
 
 impl<S: AsyncWrite + AsyncRead + std::marker::Unpin> RLPxConnection<S> {
@@ -109,42 +101,21 @@
     }
 
     pub async fn exchange_hello_messages(&mut self) -> Result<(), RLPxError> {
-<<<<<<< HEAD
-        let supported_capabilities: Vec<(String, u8)> = SUPPORTED_CAPABILITIES
-            .into_iter()
-            .map(|(name, version)| (name.to_string(), version))
-            .collect();
-        let hello_msg = Message::Hello(p2p::HelloMessage::new(
-            supported_capabilities.clone(),
-=======
         let hello_msg = Message::Hello(p2p::HelloMessage::new(
             SUPPORTED_CAPABILITIES.to_vec(),
->>>>>>> 63e3efa2
             PublicKey::from(self.signer.verifying_key()),
         ));
 
         self.send(hello_msg).await;
-<<<<<<< HEAD
-        info!("Hello message sent!");
-=======
->>>>>>> 63e3efa2
 
         // Receive Hello message
         match self.receive().await {
             Message::Hello(hello_message) => {
-<<<<<<< HEAD
-                info!("Hello message received {hello_message:?}");
-=======
->>>>>>> 63e3efa2
                 self.capabilities = hello_message.capabilities;
 
                 // Check if we have any capability in common
                 for cap in self.capabilities.clone() {
-<<<<<<< HEAD
-                    if supported_capabilities.contains(&cap) {
-=======
                     if SUPPORTED_CAPABILITIES.contains(&cap) {
->>>>>>> 63e3efa2
                         return Ok(());
                     }
                 }
@@ -174,9 +145,6 @@
                         Message::Ping(_) => info!("Received Ping"),
                         Message::Pong(_) => info!("Received Pong"),
                         Message::Status(_) => info!("Received Status"),
-                        // TODO: Add new message types and handlers as they are implemented
-<<<<<<< HEAD
-                        // FIXME: Maybe separate this into a function
                         Message::GetBlockHeaders(msg_data) => {
                             // FIXME: Handle skip case when > 0
                             let GetBlockHeaders { startblock, limit, skip, id, reverse }  = msg_data;
@@ -212,8 +180,7 @@
                                 }
                             }
                         },
-=======
->>>>>>> 63e3efa2
+                        // TODO: Add new message types and handlers as they are implemented
                         message => return Err(RLPxError::UnexpectedMessage(message)),
                     };
                 }
@@ -234,14 +201,8 @@
 
     async fn start_capabilities(&mut self) -> Result<(), RLPxError> {
         // Sending eth Status if peer supports it
-<<<<<<< HEAD
-        if self.capabilities.contains(&("eth".to_string(), 68u8)) {
-            let status = backend::get_status(&self.storage).unwrap();
-            info!("Status message sent: {status:?}");
-=======
         if self.capabilities.contains(&CAP_ETH) {
             let status = backend::get_status(&self.storage).unwrap();
->>>>>>> 63e3efa2
             self.send(Message::Status(status)).await;
         }
         // TODO: add new capabilities startup when required (eg. snap)
