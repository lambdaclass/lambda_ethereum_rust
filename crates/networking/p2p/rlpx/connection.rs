use std::sync::Arc;

use crate::{
    rlpx::{
        eth::{
            backend,
            blocks::{BlockBodies, BlockHeaders},
            transactions::Transactions,
        },
        handshake::encode_ack_message,
        message::Message,
<<<<<<< HEAD
        p2p::{self, DisconnectMessage, PingMessage, PongMessage},
=======
        p2p::{self, PingMessage, PongMessage},
>>>>>>> ef5e161e
        utils::id2pubkey,
    },
    snap::{
        process_account_range_request, process_byte_codes_request, process_storage_ranges_request,
        process_trie_nodes_request,
    },
    MAX_DISC_PACKET_SIZE,
};

use super::{
    error::RLPxError,
    frame,
    handshake::{decode_ack_message, decode_auth_message, encode_auth_message},
    message as rlpx,
    p2p::Capability,
    utils::{ecdh_xchng, pubkey2id},
};
use aes::cipher::KeyIvInit;
use ethereum_rust_core::{H256, H512};
use ethereum_rust_rlp::decode::RLPDecode;
use ethereum_rust_storage::Store;
use k256::{
    ecdsa::{RecoveryId, Signature, SigningKey, VerifyingKey},
    PublicKey, SecretKey,
};
use sha3::{Digest, Keccak256};
use tokio::{
    io::{AsyncRead, AsyncReadExt, AsyncWrite, AsyncWriteExt},
<<<<<<< HEAD
    time::{timeout_at, Instant},
};
use tracing::info;
=======
    sync::broadcast::{self, error::RecvError},
    task,
    time::{sleep, Instant},
};
use tracing::{error, info};
>>>>>>> ef5e161e
const CAP_P2P: (Capability, u8) = (Capability::P2p, 5);
const CAP_ETH: (Capability, u8) = (Capability::Eth, 68);
const CAP_SNAP: (Capability, u8) = (Capability::Snap, 1);
const SUPPORTED_CAPABILITIES: [(Capability, u8); 3] = [CAP_P2P, CAP_ETH, CAP_SNAP];
const PERIODIC_TASKS_CHECK_INTERVAL: std::time::Duration = std::time::Duration::from_secs(15);

pub(crate) type Aes256Ctr64BE = ctr::Ctr64BE<aes::Aes256>;

/// Fully working RLPx connection.
pub(crate) struct RLPxConnection<S> {
    signer: SigningKey,
    state: RLPxConnectionState,
    stream: S,
    storage: Store,
    capabilities: Vec<(Capability, u8)>,
    next_periodic_task_check: Instant,
<<<<<<< HEAD
=======
    /// Send end of the channel used to broadcast messages
    /// to other connected peers, is ok to have it here,
    /// since internally it's an Arc.
    /// The ID is to ignore the message sent from the same task.
    /// This is used both to send messages and to received broadcasted
    /// messages from other connections (sent from other peers).
    /// The receive end is instantiated after the handshake is completed
    /// under `handle_peer`.
    connection_broadcast_send: broadcast::Sender<(task::Id, Arc<Message>)>,
>>>>>>> ef5e161e
}

impl<S: AsyncWrite + AsyncRead + std::marker::Unpin> RLPxConnection<S> {
    fn new(
        signer: SigningKey,
        stream: S,
        state: RLPxConnectionState,
        storage: Store,
        connection_broadcast: broadcast::Sender<(task::Id, Arc<Message>)>,
    ) -> Self {
        Self {
            signer,
            state,
            stream,
            storage,
            capabilities: vec![],
            next_periodic_task_check: Instant::now() + PERIODIC_TASKS_CHECK_INTERVAL,
<<<<<<< HEAD
=======
            connection_broadcast_send: connection_broadcast.clone(),
>>>>>>> ef5e161e
        }
    }

    pub fn receiver(
        signer: SigningKey,
        stream: S,
        storage: Store,
        connection_broadcast: broadcast::Sender<(task::Id, Arc<Message>)>,
    ) -> Self {
        let mut rng = rand::thread_rng();
        Self::new(
            signer,
            stream,
            RLPxConnectionState::Receiver(Receiver::new(
                H256::random_using(&mut rng),
                SecretKey::random(&mut rng),
            )),
            storage,
            connection_broadcast,
        )
    }

    pub async fn initiator(
        signer: SigningKey,
        msg: &[u8],
        stream: S,
        storage: Store,
        connection_broadcast_send: broadcast::Sender<(task::Id, Arc<Message>)>,
    ) -> Result<Self, RLPxError> {
        let mut rng = rand::thread_rng();
        let digest = Keccak256::digest(msg.get(65..).ok_or(RLPxError::InvalidMessageLength())?);
        let signature = &Signature::from_bytes(
            msg.get(..64)
                .ok_or(RLPxError::InvalidMessageLength())?
                .into(),
        )?;
        let rid = RecoveryId::from_byte(*msg.get(64).ok_or(RLPxError::InvalidMessageLength())?)
            .ok_or(RLPxError::InvalidRecoveryId())?;
        let peer_pk = VerifyingKey::recover_from_prehash(&digest, signature, rid)?;
        let state = RLPxConnectionState::Initiator(Initiator::new(
            H256::random_using(&mut rng),
            SecretKey::random(&mut rng),
            pubkey2id(&peer_pk.into()),
        ));
        Ok(RLPxConnection::new(
            signer,
            stream,
            state,
            storage,
            connection_broadcast_send,
        ))
    }

    pub async fn handshake(&mut self) -> Result<(), RLPxError> {
        match &self.state {
            RLPxConnectionState::Initiator(_) => {
                self.send_auth().await?;
                self.receive_ack().await?;
            }
            RLPxConnectionState::Receiver(_) => {
                self.receive_auth().await?;
                self.send_ack().await?;
            }
            _ => {
                return Err(RLPxError::HandshakeError(
                    "Invalid connection state for handshake".to_string(),
                ))
            }
        };
        info!("Completed handshake!");

        self.exchange_hello_messages().await?;
        Ok(())
    }

    pub async fn exchange_hello_messages(&mut self) -> Result<(), RLPxError> {
        let hello_msg = Message::Hello(p2p::HelloMessage::new(
            SUPPORTED_CAPABILITIES.to_vec(),
            PublicKey::from(self.signer.verifying_key()),
        ));

        self.send(hello_msg).await?;

        // Receive Hello message
        if let Message::Hello(hello_message) = self.receive().await? {
            self.capabilities = hello_message.capabilities;

            // Check if we have any capability in common
            for cap in self.capabilities.clone() {
                if SUPPORTED_CAPABILITIES.contains(&cap) {
                    return Ok(());
                }
            }
            // Return error if not
            Err(RLPxError::HandshakeError(
                "No matching capabilities".to_string(),
            ))
        } else {
            // Fail if it is not a hello message
            Err(RLPxError::HandshakeError(
                "Expected Hello message".to_string(),
            ))
        }
    }

<<<<<<< HEAD
    pub fn get_remote_node_id(&self) -> Result<H512, RLPxError> {
        if let RLPxConnectionState::Established(state) = &self.state {
            Ok(state.remote_node_id)
        } else {
            Err(RLPxError::InvalidState())
        }
    }

    pub async fn handle_peer_conn(&mut self) -> Result<(), RLPxError> {
        if let RLPxConnectionState::Established(_) = &self.state {
            self.init_peer_conn().await?;
            info!("Starting peer main loop");
            loop {
                // Waits for an incomming message or timeouts to check periodic tasks
                // If the receive operation timeouted, it returns None
                if let Some(message) = self.receive_or_timeout().await {
                    self.handle_message(message?).await?;
                }
=======
    pub async fn handle_peer_conn(&mut self) -> Result<(), RLPxError> {
        if let RLPxConnectionState::Established(_) = &self.state {
            self.init_peer_conn().await?;
            info!("Started peer main loop");
            // Wait for eth status message or timeout.
            let mut broadcaster_receive = {
                if self.capabilities.contains(&CAP_ETH) {
                    Some(self.connection_broadcast_send.subscribe())
                } else {
                    None
                }
            };

            // Status message received, start listening for connections,
            // and subscribe this connection to the broadcasting.
            loop {
                tokio::select! {
                    // TODO check if this is cancel safe, and fix it if not.
                    message = self.receive() => {
                        self.handle_message(message?).await?;
                    }
                    // This is not ideal, but using the receiver without
                    // this function call, causes the loop to take ownwership
                    // of the variable and the compiler will complain about it,
                    // with this function, we avoid that.
                    // If the broadcaster is Some (i.e. we're connected to a peer that supports an eth protocol),
                    // we'll receive broadcasted messages from another connections through a channel, otherwise
                    // the function below will yield immediately but the select will not match and
                    // ignore the returned value.
                    Some(broadcasted_msg) = Self::maybe_wait_for_broadcaster(&mut broadcaster_receive) => {
                        self.handle_broadcast(broadcasted_msg?).await?
                    }
                    _ = sleep(PERIODIC_TASKS_CHECK_INTERVAL) => {
                        // no progress on other tasks, yield control to check
                        // periodic tasks
                    }
                }
>>>>>>> ef5e161e
                self.check_periodic_tasks().await?;
            }
        } else {
            Err(RLPxError::InvalidState())
<<<<<<< HEAD
        }
    }

=======
        }
    }

    async fn maybe_wait_for_broadcaster(
        receiver: &mut Option<broadcast::Receiver<(task::Id, Arc<Message>)>>,
    ) -> Option<Result<(task::Id, Arc<Message>), RecvError>> {
        match receiver {
            None => None,
            Some(rec) => Some(rec.recv().await),
        }
    }

    pub fn get_remote_node_id(&self) -> Result<H512, RLPxError> {
        if let RLPxConnectionState::Established(state) = &self.state {
            Ok(state.remote_node_id)
        } else {
            Err(RLPxError::InvalidState())
        }
    }

>>>>>>> ef5e161e
    async fn check_periodic_tasks(&mut self) -> Result<(), RLPxError> {
        if Instant::now() >= self.next_periodic_task_check {
            self.send(Message::Ping(PingMessage {})).await?;
            info!("Ping sent");
            self.next_periodic_task_check = Instant::now() + PERIODIC_TASKS_CHECK_INTERVAL;
        };
        Ok(())
<<<<<<< HEAD
    }

    async fn handle_message(&mut self, message: Message) -> Result<(), RLPxError> {
        match message {
            Message::Disconnect(msg_data) => {
                info!("Received Disconnect: {:?}", msg_data.reason);
                // Returning a Disonnect error to be handled later at the call stack
                return Err(RLPxError::Disconnect());
            }
            Message::Ping(_) => {
                info!("Received Ping");
                self.send(Message::Pong(PongMessage {})).await?;
                info!("Pong sent");
            }
            Message::Pong(_) => {
                // We ignore received Pong messages
            }
            Message::Status(msg_data) => {
                info!("Received Status");
                backend::validate_status(msg_data, &self.storage)?
            }
            Message::GetAccountRange(req) => {
                let response = process_account_range_request(req, self.storage.clone())?;
                self.send(Message::AccountRange(response)).await?
            }
            Message::GetBlockHeaders(msg_data) => {
                let response = BlockHeaders {
                    id: msg_data.id,
                    block_headers: msg_data.fetch_headers(&self.storage),
                };
                self.send(Message::BlockHeaders(response)).await?
            }
            Message::GetBlockBodies(msg_data) => {
                let response = BlockBodies {
                    id: msg_data.id,
                    block_bodies: msg_data.fetch_blocks(&self.storage),
                };
                self.send(Message::BlockBodies(response)).await?
            }
            Message::GetStorageRanges(req) => {
                let response = process_storage_ranges_request(req, self.storage.clone())?;
                self.send(Message::StorageRanges(response)).await?
            }
            Message::GetByteCodes(req) => {
                let response = process_byte_codes_request(req, self.storage.clone())?;
                self.send(Message::ByteCodes(response)).await?
            }
            Message::GetTrieNodes(req) => {
                let response = process_trie_nodes_request(req, self.storage.clone())?;
                self.send(Message::TrieNodes(response)).await?
            }
            // TODO: Add new message types and handlers as they are implemented
            _ => return Err(RLPxError::MessageNotHandled()),
        };
        Ok(())
    }

=======
    }

    async fn handle_message(&mut self, message: Message) -> Result<(), RLPxError> {
        let peer_supports_eth = self.capabilities.contains(&CAP_ETH);
        match message {
            Message::Disconnect(msg_data) => {
                info!("Received Disconnect: {:?}", msg_data.reason);
                // Returning a Disonnect error to be handled later at the call stack
                return Err(RLPxError::Disconnect());
            }
            Message::Ping(_) => {
                info!("Received Ping");
                self.send(Message::Pong(PongMessage {})).await?;
                info!("Pong sent");
            }
            Message::Pong(_) => {
                // We ignore received Pong messages
            }
            // Implmenent Status vaidations
            // https://github.com/lambdaclass/lambda_ethereum_rust/issues/420
            Message::Status(_) if !peer_supports_eth => {
                info!("Received Status");
                // TODO: Check peer's status message.
            }
            // TODO: implement handlers for each message type
            Message::GetAccountRange(req) => {
                let response = process_account_range_request(req, self.storage.clone())?;
                self.send(Message::AccountRange(response)).await?
            }
            // TODO(#1129) Add the transaction to the mempool once received.
            txs_msg @ Message::Transactions(_) if peer_supports_eth => {
                self.broadcast_message(txs_msg).await?;
            }
            Message::GetBlockHeaders(msg_data) if peer_supports_eth => {
                let response = BlockHeaders {
                    id: msg_data.id,
                    block_headers: msg_data.fetch_headers(&self.storage),
                };
                self.send(Message::BlockHeaders(response)).await?;
            }
            Message::GetBlockBodies(msg_data) if peer_supports_eth => {
                let response = BlockBodies {
                    id: msg_data.id,
                    block_bodies: msg_data.fetch_blocks(&self.storage),
                };
                self.send(Message::BlockBodies(response)).await?;
            }
            Message::GetStorageRanges(req) => {
                let response = process_storage_ranges_request(req, self.storage.clone())?;
                self.send(Message::StorageRanges(response)).await?
            }
            Message::GetByteCodes(req) => {
                let response = process_byte_codes_request(req, self.storage.clone())?;
                self.send(Message::ByteCodes(response)).await?
            }
            Message::GetTrieNodes(req) => {
                let response = process_trie_nodes_request(req, self.storage.clone())?;
                self.send(Message::TrieNodes(response)).await?
            }
            // TODO: Add new message types and handlers as they are implemented
            message => return Err(RLPxError::MessageNotHandled(format!("{message}"))),
        };
        Ok(())
    }

    async fn handle_broadcast(
        &mut self,
        (id, broadcasted_msg): (task::Id, Arc<Message>),
    ) -> Result<(), RLPxError> {
        if id != tokio::task::id() {
            match broadcasted_msg.as_ref() {
                Message::Transactions(ref txs) => {
                    // TODO(#1131): Avoid cloning this vector.
                    let cloned = txs.transactions.clone();
                    let new_msg = Message::Transactions(Transactions {
                        transactions: cloned,
                    });
                    self.send(new_msg).await?;
                }
                msg => {
                    error!("Unsupported message was broadcasted: {msg}");
                    return Err(RLPxError::BroadcastError(format!(
                        "Non-supported message broadcasted {}",
                        msg
                    )));
                }
            }
        }
        Ok(())
    }

>>>>>>> ef5e161e
    async fn init_peer_conn(&mut self) -> Result<(), RLPxError> {
        // Sending eth Status if peer supports it
        if self.capabilities.contains(&CAP_ETH) {
            let status = backend::get_status(&self.storage)?;
<<<<<<< HEAD
            // info!("Sending status");
            // self.send(Message::Status(status)).await?;
            info!("Sending Disconnect");
            self.send(Message::Disconnect(DisconnectMessage { reason: Some(1u8) }))
                .await?;
=======
            self.send(Message::Status(status)).await?;
            // The next immediate message in the ETH protocol is the
            // status, reference here:
            // https://github.com/ethereum/devp2p/blob/master/caps/eth.md#status-0x00
            // let Ok(Message::Status(_)) = self.receive().await else {
            //     self.capabilities.iter_mut().position(|cap| cap == &CAP_ETH).map(|indx| self.capabilities.remove(indx));
            // }
            match self.receive().await? {
                Message::Status(_) => {
                    // TODO: Check message status is correct.
                }
                _msg => {
                    return Err(RLPxError::HandshakeError(
                        "Expected a Status message".to_string(),
                    ))
                }
            }
>>>>>>> ef5e161e
        }
        // TODO: add new capabilities startup when required (eg. snap)
        Ok(())
    }

    async fn send_auth(&mut self) -> Result<(), RLPxError> {
        if let RLPxConnectionState::Initiator(initiator_state) = &self.state {
            let secret_key: SecretKey = self.signer.clone().into();
            let peer_pk =
                id2pubkey(initiator_state.remote_node_id).ok_or(RLPxError::InvalidPeerId())?;

            // Clonning previous state to avoid ownership issues
            let previous_state = initiator_state.clone();

            let msg = encode_auth_message(
                &secret_key,
                previous_state.nonce,
                &peer_pk,
                &previous_state.ephemeral_key,
            )?;

            self.send_handshake_msg(&msg).await?;

            self.state =
                RLPxConnectionState::InitiatedAuth(InitiatedAuth::new(previous_state, msg));
            Ok(())
        } else {
            Err(RLPxError::InvalidState())
        }
    }

    async fn send_ack(&mut self) -> Result<(), RLPxError> {
        if let RLPxConnectionState::ReceivedAuth(received_auth_state) = &self.state {
            let peer_pk =
                id2pubkey(received_auth_state.remote_node_id).ok_or(RLPxError::InvalidPeerId())?;

            // Clonning previous state to avoid ownership issues
            let previous_state = received_auth_state.clone();

            let msg = encode_ack_message(
                &previous_state.local_ephemeral_key,
                previous_state.local_nonce,
                &peer_pk,
            )?;

            self.send_handshake_msg(&msg).await?;

            self.state = RLPxConnectionState::Established(Box::new(Established::for_receiver(
                previous_state,
                msg,
            )));
            Ok(())
        } else {
            Err(RLPxError::InvalidState())
        }
    }

    async fn receive_auth(&mut self) -> Result<(), RLPxError> {
        if let RLPxConnectionState::Receiver(receiver_state) = &self.state {
            let secret_key: SecretKey = self.signer.clone().into();
            // Clonning previous state to avoid ownership issues
            let previous_state = receiver_state.clone();
            let msg_bytes = self.receive_handshake_msg().await?;
            let size_data = &msg_bytes
                .get(..2)
                .ok_or(RLPxError::InvalidMessageLength())?;
            let msg = &msg_bytes
                .get(2..)
                .ok_or(RLPxError::InvalidMessageLength())?;
            let (auth, remote_ephemeral_key) = decode_auth_message(&secret_key, msg, size_data)?;

            // Build next state
            self.state = RLPxConnectionState::ReceivedAuth(ReceivedAuth::new(
                previous_state,
                auth.node_id,
                msg_bytes.to_owned(),
                auth.nonce,
                remote_ephemeral_key,
            ));
            Ok(())
        } else {
            Err(RLPxError::InvalidState())
        }
    }

    async fn receive_ack(&mut self) -> Result<(), RLPxError> {
        if let RLPxConnectionState::InitiatedAuth(initiated_auth_state) = &self.state {
            let secret_key: SecretKey = self.signer.clone().into();
            // Clonning previous state to avoid ownership issues
            let previous_state = initiated_auth_state.clone();
            let msg_bytes = self.receive_handshake_msg().await?;
            let size_data = &msg_bytes
                .get(..2)
                .ok_or(RLPxError::InvalidMessageLength())?;
            let msg = &msg_bytes
                .get(2..)
                .ok_or(RLPxError::InvalidMessageLength())?;
            let ack = decode_ack_message(&secret_key, msg, size_data)?;
            let remote_ephemeral_key = ack
                .get_ephemeral_pubkey()
                .ok_or(RLPxError::NotFound("Remote ephemeral key".to_string()))?;
            // Build next state
            self.state = RLPxConnectionState::Established(Box::new(Established::for_initiator(
                previous_state,
                msg_bytes.to_owned(),
                ack.nonce,
                remote_ephemeral_key,
            )));
            Ok(())
        } else {
            Err(RLPxError::InvalidState())
        }
    }

    async fn send_handshake_msg(&mut self, msg: &[u8]) -> Result<(), RLPxError> {
        self.stream
            .write_all(msg)
            .await
            .map_err(|_| RLPxError::ConnectionError("Could not send message".to_string()))?;
        Ok(())
    }

    async fn receive_handshake_msg(&mut self) -> Result<Vec<u8>, RLPxError> {
        let mut buf = vec![0; MAX_DISC_PACKET_SIZE];

        // Read the message's size
        self.stream
            .read_exact(&mut buf[..2])
            .await
            .map_err(|_| RLPxError::ConnectionError("Connection dropped".to_string()))?;
        let ack_data = [buf[0], buf[1]];
        let msg_size = u16::from_be_bytes(ack_data) as usize;

        // Read the rest of the message
        self.stream
            .read_exact(&mut buf[2..msg_size + 2])
            .await
            .map_err(|_| RLPxError::ConnectionError("Connection dropped".to_string()))?;
        let ack_bytes = &buf[..msg_size + 2];
        Ok(ack_bytes.to_vec())
    }

    async fn send(&mut self, message: rlpx::Message) -> Result<(), RLPxError> {
        if let RLPxConnectionState::Established(state) = &mut self.state {
            let mut frame_buffer = vec![];
            message.encode(&mut frame_buffer)?;
            frame::write(frame_buffer, state, &mut self.stream).await?;
            Ok(())
        } else {
            Err(RLPxError::InvalidState())
        }
    }

    // None means the receive operation timeouted
    async fn receive_or_timeout(&mut self) -> Option<Result<rlpx::Message, RLPxError>> {
        timeout_at(self.next_periodic_task_check, self.receive())
            .await
            .ok()
    }

    async fn receive(&mut self) -> Result<rlpx::Message, RLPxError> {
        if let RLPxConnectionState::Established(state) = &mut self.state {
            let frame_data = frame::read(state, &mut self.stream).await?;
            let (msg_id, msg_data): (u8, _) = RLPDecode::decode_unfinished(&frame_data)?;
            Ok(rlpx::Message::decode(msg_id, msg_data)?)
        } else {
            Err(RLPxError::InvalidState())
<<<<<<< HEAD
=======
        }
    }

    pub async fn broadcast_message(&self, msg: Message) -> Result<(), RLPxError> {
        match msg {
            txs_msg @ Message::Transactions(_) => {
                let txs = Arc::new(txs_msg);
                let task_id = tokio::task::id();
                let Ok(_) = self.connection_broadcast_send.send((task_id, txs)) else {
                    error!("Could not broadcast message in task!");
                    return Err(RLPxError::BroadcastError(
                        "Could not broadcast received transactions".to_owned(),
                    ));
                };
                Ok(())
            }
            msg => {
                error!("Non supported message: {msg} was tried to be broadcasted");
                Err(RLPxError::BroadcastError(format!(
                    "Broadcasting for msg: {msg} is not supported"
                )))
            }
>>>>>>> ef5e161e
        }
    }
}

enum RLPxConnectionState {
    Initiator(Initiator),
    Receiver(Receiver),
    ReceivedAuth(ReceivedAuth),
    InitiatedAuth(InitiatedAuth),
    Established(Box<Established>),
}

#[derive(Clone)]
struct Receiver {
    pub(crate) nonce: H256,
    pub(crate) ephemeral_key: SecretKey,
}

impl Receiver {
    pub fn new(nonce: H256, ephemeral_key: SecretKey) -> Self {
        Self {
            nonce,
            ephemeral_key,
        }
    }
}

#[derive(Clone)]
struct Initiator {
    pub(crate) nonce: H256,
    pub(crate) ephemeral_key: SecretKey,
    pub(crate) remote_node_id: H512,
}

impl Initiator {
    pub fn new(nonce: H256, ephemeral_key: SecretKey, remote_node_id: H512) -> Self {
        Self {
            nonce,
            ephemeral_key,
            remote_node_id,
        }
    }
}

#[derive(Clone)]
struct ReceivedAuth {
    pub(crate) local_nonce: H256,
    pub(crate) local_ephemeral_key: SecretKey,
    pub(crate) remote_node_id: H512,
    pub(crate) remote_nonce: H256,
    pub(crate) remote_ephemeral_key: PublicKey,
    pub(crate) remote_init_message: Vec<u8>,
}

impl ReceivedAuth {
    pub fn new(
        previous_state: Receiver,
        remote_node_id: H512,
        remote_init_message: Vec<u8>,
        remote_nonce: H256,
        remote_ephemeral_key: PublicKey,
    ) -> Self {
        Self {
            local_nonce: previous_state.nonce,
            local_ephemeral_key: previous_state.ephemeral_key,
            remote_node_id,
            remote_nonce,
            remote_ephemeral_key,
            remote_init_message,
        }
    }
}

#[derive(Clone)]
struct InitiatedAuth {
    pub(crate) remote_node_id: H512,
    pub(crate) local_nonce: H256,
    pub(crate) local_ephemeral_key: SecretKey,
    pub(crate) local_init_message: Vec<u8>,
}

impl InitiatedAuth {
    pub fn new(previous_state: Initiator, local_init_message: Vec<u8>) -> Self {
        Self {
            remote_node_id: previous_state.remote_node_id,
            local_nonce: previous_state.nonce,
            local_ephemeral_key: previous_state.ephemeral_key,
            local_init_message,
        }
    }
}

pub struct Established {
    pub remote_node_id: H512,
    pub(crate) mac_key: H256,
    pub ingress_mac: Keccak256,
    pub egress_mac: Keccak256,
    pub ingress_aes: Aes256Ctr64BE,
    pub egress_aes: Aes256Ctr64BE,
}

impl Established {
    fn for_receiver(previous_state: ReceivedAuth, init_message: Vec<u8>) -> Self {
        // keccak256(nonce || initiator-nonce)
        // Remote node is initator
        let hashed_nonces = Keccak256::digest(
            [previous_state.local_nonce.0, previous_state.remote_nonce.0].concat(),
        )
        .into();

        Self::new(
            previous_state.remote_node_id,
            init_message,
            previous_state.local_nonce,
            previous_state.local_ephemeral_key,
            hashed_nonces,
            previous_state.remote_init_message,
            previous_state.remote_nonce,
            previous_state.remote_ephemeral_key,
        )
    }

    fn for_initiator(
        previous_state: InitiatedAuth,
        remote_init_message: Vec<u8>,
        remote_nonce: H256,
        remote_ephemeral_key: PublicKey,
    ) -> Self {
        // keccak256(nonce || initiator-nonce)
        // Local node is initator
        let hashed_nonces =
            Keccak256::digest([remote_nonce.0, previous_state.local_nonce.0].concat()).into();

        Self::new(
            previous_state.remote_node_id,
            previous_state.local_init_message,
            previous_state.local_nonce,
            previous_state.local_ephemeral_key,
            hashed_nonces,
            remote_init_message,
            remote_nonce,
            remote_ephemeral_key,
        )
    }

    #[allow(clippy::too_many_arguments)]
    fn new(
        remote_node_id: H512,
        local_init_message: Vec<u8>,
        local_nonce: H256,
        local_ephemeral_key: SecretKey,
        hashed_nonces: [u8; 32],
        remote_init_message: Vec<u8>,
        remote_nonce: H256,
        remote_ephemeral_key: PublicKey,
    ) -> Self {
        let ephemeral_key_secret = ecdh_xchng(&local_ephemeral_key, &remote_ephemeral_key);

        // shared-secret = keccak256(ephemeral-key || keccak256(nonce || initiator-nonce))
        let shared_secret =
            Keccak256::digest([ephemeral_key_secret, hashed_nonces].concat()).into();
        // aes-secret = keccak256(ephemeral-key || shared-secret)
        let aes_key =
            H256(Keccak256::digest([ephemeral_key_secret, shared_secret].concat()).into());
        // mac-secret = keccak256(ephemeral-key || aes-secret)
        let mac_key = H256(Keccak256::digest([ephemeral_key_secret, aes_key.0].concat()).into());

        // egress-mac = keccak256.init((mac-secret ^ remote-nonce) || auth)
        let egress_mac = Keccak256::default()
            .chain_update(mac_key ^ remote_nonce)
            .chain_update(&local_init_message);

        // ingress-mac = keccak256.init((mac-secret ^ initiator-nonce) || ack)
        let ingress_mac = Keccak256::default()
            .chain_update(mac_key ^ local_nonce)
            .chain_update(&remote_init_message);

        let ingress_aes = <Aes256Ctr64BE as KeyIvInit>::new(&aes_key.0.into(), &[0; 16].into());
        let egress_aes = ingress_aes.clone();
        Self {
            remote_node_id,
            mac_key,
            ingress_mac,
            egress_mac,
            ingress_aes,
            egress_aes,
        }
    }
}<|MERGE_RESOLUTION|>--- conflicted
+++ resolved
@@ -9,11 +9,7 @@
         },
         handshake::encode_ack_message,
         message::Message,
-<<<<<<< HEAD
         p2p::{self, DisconnectMessage, PingMessage, PongMessage},
-=======
-        p2p::{self, PingMessage, PongMessage},
->>>>>>> ef5e161e
         utils::id2pubkey,
     },
     snap::{
@@ -42,17 +38,11 @@
 use sha3::{Digest, Keccak256};
 use tokio::{
     io::{AsyncRead, AsyncReadExt, AsyncWrite, AsyncWriteExt},
-<<<<<<< HEAD
-    time::{timeout_at, Instant},
-};
-use tracing::info;
-=======
     sync::broadcast::{self, error::RecvError},
     task,
     time::{sleep, Instant},
 };
 use tracing::{error, info};
->>>>>>> ef5e161e
 const CAP_P2P: (Capability, u8) = (Capability::P2p, 5);
 const CAP_ETH: (Capability, u8) = (Capability::Eth, 68);
 const CAP_SNAP: (Capability, u8) = (Capability::Snap, 1);
@@ -69,8 +59,6 @@
     storage: Store,
     capabilities: Vec<(Capability, u8)>,
     next_periodic_task_check: Instant,
-<<<<<<< HEAD
-=======
     /// Send end of the channel used to broadcast messages
     /// to other connected peers, is ok to have it here,
     /// since internally it's an Arc.
@@ -80,7 +68,6 @@
     /// The receive end is instantiated after the handshake is completed
     /// under `handle_peer`.
     connection_broadcast_send: broadcast::Sender<(task::Id, Arc<Message>)>,
->>>>>>> ef5e161e
 }
 
 impl<S: AsyncWrite + AsyncRead + std::marker::Unpin> RLPxConnection<S> {
@@ -98,10 +85,7 @@
             storage,
             capabilities: vec![],
             next_periodic_task_check: Instant::now() + PERIODIC_TASKS_CHECK_INTERVAL,
-<<<<<<< HEAD
-=======
-            connection_broadcast_send: connection_broadcast.clone(),
->>>>>>> ef5e161e
+            connection_broadcast_send: connection_broadcast,
         }
     }
 
@@ -207,26 +191,6 @@
         }
     }
 
-<<<<<<< HEAD
-    pub fn get_remote_node_id(&self) -> Result<H512, RLPxError> {
-        if let RLPxConnectionState::Established(state) = &self.state {
-            Ok(state.remote_node_id)
-        } else {
-            Err(RLPxError::InvalidState())
-        }
-    }
-
-    pub async fn handle_peer_conn(&mut self) -> Result<(), RLPxError> {
-        if let RLPxConnectionState::Established(_) = &self.state {
-            self.init_peer_conn().await?;
-            info!("Starting peer main loop");
-            loop {
-                // Waits for an incomming message or timeouts to check periodic tasks
-                // If the receive operation timeouted, it returns None
-                if let Some(message) = self.receive_or_timeout().await {
-                    self.handle_message(message?).await?;
-                }
-=======
     pub async fn handle_peer_conn(&mut self) -> Result<(), RLPxError> {
         if let RLPxConnectionState::Established(_) = &self.state {
             self.init_peer_conn().await?;
@@ -264,16 +228,10 @@
                         // periodic tasks
                     }
                 }
->>>>>>> ef5e161e
                 self.check_periodic_tasks().await?;
             }
         } else {
             Err(RLPxError::InvalidState())
-<<<<<<< HEAD
-        }
-    }
-
-=======
         }
     }
 
@@ -294,7 +252,6 @@
         }
     }
 
->>>>>>> ef5e161e
     async fn check_periodic_tasks(&mut self) -> Result<(), RLPxError> {
         if Instant::now() >= self.next_periodic_task_check {
             self.send(Message::Ping(PingMessage {})).await?;
@@ -302,65 +259,6 @@
             self.next_periodic_task_check = Instant::now() + PERIODIC_TASKS_CHECK_INTERVAL;
         };
         Ok(())
-<<<<<<< HEAD
-    }
-
-    async fn handle_message(&mut self, message: Message) -> Result<(), RLPxError> {
-        match message {
-            Message::Disconnect(msg_data) => {
-                info!("Received Disconnect: {:?}", msg_data.reason);
-                // Returning a Disonnect error to be handled later at the call stack
-                return Err(RLPxError::Disconnect());
-            }
-            Message::Ping(_) => {
-                info!("Received Ping");
-                self.send(Message::Pong(PongMessage {})).await?;
-                info!("Pong sent");
-            }
-            Message::Pong(_) => {
-                // We ignore received Pong messages
-            }
-            Message::Status(msg_data) => {
-                info!("Received Status");
-                backend::validate_status(msg_data, &self.storage)?
-            }
-            Message::GetAccountRange(req) => {
-                let response = process_account_range_request(req, self.storage.clone())?;
-                self.send(Message::AccountRange(response)).await?
-            }
-            Message::GetBlockHeaders(msg_data) => {
-                let response = BlockHeaders {
-                    id: msg_data.id,
-                    block_headers: msg_data.fetch_headers(&self.storage),
-                };
-                self.send(Message::BlockHeaders(response)).await?
-            }
-            Message::GetBlockBodies(msg_data) => {
-                let response = BlockBodies {
-                    id: msg_data.id,
-                    block_bodies: msg_data.fetch_blocks(&self.storage),
-                };
-                self.send(Message::BlockBodies(response)).await?
-            }
-            Message::GetStorageRanges(req) => {
-                let response = process_storage_ranges_request(req, self.storage.clone())?;
-                self.send(Message::StorageRanges(response)).await?
-            }
-            Message::GetByteCodes(req) => {
-                let response = process_byte_codes_request(req, self.storage.clone())?;
-                self.send(Message::ByteCodes(response)).await?
-            }
-            Message::GetTrieNodes(req) => {
-                let response = process_trie_nodes_request(req, self.storage.clone())?;
-                self.send(Message::TrieNodes(response)).await?
-            }
-            // TODO: Add new message types and handlers as they are implemented
-            _ => return Err(RLPxError::MessageNotHandled()),
-        };
-        Ok(())
-    }
-
-=======
     }
 
     async fn handle_message(&mut self, message: Message) -> Result<(), RLPxError> {
@@ -379,13 +277,10 @@
             Message::Pong(_) => {
                 // We ignore received Pong messages
             }
-            // Implmenent Status vaidations
-            // https://github.com/lambdaclass/lambda_ethereum_rust/issues/420
-            Message::Status(_) if !peer_supports_eth => {
+            Message::Status(msg_data) => {
                 info!("Received Status");
-                // TODO: Check peer's status message.
-            }
-            // TODO: implement handlers for each message type
+                backend::validate_status(msg_data, &self.storage)?
+            }
             Message::GetAccountRange(req) => {
                 let response = process_account_range_request(req, self.storage.clone())?;
                 self.send(Message::AccountRange(response)).await?
@@ -452,19 +347,15 @@
         Ok(())
     }
 
->>>>>>> ef5e161e
     async fn init_peer_conn(&mut self) -> Result<(), RLPxError> {
         // Sending eth Status if peer supports it
         if self.capabilities.contains(&CAP_ETH) {
             let status = backend::get_status(&self.storage)?;
-<<<<<<< HEAD
             // info!("Sending status");
             // self.send(Message::Status(status)).await?;
             info!("Sending Disconnect");
             self.send(Message::Disconnect(DisconnectMessage { reason: Some(1u8) }))
                 .await?;
-=======
-            self.send(Message::Status(status)).await?;
             // The next immediate message in the ETH protocol is the
             // status, reference here:
             // https://github.com/ethereum/devp2p/blob/master/caps/eth.md#status-0x00
@@ -481,7 +372,6 @@
                     ))
                 }
             }
->>>>>>> ef5e161e
         }
         // TODO: add new capabilities startup when required (eg. snap)
         Ok(())
@@ -635,13 +525,6 @@
         }
     }
 
-    // None means the receive operation timeouted
-    async fn receive_or_timeout(&mut self) -> Option<Result<rlpx::Message, RLPxError>> {
-        timeout_at(self.next_periodic_task_check, self.receive())
-            .await
-            .ok()
-    }
-
     async fn receive(&mut self) -> Result<rlpx::Message, RLPxError> {
         if let RLPxConnectionState::Established(state) = &mut self.state {
             let frame_data = frame::read(state, &mut self.stream).await?;
@@ -649,8 +532,6 @@
             Ok(rlpx::Message::decode(msg_id, msg_data)?)
         } else {
             Err(RLPxError::InvalidState())
-<<<<<<< HEAD
-=======
         }
     }
 
@@ -673,7 +554,6 @@
                     "Broadcasting for msg: {msg} is not supported"
                 )))
             }
->>>>>>> ef5e161e
         }
     }
 }
