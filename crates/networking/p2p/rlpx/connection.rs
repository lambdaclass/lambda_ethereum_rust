--- conflicted
+++ resolved
@@ -23,11 +23,8 @@
 
 use super::{
     error::RLPxError,
-<<<<<<< HEAD
     eth::receipts::GetReceipts,
-=======
     eth::transactions::GetPooledTransactions,
->>>>>>> c3b0a52e
     frame,
     handshake::{decode_ack_message, decode_auth_message, encode_auth_message},
     message::{self as rlpx},
@@ -384,7 +381,6 @@
                 };
                 self.send(Message::BlockBodies(response)).await?;
             }
-<<<<<<< HEAD
             Message::GetReceipts(GetReceipts { id, block_hashes }) if peer_supports_eth => {
                 let receipts: Result<_, _> = block_hashes
                     .iter()
@@ -395,7 +391,7 @@
                     receipts: receipts?,
                 };
                 self.send(Message::Receipts(response)).await?;
-=======
+            }
             Message::NewPooledTransactionHashes(new_pooled_transaction_hashes)
                 if peer_supports_eth =>
             {
@@ -406,7 +402,6 @@
                 //TODO(#1416): Evaluate keeping track of the request-id.
                 let request = GetPooledTransactions::new(random(), hashes);
                 self.send(Message::GetPooledTransactions(request)).await?;
->>>>>>> c3b0a52e
             }
             Message::GetStorageRanges(req) => {
                 let response = process_storage_ranges_request(req, self.storage.clone())?;
