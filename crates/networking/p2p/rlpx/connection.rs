use std::sync::Arc;

use crate::{
    rlpx::{
        eth::{
            backend,
            blocks::{BlockBodies, BlockHeaders},
            transactions::Transactions,
        },
        handshake::encode_ack_message,
        message::Message,
        p2p::{self, DisconnectMessage, PingMessage, PongMessage},
        utils::id2pubkey,
    },
    snap::{
        process_account_range_request, process_byte_codes_request, process_storage_ranges_request,
        process_trie_nodes_request,
    },
    MAX_DISC_PACKET_SIZE,
};

use super::{
    error::RLPxError,
    frame,
    handshake::{decode_ack_message, decode_auth_message, encode_auth_message},
    message as rlpx,
    p2p::Capability,
    utils::{ecdh_xchng, pubkey2id},
};
use aes::cipher::KeyIvInit;
use ethrex_core::{H256, H512};
use ethrex_rlp::decode::RLPDecode;
use ethrex_storage::Store;
use k256::{
    ecdsa::{RecoveryId, Signature, SigningKey, VerifyingKey},
    PublicKey, SecretKey,
};
use sha3::{Digest, Keccak256};
use tokio::{
    io::{AsyncRead, AsyncReadExt, AsyncWrite, AsyncWriteExt},
    sync::{
        broadcast::{self, error::RecvError},
        Mutex,
    },
    task,
    time::{sleep, Instant},
};
use tracing::{error, info};
const CAP_P2P: (Capability, u8) = (Capability::P2p, 5);
const CAP_ETH: (Capability, u8) = (Capability::Eth, 68);
const CAP_SNAP: (Capability, u8) = (Capability::Snap, 1);
const SUPPORTED_CAPABILITIES: [(Capability, u8); 3] = [CAP_P2P, CAP_ETH, CAP_SNAP];
const PERIODIC_TASKS_CHECK_INTERVAL: std::time::Duration = std::time::Duration::from_secs(15);

pub(crate) type Aes256Ctr64BE = ctr::Ctr64BE<aes::Aes256>;

/// Fully working RLPx connection.
pub(crate) struct RLPxConnection<S> {
    signer: SigningKey,
    state: RLPxConnectionState,
    stream: S,
    storage: Store,
    capabilities: Vec<(Capability, u8)>,
    next_periodic_task_check: Instant,
    /// Send end of the channel used to broadcast messages
    /// to other connected peers, is ok to have it here,
    /// since internally it's an Arc.
    /// The ID is to ignore the message sent from the same task.
    /// This is used both to send messages and to received broadcasted
    /// messages from other connections (sent from other peers).
    /// The receive end is instantiated after the handshake is completed
    /// under `handle_peer`.
    connection_broadcast_send: broadcast::Sender<(task::Id, Arc<Message>)>,
}

impl<S: AsyncWrite + AsyncRead + std::marker::Unpin> RLPxConnection<S> {
    fn new(
        signer: SigningKey,
        stream: S,
        state: RLPxConnectionState,
        storage: Store,
        connection_broadcast: broadcast::Sender<(task::Id, Arc<Message>)>,
    ) -> Self {
        Self {
            signer,
            state,
            stream,
            storage,
            capabilities: vec![],
            next_periodic_task_check: Instant::now() + PERIODIC_TASKS_CHECK_INTERVAL,
            connection_broadcast_send: connection_broadcast,
        }
    }

    pub fn receiver(
        signer: SigningKey,
        stream: S,
        storage: Store,
        connection_broadcast: broadcast::Sender<(task::Id, Arc<Message>)>,
    ) -> Self {
        let mut rng = rand::thread_rng();
        Self::new(
            signer,
            stream,
            RLPxConnectionState::Receiver(Receiver::new(
                H256::random_using(&mut rng),
                SecretKey::random(&mut rng),
            )),
            storage,
            connection_broadcast,
        )
    }

    pub async fn initiator(
        signer: SigningKey,
        msg: &[u8],
        stream: S,
        storage: Store,
        connection_broadcast_send: broadcast::Sender<(task::Id, Arc<Message>)>,
    ) -> Result<Self, RLPxError> {
        let mut rng = rand::thread_rng();
        let digest = Keccak256::digest(msg.get(65..).ok_or(RLPxError::InvalidMessageLength())?);
        let signature = &Signature::from_bytes(
            msg.get(..64)
                .ok_or(RLPxError::InvalidMessageLength())?
                .into(),
        )?;
        let rid = RecoveryId::from_byte(*msg.get(64).ok_or(RLPxError::InvalidMessageLength())?)
            .ok_or(RLPxError::InvalidRecoveryId())?;
        let peer_pk = VerifyingKey::recover_from_prehash(&digest, signature, rid)?;
        let state = RLPxConnectionState::Initiator(Initiator::new(
            H256::random_using(&mut rng),
            SecretKey::random(&mut rng),
            pubkey2id(&peer_pk.into()),
        ));
        Ok(RLPxConnection::new(
            signer,
            stream,
            state,
            storage,
            connection_broadcast_send,
        ))
    }

    /// Starts a handshake and runs the peer connection.
    /// It runs in it's own task and blocks until the connection is dropped
    pub async fn start_peer(&mut self, table: Arc<Mutex<crate::kademlia::KademliaTable>>) {
        // Perform handshake
        if let Err(e) = self.handshake().await {
            self.peer_conn_failed("Handshake failed", e, table).await;
        } else {
            // Handshake OK: handle connection
            if let Err(e) = self.handle_peer_conn().await {
                self.peer_conn_failed("Error during RLPx connection", e, table)
                    .await;
            }
        }
    }

    async fn peer_conn_failed(
        &mut self,
        error_text: &str,
        error: RLPxError,
        table: Arc<Mutex<crate::kademlia::KademliaTable>>,
    ) {
        self.send(Message::Disconnect(DisconnectMessage {
            reason: self.match_disconnect_reason(&error),
        }))
        .await
        .unwrap_or_else(|e| info!("Could not send Disconnect message: ({e})"));
        if let Ok(node_id) = self.get_remote_node_id() {
            // Discard peer from kademlia table
            info!("{error_text}: ({error}), discarding peer {node_id}");
            table.lock().await.replace_peer(node_id);
        } else {
            info!("{error_text}: ({error}), unknown peer")
        }
    }

    fn match_disconnect_reason(&self, error: &RLPxError) -> Option<u8> {
        match error {
            RLPxError::RLPDecodeError(_) => Some(2_u8),
            // TODO build a proper matching between error types and disconnection reasons
            _ => None,
        }
    }

    async fn handshake(&mut self) -> Result<(), RLPxError> {
        match &self.state {
            RLPxConnectionState::Initiator(_) => {
                self.send_auth().await?;
                self.receive_ack().await?;
            }
            RLPxConnectionState::Receiver(_) => {
                self.receive_auth().await?;
                self.send_ack().await?;
            }
            _ => {
                return Err(RLPxError::HandshakeError(
                    "Invalid connection state for handshake".to_string(),
                ))
            }
        };
        info!("Completed handshake!");

        self.exchange_hello_messages().await?;
        Ok(())
    }

    async fn exchange_hello_messages(&mut self) -> Result<(), RLPxError> {
        let hello_msg = Message::Hello(p2p::HelloMessage::new(
            SUPPORTED_CAPABILITIES.to_vec(),
            PublicKey::from(self.signer.verifying_key()),
        ));

        self.send(hello_msg).await?;

        // Receive Hello message
        if let Message::Hello(hello_message) = self.receive().await? {
            self.capabilities = hello_message.capabilities;

            // Check if we have any capability in common
            for cap in self.capabilities.clone() {
                if SUPPORTED_CAPABILITIES.contains(&cap) {
                    return Ok(());
                }
            }
            // Return error if not
            Err(RLPxError::HandshakeError(
                "No matching capabilities".to_string(),
            ))
        } else {
            // Fail if it is not a hello message
            Err(RLPxError::HandshakeError(
                "Expected Hello message".to_string(),
            ))
        }
    }

    async fn handle_peer_conn(&mut self) -> Result<(), RLPxError> {
        if let RLPxConnectionState::Established(_) = &self.state {
            self.init_peer_conn().await?;
            info!("Started peer main loop");
            // Wait for eth status message or timeout.
            let mut broadcaster_receive = {
                if self.capabilities.contains(&CAP_ETH) {
                    Some(self.connection_broadcast_send.subscribe())
                } else {
                    None
                }
            };

            // Status message received, start listening for connections,
            // and subscribe this connection to the broadcasting.
            loop {
                tokio::select! {
                    // TODO check if this is cancel safe, and fix it if not.
                    message = self.receive() => {
                        self.handle_message(message?).await?;
                    }
                    // This is not ideal, but using the receiver without
                    // this function call, causes the loop to take ownwership
                    // of the variable and the compiler will complain about it,
                    // with this function, we avoid that.
                    // If the broadcaster is Some (i.e. we're connected to a peer that supports an eth protocol),
                    // we'll receive broadcasted messages from another connections through a channel, otherwise
                    // the function below will yield immediately but the select will not match and
                    // ignore the returned value.
                    Some(broadcasted_msg) = Self::maybe_wait_for_broadcaster(&mut broadcaster_receive) => {
                        self.handle_broadcast(broadcasted_msg?).await?
                    }
                    _ = sleep(PERIODIC_TASKS_CHECK_INTERVAL) => {
                        // no progress on other tasks, yield control to check
                        // periodic tasks
                    }
                }
                self.check_periodic_tasks().await?;
            }
        } else {
            Err(RLPxError::InvalidState())
        }
    }

    async fn maybe_wait_for_broadcaster(
        receiver: &mut Option<broadcast::Receiver<(task::Id, Arc<Message>)>>,
    ) -> Option<Result<(task::Id, Arc<Message>), RecvError>> {
        match receiver {
            None => None,
            Some(rec) => Some(rec.recv().await),
        }
    }

    fn get_remote_node_id(&self) -> Result<H512, RLPxError> {
        if let RLPxConnectionState::Established(state) = &self.state {
            Ok(state.remote_node_id)
        } else {
            Err(RLPxError::InvalidState())
        }
    }

    async fn check_periodic_tasks(&mut self) -> Result<(), RLPxError> {
        if Instant::now() >= self.next_periodic_task_check {
            self.send(Message::Ping(PingMessage {})).await?;
            info!("Ping sent");
            self.next_periodic_task_check = Instant::now() + PERIODIC_TASKS_CHECK_INTERVAL;
        };
        Ok(())
    }

    async fn handle_message(&mut self, message: Message) -> Result<(), RLPxError> {
        let peer_supports_eth = self.capabilities.contains(&CAP_ETH);
        match message {
            Message::Disconnect(msg_data) => {
                info!("Received Disconnect: {:?}", msg_data.reason);
                // Returning a Disonnect error to be handled later at the call stack
                return Err(RLPxError::Disconnect());
            }
            Message::Ping(_) => {
                info!("Received Ping");
                self.send(Message::Pong(PongMessage {})).await?;
                info!("Pong sent");
            }
            Message::Pong(_) => {
                // We ignore received Pong messages
            }
<<<<<<< HEAD
            Message::Status(msg_data) => {
=======
            // Implmenent Status vaidations
            // https://github.com/lambdaclass/lambda_ethrex/issues/420
            Message::Status(_) if !peer_supports_eth => {
>>>>>>> 281a4266
                info!("Received Status");
                backend::validate_status(msg_data, &self.storage)?
            }
            Message::GetAccountRange(req) => {
                let response = process_account_range_request(req, self.storage.clone())?;
                self.send(Message::AccountRange(response)).await?
            }
            // TODO(#1129) Add the transaction to the mempool once received.
            txs_msg @ Message::Transactions(_) if peer_supports_eth => {
                self.broadcast_message(txs_msg).await?;
            }
            Message::GetBlockHeaders(msg_data) if peer_supports_eth => {
                let response = BlockHeaders {
                    id: msg_data.id,
                    block_headers: msg_data.fetch_headers(&self.storage),
                };
                self.send(Message::BlockHeaders(response)).await?;
            }
            Message::GetBlockBodies(msg_data) if peer_supports_eth => {
                let response = BlockBodies {
                    id: msg_data.id,
                    block_bodies: msg_data.fetch_blocks(&self.storage),
                };
                self.send(Message::BlockBodies(response)).await?;
            }
            Message::GetStorageRanges(req) => {
                let response = process_storage_ranges_request(req, self.storage.clone())?;
                self.send(Message::StorageRanges(response)).await?
            }
            Message::GetByteCodes(req) => {
                let response = process_byte_codes_request(req, self.storage.clone())?;
                self.send(Message::ByteCodes(response)).await?
            }
            Message::GetTrieNodes(req) => {
                let response = process_trie_nodes_request(req, self.storage.clone())?;
                self.send(Message::TrieNodes(response)).await?
            }
            // TODO: Add new message types and handlers as they are implemented
            message => return Err(RLPxError::MessageNotHandled(format!("{message}"))),
        };
        Ok(())
    }

    async fn handle_broadcast(
        &mut self,
        (id, broadcasted_msg): (task::Id, Arc<Message>),
    ) -> Result<(), RLPxError> {
        if id != tokio::task::id() {
            match broadcasted_msg.as_ref() {
                Message::Transactions(ref txs) => {
                    // TODO(#1131): Avoid cloning this vector.
                    let cloned = txs.transactions.clone();
                    let new_msg = Message::Transactions(Transactions {
                        transactions: cloned,
                    });
                    self.send(new_msg).await?;
                }
                msg => {
                    error!("Unsupported message was broadcasted: {msg}");
                    return Err(RLPxError::BroadcastError(format!(
                        "Non-supported message broadcasted {}",
                        msg
                    )));
                }
            }
        }
        Ok(())
    }

    async fn init_peer_conn(&mut self) -> Result<(), RLPxError> {
        // Sending eth Status if peer supports it
        if self.capabilities.contains(&CAP_ETH) {
            let status = backend::get_status(&self.storage)?;
            info!("Sending status");
            self.send(Message::Status(status)).await?;
            // The next immediate message in the ETH protocol is the
            // status, reference here:
            // https://github.com/ethereum/devp2p/blob/master/caps/eth.md#status-0x00
            match self.receive().await? {
                Message::Status(_) => {
                    // TODO: Check message status is correct.
                }
                _msg => {
                    return Err(RLPxError::HandshakeError(
                        "Expected a Status message".to_string(),
                    ))
                }
            }
        }
        Ok(())
    }

    async fn send_auth(&mut self) -> Result<(), RLPxError> {
        if let RLPxConnectionState::Initiator(initiator_state) = &self.state {
            let secret_key: SecretKey = self.signer.clone().into();
            let peer_pk =
                id2pubkey(initiator_state.remote_node_id).ok_or(RLPxError::InvalidPeerId())?;

            // Clonning previous state to avoid ownership issues
            let previous_state = initiator_state.clone();

            let msg = encode_auth_message(
                &secret_key,
                previous_state.nonce,
                &peer_pk,
                &previous_state.ephemeral_key,
            )?;

            self.send_handshake_msg(&msg).await?;

            self.state =
                RLPxConnectionState::InitiatedAuth(InitiatedAuth::new(previous_state, msg));
            Ok(())
        } else {
            Err(RLPxError::InvalidState())
        }
    }

    async fn send_ack(&mut self) -> Result<(), RLPxError> {
        if let RLPxConnectionState::ReceivedAuth(received_auth_state) = &self.state {
            let peer_pk =
                id2pubkey(received_auth_state.remote_node_id).ok_or(RLPxError::InvalidPeerId())?;

            // Clonning previous state to avoid ownership issues
            let previous_state = received_auth_state.clone();

            let msg = encode_ack_message(
                &previous_state.local_ephemeral_key,
                previous_state.local_nonce,
                &peer_pk,
            )?;

            self.send_handshake_msg(&msg).await?;

            self.state = RLPxConnectionState::Established(Box::new(Established::for_receiver(
                previous_state,
                msg,
            )));
            Ok(())
        } else {
            Err(RLPxError::InvalidState())
        }
    }

    async fn receive_auth(&mut self) -> Result<(), RLPxError> {
        if let RLPxConnectionState::Receiver(receiver_state) = &self.state {
            let secret_key: SecretKey = self.signer.clone().into();
            // Clonning previous state to avoid ownership issues
            let previous_state = receiver_state.clone();
            let msg_bytes = self.receive_handshake_msg().await?;
            let size_data = &msg_bytes
                .get(..2)
                .ok_or(RLPxError::InvalidMessageLength())?;
            let msg = &msg_bytes
                .get(2..)
                .ok_or(RLPxError::InvalidMessageLength())?;
            let (auth, remote_ephemeral_key) = decode_auth_message(&secret_key, msg, size_data)?;

            // Build next state
            self.state = RLPxConnectionState::ReceivedAuth(ReceivedAuth::new(
                previous_state,
                auth.node_id,
                msg_bytes.to_owned(),
                auth.nonce,
                remote_ephemeral_key,
            ));
            Ok(())
        } else {
            Err(RLPxError::InvalidState())
        }
    }

    async fn receive_ack(&mut self) -> Result<(), RLPxError> {
        if let RLPxConnectionState::InitiatedAuth(initiated_auth_state) = &self.state {
            let secret_key: SecretKey = self.signer.clone().into();
            // Clonning previous state to avoid ownership issues
            let previous_state = initiated_auth_state.clone();
            let msg_bytes = self.receive_handshake_msg().await?;
            let size_data = &msg_bytes
                .get(..2)
                .ok_or(RLPxError::InvalidMessageLength())?;
            let msg = &msg_bytes
                .get(2..)
                .ok_or(RLPxError::InvalidMessageLength())?;
            let ack = decode_ack_message(&secret_key, msg, size_data)?;
            let remote_ephemeral_key = ack
                .get_ephemeral_pubkey()
                .ok_or(RLPxError::NotFound("Remote ephemeral key".to_string()))?;
            // Build next state
            self.state = RLPxConnectionState::Established(Box::new(Established::for_initiator(
                previous_state,
                msg_bytes.to_owned(),
                ack.nonce,
                remote_ephemeral_key,
            )));
            Ok(())
        } else {
            Err(RLPxError::InvalidState())
        }
    }

    async fn send_handshake_msg(&mut self, msg: &[u8]) -> Result<(), RLPxError> {
        self.stream
            .write_all(msg)
            .await
            .map_err(|_| RLPxError::ConnectionError("Could not send message".to_string()))?;
        Ok(())
    }

    async fn receive_handshake_msg(&mut self) -> Result<Vec<u8>, RLPxError> {
        let mut buf = vec![0; MAX_DISC_PACKET_SIZE];

        // Read the message's size
        self.stream
            .read_exact(&mut buf[..2])
            .await
            .map_err(|_| RLPxError::ConnectionError("Connection dropped".to_string()))?;
        let ack_data = [buf[0], buf[1]];
        let msg_size = u16::from_be_bytes(ack_data) as usize;

        // Read the rest of the message
        self.stream
            .read_exact(&mut buf[2..msg_size + 2])
            .await
            .map_err(|_| RLPxError::ConnectionError("Connection dropped".to_string()))?;
        let ack_bytes = &buf[..msg_size + 2];
        Ok(ack_bytes.to_vec())
    }

    async fn send(&mut self, message: rlpx::Message) -> Result<(), RLPxError> {
        if let RLPxConnectionState::Established(state) = &mut self.state {
            let mut frame_buffer = vec![];
            message.encode(&mut frame_buffer)?;
            frame::write(frame_buffer, state, &mut self.stream).await?;
            Ok(())
        } else {
            Err(RLPxError::InvalidState())
        }
    }

    async fn receive(&mut self) -> Result<rlpx::Message, RLPxError> {
        if let RLPxConnectionState::Established(state) = &mut self.state {
            let frame_data = frame::read(state, &mut self.stream).await?;
            let (msg_id, msg_data): (u8, _) = RLPDecode::decode_unfinished(&frame_data)?;
            Ok(rlpx::Message::decode(msg_id, msg_data)?)
        } else {
            Err(RLPxError::InvalidState())
        }
    }

    pub async fn broadcast_message(&self, msg: Message) -> Result<(), RLPxError> {
        match msg {
            txs_msg @ Message::Transactions(_) => {
                let txs = Arc::new(txs_msg);
                let task_id = tokio::task::id();
                let Ok(_) = self.connection_broadcast_send.send((task_id, txs)) else {
                    error!("Could not broadcast message in task!");
                    return Err(RLPxError::BroadcastError(
                        "Could not broadcast received transactions".to_owned(),
                    ));
                };
                Ok(())
            }
            msg => {
                error!("Non supported message: {msg} was tried to be broadcasted");
                Err(RLPxError::BroadcastError(format!(
                    "Broadcasting for msg: {msg} is not supported"
                )))
            }
        }
    }
}

enum RLPxConnectionState {
    Initiator(Initiator),
    Receiver(Receiver),
    ReceivedAuth(ReceivedAuth),
    InitiatedAuth(InitiatedAuth),
    Established(Box<Established>),
}

#[derive(Clone)]
struct Receiver {
    pub(crate) nonce: H256,
    pub(crate) ephemeral_key: SecretKey,
}

impl Receiver {
    pub fn new(nonce: H256, ephemeral_key: SecretKey) -> Self {
        Self {
            nonce,
            ephemeral_key,
        }
    }
}

#[derive(Clone)]
struct Initiator {
    pub(crate) nonce: H256,
    pub(crate) ephemeral_key: SecretKey,
    pub(crate) remote_node_id: H512,
}

impl Initiator {
    pub fn new(nonce: H256, ephemeral_key: SecretKey, remote_node_id: H512) -> Self {
        Self {
            nonce,
            ephemeral_key,
            remote_node_id,
        }
    }
}

#[derive(Clone)]
struct ReceivedAuth {
    pub(crate) local_nonce: H256,
    pub(crate) local_ephemeral_key: SecretKey,
    pub(crate) remote_node_id: H512,
    pub(crate) remote_nonce: H256,
    pub(crate) remote_ephemeral_key: PublicKey,
    pub(crate) remote_init_message: Vec<u8>,
}

impl ReceivedAuth {
    pub fn new(
        previous_state: Receiver,
        remote_node_id: H512,
        remote_init_message: Vec<u8>,
        remote_nonce: H256,
        remote_ephemeral_key: PublicKey,
    ) -> Self {
        Self {
            local_nonce: previous_state.nonce,
            local_ephemeral_key: previous_state.ephemeral_key,
            remote_node_id,
            remote_nonce,
            remote_ephemeral_key,
            remote_init_message,
        }
    }
}

#[derive(Clone)]
struct InitiatedAuth {
    pub(crate) remote_node_id: H512,
    pub(crate) local_nonce: H256,
    pub(crate) local_ephemeral_key: SecretKey,
    pub(crate) local_init_message: Vec<u8>,
}

impl InitiatedAuth {
    pub fn new(previous_state: Initiator, local_init_message: Vec<u8>) -> Self {
        Self {
            remote_node_id: previous_state.remote_node_id,
            local_nonce: previous_state.nonce,
            local_ephemeral_key: previous_state.ephemeral_key,
            local_init_message,
        }
    }
}

pub struct Established {
    pub remote_node_id: H512,
    pub(crate) mac_key: H256,
    pub ingress_mac: Keccak256,
    pub egress_mac: Keccak256,
    pub ingress_aes: Aes256Ctr64BE,
    pub egress_aes: Aes256Ctr64BE,
}

impl Established {
    fn for_receiver(previous_state: ReceivedAuth, init_message: Vec<u8>) -> Self {
        // keccak256(nonce || initiator-nonce)
        // Remote node is initator
        let hashed_nonces = Keccak256::digest(
            [previous_state.local_nonce.0, previous_state.remote_nonce.0].concat(),
        )
        .into();

        Self::new(
            previous_state.remote_node_id,
            init_message,
            previous_state.local_nonce,
            previous_state.local_ephemeral_key,
            hashed_nonces,
            previous_state.remote_init_message,
            previous_state.remote_nonce,
            previous_state.remote_ephemeral_key,
        )
    }

    fn for_initiator(
        previous_state: InitiatedAuth,
        remote_init_message: Vec<u8>,
        remote_nonce: H256,
        remote_ephemeral_key: PublicKey,
    ) -> Self {
        // keccak256(nonce || initiator-nonce)
        // Local node is initator
        let hashed_nonces =
            Keccak256::digest([remote_nonce.0, previous_state.local_nonce.0].concat()).into();

        Self::new(
            previous_state.remote_node_id,
            previous_state.local_init_message,
            previous_state.local_nonce,
            previous_state.local_ephemeral_key,
            hashed_nonces,
            remote_init_message,
            remote_nonce,
            remote_ephemeral_key,
        )
    }

    #[allow(clippy::too_many_arguments)]
    fn new(
        remote_node_id: H512,
        local_init_message: Vec<u8>,
        local_nonce: H256,
        local_ephemeral_key: SecretKey,
        hashed_nonces: [u8; 32],
        remote_init_message: Vec<u8>,
        remote_nonce: H256,
        remote_ephemeral_key: PublicKey,
    ) -> Self {
        let ephemeral_key_secret = ecdh_xchng(&local_ephemeral_key, &remote_ephemeral_key);

        // shared-secret = keccak256(ephemeral-key || keccak256(nonce || initiator-nonce))
        let shared_secret =
            Keccak256::digest([ephemeral_key_secret, hashed_nonces].concat()).into();
        // aes-secret = keccak256(ephemeral-key || shared-secret)
        let aes_key =
            H256(Keccak256::digest([ephemeral_key_secret, shared_secret].concat()).into());
        // mac-secret = keccak256(ephemeral-key || aes-secret)
        let mac_key = H256(Keccak256::digest([ephemeral_key_secret, aes_key.0].concat()).into());

        // egress-mac = keccak256.init((mac-secret ^ remote-nonce) || auth)
        let egress_mac = Keccak256::default()
            .chain_update(mac_key ^ remote_nonce)
            .chain_update(&local_init_message);

        // ingress-mac = keccak256.init((mac-secret ^ initiator-nonce) || ack)
        let ingress_mac = Keccak256::default()
            .chain_update(mac_key ^ local_nonce)
            .chain_update(&remote_init_message);

        let ingress_aes = <Aes256Ctr64BE as KeyIvInit>::new(&aes_key.0.into(), &[0; 16].into());
        let egress_aes = ingress_aes.clone();
        Self {
            remote_node_id,
            mac_key,
            ingress_mac,
            egress_mac,
            ingress_aes,
            egress_aes,
        }
    }
}<|MERGE_RESOLUTION|>--- conflicted
+++ resolved
@@ -323,13 +323,7 @@
             Message::Pong(_) => {
                 // We ignore received Pong messages
             }
-<<<<<<< HEAD
-            Message::Status(msg_data) => {
-=======
-            // Implmenent Status vaidations
-            // https://github.com/lambdaclass/lambda_ethrex/issues/420
-            Message::Status(_) if !peer_supports_eth => {
->>>>>>> 281a4266
+            Message::Status(msg_data) if !peer_supports_eth => {
                 info!("Received Status");
                 backend::validate_status(msg_data, &self.storage)?
             }
@@ -409,8 +403,10 @@
             // status, reference here:
             // https://github.com/ethereum/devp2p/blob/master/caps/eth.md#status-0x00
             match self.receive().await? {
-                Message::Status(_) => {
+                Message::Status(msg_data) => {
                     // TODO: Check message status is correct.
+                    info!("Received Status");
+                    backend::validate_status(msg_data, &self.storage)?
                 }
                 _msg => {
                     return Err(RLPxError::HandshakeError(
