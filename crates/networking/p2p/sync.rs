--- conflicted
+++ resolved
@@ -1,6 +1,5 @@
 use ethrex_blockchain::error::ChainError;
 use ethrex_core::{
-<<<<<<< HEAD
     types::{AccountState, Block, BlockHash, BlockHeader, EMPTY_KECCACK_HASH},
     H256,
 };
@@ -8,14 +7,6 @@
 use ethrex_storage::{error::StoreError, Store};
 use ethrex_trie::{Nibbles, Node, TrieError, TrieState, EMPTY_TRIE_HASH};
 use std::{collections::BTreeMap, sync::Arc};
-=======
-    types::{Block, BlockHash, BlockHeader, EMPTY_KECCACK_HASH},
-    H256,
-};
-use ethrex_rlp::encode::RLPEncode;
-use ethrex_storage::{error::StoreError, Store};
-use ethrex_trie::EMPTY_TRIE_HASH;
->>>>>>> 514885f1
 use tokio::{
     sync::{
         mpsc::{self, error::SendError, Receiver, Sender},
@@ -27,13 +18,10 @@
 
 use crate::kademlia::KademliaTable;
 
-<<<<<<< HEAD
 /// Maximum amount of times we will ask a peer for an account range
 /// If the max amount of retries is exceeded we will asume that the state we are requesting is old and no longer available
 const MAX_ACCOUNT_RETRIES: usize = 10;
 
-=======
->>>>>>> 514885f1
 #[derive(Debug)]
 pub enum SyncMode {
     Full,
@@ -134,26 +122,17 @@
                 // TODO: We are currently testing against our implementation that doesn't hold an independant snapshot and can provide all historic state
                 //       We should fetch all available state and then resort to state healing to fetch the rest
                 let (bytecode_sender, bytecode_receiver) = mpsc::channel::<Vec<H256>>(500);
-<<<<<<< HEAD
                 // First set of tasks will be in charge of fetching all available state (state not older than 128 blocks)
                 let mut sync_set = tokio::task::JoinSet::new();
                 // Second state of tasks will be active during the healing phase where we fetch the state we weren't able to in the first phase
                 let mut healing_set = tokio::task::JoinSet::new();
                 // We need the bytecode fetcher to be active during healing too
                 healing_set.spawn(bytecode_fetcher(
-=======
-                let mut set = tokio::task::JoinSet::new();
-                set.spawn(bytecode_fetcher(
->>>>>>> 514885f1
                     bytecode_receiver,
                     self.peers.clone(),
                     store.clone(),
                 ));
-<<<<<<< HEAD
                 sync_set.spawn(fetch_blocks_and_receipts(
-=======
-                set.spawn(fetch_blocks_and_receipts(
->>>>>>> 514885f1
                     all_block_hashes.clone(),
                     self.peers.clone(),
                     store.clone(),
@@ -162,13 +141,8 @@
                     .iter()
                     .map(|header| header.state_root)
                     .collect::<Vec<_>>();
-<<<<<<< HEAD
                 sync_set.spawn(fetch_snap_state(
                     bytecode_sender.clone(),
-=======
-                set.spawn(fetch_snap_state(
-                    bytecode_sender,
->>>>>>> 514885f1
                     state_roots.clone(),
                     self.peers.clone(),
                     store.clone(),
@@ -184,7 +158,6 @@
                     store.add_block_header(hash, header)?;
                 }
                 // If all processes failed then they are likely to have a common cause (such as unaccessible storage), so return the first error
-<<<<<<< HEAD
                 for result in sync_set.join_all().await {
                     result?;
                 }
@@ -200,11 +173,6 @@
                     result?;
                 }
 
-=======
-                for result in set.join_all().await {
-                    result?;
-                }
->>>>>>> 514885f1
                 // Set latest block number here to avoid reading state that is currently being synced
                 store.update_latest_block_number(latest_block_number)?;
             }
@@ -310,12 +278,6 @@
         )
         .await?
     }
-<<<<<<< HEAD
-=======
-    // We finished syncing the available state, lets make the fetcher processes aware
-    // Send empty batches to signal that no more batches are incoming
-    bytecode_sender.send(vec![]).await?;
->>>>>>> 514885f1
     Ok(())
 }
 
@@ -339,13 +301,9 @@
     // We cannot keep an open trie here so we will track the root between lookups
     let mut current_state_root = *EMPTY_TRIE_HASH;
     // Fetch Account Ranges
-<<<<<<< HEAD
     // If we reached the maximum amount of retries then it means the state we are requesting is probably old and no longer available
     // In that case we will delegate the work to state healing
     for _ in 0..MAX_ACCOUNT_RETRIES {
-=======
-    loop {
->>>>>>> 514885f1
         let peer = peers.clone().lock().await.get_peer_channels().await;
         debug!("Requesting Account Range for state root {state_root}, starting hash: {start_account_hash}");
         if let Some((account_hashes, accounts, should_continue)) = peer
@@ -554,7 +512,6 @@
     }
 }
 
-<<<<<<< HEAD
 async fn state_healing(
     bytecode_sender: Sender<Vec<H256>>,
     state_roots: Vec<H256>,
@@ -601,6 +558,7 @@
             .request_state_trienodes(state_root, paths.clone())
             .await
         {
+            // TODO: THIS SHOULD BE HASHED ADDRESSES!!1
             let mut storage_roots = vec![];
             let mut code_hashes = vec![];
             // For each fetched node:
@@ -761,8 +719,6 @@
     Ok(paths)
 }
 
-=======
->>>>>>> 514885f1
 #[derive(thiserror::Error, Debug)]
 enum SyncError {
     #[error(transparent)]
@@ -770,7 +726,6 @@
     #[error(transparent)]
     Store(#[from] StoreError),
     #[error(transparent)]
-<<<<<<< HEAD
     SendHashes(#[from] SendError<Vec<H256>>),
     #[error(transparent)]
     SendStorage(#[from] SendError<Vec<(H256, H256)>>),
@@ -778,9 +733,4 @@
     Trie(#[from] TrieError),
     #[error(transparent)]
     RLP(#[from] RLPDecodeError),
-=======
-    SendBytecode(#[from] SendError<Vec<H256>>),
-    #[error(transparent)]
-    SendStorage(#[from] SendError<Vec<(H256, H256)>>),
->>>>>>> 514885f1
 }