name: Weekly LoC

on:
  schedule:
    # Every Friday at midnight
    - cron: "0 0 * * 5"
  workflow_dispatch:

env:
  RUST_VERSION: 1.80.1

jobs:
  loc:
    name: Count ethrex loc and generate report
    runs-on: ubuntu-latest
    steps:
      - name: Checkout sources
        uses: actions/checkout@v4

      - name: Rustup toolchain install
        uses: dtolnay/rust-toolchain@stable
        with:
          toolchain: ${{ env.RUST_VERSION }}

      - name: Add Rust Cache
        uses: Swatinem/rust-cache@v2

      - name: Generate the loc report
<<<<<<< HEAD
        run: |
          make loc

      - name: Post results in summary
        run: |
          echo "# `ethrex` lines of code report" >> $GITHUB_STEP_SUMMARY
          cat loc_report.md >> $GITHUB_STEP_SUMMARY

      - name: Post results to slack
        env:
          url: ${{ secrets.SLACK_WEBHOOK_URL }}
        run: sh publish_loc.sh
=======
        id: loc-report
        run: |
          make loc
          echo "content=$(cat loc_report.md)" >> $GITHUB_OUTPUT

      - name: Post results in summary
        run: |
          echo "# `ethrex` lines of code report:\n\n" >> $GITHUB_STEP_SUMMARY
          $(cat loc_report.md) >> $GITHUB_STEP_SUMMARY

      - name: Post results to slack
        uses: slackapi/slack-github-action@v2.0.0
        with:
          webhook: ${{ secrets.SLACK_WEBHOOK_URL }}
          webhook-type: incoming-webhook
          payload: |
            blocks:
              - type: "header"
                text:
                  type: "plain_text"
                  text: ethrex lines of code report
              - type: "section"
                text:
                  type: "mrkdwn"
                  text: ${{steps.loc-report.outputs.content}}
>>>>>>> ae10d075
<|MERGE_RESOLUTION|>--- conflicted
+++ resolved
@@ -26,20 +26,6 @@
         uses: Swatinem/rust-cache@v2
 
       - name: Generate the loc report
-<<<<<<< HEAD
-        run: |
-          make loc
-
-      - name: Post results in summary
-        run: |
-          echo "# `ethrex` lines of code report" >> $GITHUB_STEP_SUMMARY
-          cat loc_report.md >> $GITHUB_STEP_SUMMARY
-
-      - name: Post results to slack
-        env:
-          url: ${{ secrets.SLACK_WEBHOOK_URL }}
-        run: sh publish_loc.sh
-=======
         id: loc-report
         run: |
           make loc
@@ -64,5 +50,4 @@
               - type: "section"
                 text:
                   type: "mrkdwn"
-                  text: ${{steps.loc-report.outputs.content}}
->>>>>>> ae10d075
+                  text: ${{steps.loc-report.outputs.content}}