name: Daily Hive Coverage

on:
  schedule:
    # Every day at UTC midnight
    - cron: "0 0 * * *"
  workflow_dispatch:

env:
  RUST_VERSION: 1.80.1

jobs:
<<<<<<< HEAD
  build:
    uses: ./.github/workflows/docker_build.yaml

  run-hive:
    name: ${{ matrix.name }}
    needs: [build]
    runs-on: ubuntu-latest
    strategy:
      matrix:
        include:
          - simulation: rpc-compat
            name: "Rpc Compat tests"
            run_command: make run-hive-on-latest SIMULATION=ethereum/rpc-compat HIVE_EXTRA_ARGS="--sim.parallelism 4"
          - simulation: devp2p
            name: "Devp2p eth tests"
            run_command: make run-hive-on-latest SIMULATION=devp2p HIVE_EXTRA_ARGS="--sim.parallelism 4"
          - simulation: engine
            name: "Cancun Engine tests"
            run_command: make run-hive-on-latest SIMULATION=ethereum/engine HIVE_EXTRA_ARGS="--sim.parallelism 4"

    steps:
      - name: Download artifacts
        uses: actions/download-artifact@v4
        with:
          name: ethrex_image
          path: /tmp

      - name: Load image
=======
  hive-coverage:
    name: Daily Hive Coverage
    runs-on: ubuntu-latest
    steps:
      - name: Pull image
>>>>>>> 304cafc2
        run: |
          docker pull ghcr.io/lambdaclass/ethrex:latest
          docker tag ghcr.io/lambdaclass/ethrex:latest ethrex:latest

      - name: Checkout sources
        uses: actions/checkout@v3

      - name: Setup Go
        uses: actions/setup-go@v3

      - name: Run Hive Simulation
        run: ${{ matrix.run_command }}
        continue-on-error: true

      - name: Upload results
        uses: actions/upload-artifact@v4
        with:
          name: ${{ matrix.simulation }}_logs
          path: hive/workspace/logs/*-*.json

  hive-report:
    name: Generate report and upload to summary and slack
    needs: run-hive
    runs-on: ubuntu-latest
    steps:
      - name: Checkout sources
        uses: actions/checkout@v3

      - name: Rustup toolchain install
        uses: dtolnay/rust-toolchain@stable
        with:
          toolchain: ${{ env.RUST_VERSION }}

      - name: Download all results
        uses: actions/download-artifact@v4
        with:
          path: hive/workspace/logs
          pattern: "*_logs"
          merge-multiple: true

      - name: Caching
        uses: Swatinem/rust-cache@v2

      - name: Generate the hive report
        run: cargo run -p hive_report > results.md

      - name: Post results in summary
        run: |
          echo "# Hive coverage report" >> $GITHUB_STEP_SUMMARY
          cat results.md >> $GITHUB_STEP_SUMMARY

      - name: Post results to ethrex L1 slack channel
        env:
          url: ${{ secrets.ETHREX_L1_SLACK_WEBHOOK }}
        run: sh publish.sh

      - name: Post results to ethrex L2 slack channel
        env:
          url: ${{ secrets.ETHREX_L2_SLACK_WEBHOOK }}
        run: sh publish.sh

      - name: Post results to levm slack channel
        env:
          url: ${{ secrets.LEVM_SLACK_WEBHOOK }}
        run: sh publish.sh<|MERGE_RESOLUTION|>--- conflicted
+++ resolved
@@ -10,13 +10,8 @@
   RUST_VERSION: 1.80.1
 
 jobs:
-<<<<<<< HEAD
-  build:
-    uses: ./.github/workflows/docker_build.yaml
-
   run-hive:
-    name: ${{ matrix.name }}
-    needs: [build]
+    name: Run engine hive simulator to gather coverage information.
     runs-on: ubuntu-latest
     strategy:
       matrix:
@@ -32,20 +27,7 @@
             run_command: make run-hive-on-latest SIMULATION=ethereum/engine HIVE_EXTRA_ARGS="--sim.parallelism 4"
 
     steps:
-      - name: Download artifacts
-        uses: actions/download-artifact@v4
-        with:
-          name: ethrex_image
-          path: /tmp
-
-      - name: Load image
-=======
-  hive-coverage:
-    name: Daily Hive Coverage
-    runs-on: ubuntu-latest
-    steps:
       - name: Pull image
->>>>>>> 304cafc2
         run: |
           docker pull ghcr.io/lambdaclass/ethrex:latest
           docker tag ghcr.io/lambdaclass/ethrex:latest ethrex:latest
