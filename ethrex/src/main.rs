use ethrex_core::types::Genesis;
use ethrex_net::types::BootNode;
use std::{
    io::{self, BufReader},
    net::{SocketAddr, ToSocketAddrs},
    str::FromStr,
};
use tokio::try_join;
<<<<<<< HEAD

=======
>>>>>>> 259dd70e
use tracing::Level;
use tracing_subscriber::FmtSubscriber;
mod cli;

#[tokio::main]
async fn main() {
    let subscriber = FmtSubscriber::builder()
        .with_max_level(Level::DEBUG)
        .finish();

    tracing::subscriber::set_global_default(subscriber).expect("setting default subscriber failed");

    let matches = cli::cli().get_matches();

    let http_addr = matches
        .get_one::<String>("http.addr")
        .expect("http.addr is required");
    let http_port = matches
        .get_one::<String>("http.port")
        .expect("http.port is required");
    let authrpc_addr = matches
        .get_one::<String>("authrpc.addr")
        .expect("authrpc.addr is required");
    let authrpc_port = matches
        .get_one::<String>("authrpc.port")
        .expect("authrpc.port is required");

    let tcp_addr = matches
        .get_one::<String>("p2p.addr")
        .expect("addr is required");
    let tcp_port = matches
        .get_one::<String>("p2p.port")
        .expect("port is required");
    let udp_addr = matches
        .get_one::<String>("discovery.addr")
        .expect("discovery.addr is required");
    let udp_port = matches
        .get_one::<String>("discovery.port")
        .expect("discovery.port is required");

    let genesis_file_path = matches
        .get_one::<String>("network")
        .expect("network is required");

    let bootnode_list: Vec<_> = matches
        .get_many::<String>("bootnodes")
        .expect("bootnodes is required")
        .collect();

    let _bootnodes: Vec<BootNode> = bootnode_list
        .iter()
        .map(|s| BootNode::from_str(s).expect("Failed to parse bootnodes"))
        .collect();

    let http_socket_addr =
        parse_socket_addr(http_addr, http_port).expect("Failed to parse http address and port");
    let authrpc_socket_addr = parse_socket_addr(authrpc_addr, authrpc_port)
        .expect("Failed to parse authrpc address and port");

    let udp_socket_addr =
        parse_socket_addr(udp_addr, udp_port).expect("Failed to parse discovery address and port");
    let tcp_socket_addr =
        parse_socket_addr(tcp_addr, tcp_port).expect("Failed to parse addr and port");

    let _genesis = read_genesis_file(genesis_file_path);

    let rpc_api = ethrex_rpc::start_api(http_socket_addr, authrpc_socket_addr);
    let networking = ethrex_net::start_network(udp_socket_addr, tcp_socket_addr);

    try_join!(tokio::spawn(rpc_api), tokio::spawn(networking)).unwrap();
}

fn read_genesis_file(genesis_file_path: &str) -> Genesis {
    let genesis_file = std::fs::File::open(genesis_file_path).expect("Failed to open genesis file");
    let genesis_reader = BufReader::new(genesis_file);
    serde_json::from_reader(genesis_reader).expect("Failed to read genesis file")
}

fn parse_socket_addr(addr: &str, port: &str) -> io::Result<SocketAddr> {
    // NOTE: this blocks until hostname can be resolved
    format!("{addr}:{port}")
        .to_socket_addrs()?
        .next()
        .ok_or(io::Error::new(
            io::ErrorKind::NotFound,
            "Failed to parse socket address",
        ))
}<|MERGE_RESOLUTION|>--- conflicted
+++ resolved
@@ -6,10 +6,6 @@
     str::FromStr,
 };
 use tokio::try_join;
-<<<<<<< HEAD
-
-=======
->>>>>>> 259dd70e
 use tracing::Level;
 use tracing_subscriber::FmtSubscriber;
 mod cli;
