--- conflicted
+++ resolved
@@ -21,12 +21,7 @@
 
 tracing = "0.1"
 tracing-subscriber = "0.3.0"
-<<<<<<< HEAD
 
 serde = { version = "1.0.203", features = ["derive"] }
 serde_json = "1.0.117"
-=======
-serde = "1.0.203"
-serde_json = "1.0.117"
-libmdbx = { version = "0.5.0", features = ["orm"] }
->>>>>>> d227fb57
+libmdbx = { version = "0.5.0", features = ["orm"] }