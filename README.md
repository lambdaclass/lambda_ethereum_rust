--- conflicted
+++ resolved
@@ -203,57 +203,6 @@
 
 See issues and progress: <https://github.com/lambdaclass/ethereum_rust/milestone/1>
 
-<<<<<<< HEAD
-### Milestone 2: P2P Network
-
-Implement DevP2P protocol, including RLPx `p2p` and `eth` capabilities. This will allow us to receive and send blocks and transactions from other nodes and is a prerequisite for the next milestones.
-
-RPC endpoints
-
-- `admin_nodeInfo` ✅
-
-See issues and progress: <https://github.com/lambdaclass/ethereum_rust/milestone/2>
-
-### Milestone 3: History & Reorgs
-
-Implement support for block reorganizations and historical state queries. This milestone involves persisting the state trie to enable efficient access to historical states and implementing a tree structure for the blockchain to manage multiple chain branches.
-
-RPC endpoints
-
-- `engine_exchangeCapabilities`
-- `engine_forkchoiceUpdatedV3`
-- `eth_call` (at any block)
-- `eth_createAccessList` (at any block)
-- `eth_getBalance` (at any block)
-- `eth_getCode` (at any block)
-- `eth_getProof`
-- `eth_getStorageAt` (at any block)
-
-See issues and progress: <https://github.com/lambdaclass/ethereum_rust/milestone/4>
-
-### Milestone 4: Syncing
-
-Add snap sync protocol, which lets us get a recent copy of the blockchain state instead of going through all blocks from genesis. Since we don't support older versions of the spec by design, this is a prerequisite to being able to sync the node with public networks, including mainnet.
-
-RPC endpoints
-
-- `engine_forkchoiceUpdatedV3`
-- `engine_newPayloadV3`
-- `eth_syncing`
-
-See issues and progress: <https://github.com/lambdaclass/ethereum_rust/milestone/3>
-
-### Milestone 5: Block building
-
-Keep transactions received from other nodes in memory, and add the ability to build new payloads, so that the consensus client can propose new blocks.
-
-RPC endpoints
-
-- `engine_getPayloadV3`
-- `engine_newPayloadV3` (with block building)
-- `eth_sendTransaction`
-- `eth_sendRawTransaction`
-=======
 ### Milestone 2: History & Reorgs
 Implement support for block reorganizations and historical state queries. This milestone involves persisting the state trie to enable efficient access to historical states and implementing a tree structure for the blockchain to manage multiple chain branches.
 
@@ -280,9 +229,10 @@
 Implement DevP2P protocol, including RLPx `p2p` and `eth` features. This will let us get and send blocks and transactions from other nodes. We'll add the transactions we receive to the mempool. We'll also download blocks from other nodes when we get payloads where the parent isn't in our local chain.
 
 RPC endpoints
+
 - `admin_nodeInfo` ✅
 
-See issues and progress: https://github.com/lambdaclass/ethereum_rust/milestone/2
+See issues and progress: <https://github.com/lambdaclass/ethereum_rust/milestone/2>
 
 ### Milestone 5: Syncing
 Add snap sync protocol, which lets us get a recent copy of the blockchain state instead of going through all blocks from genesis. Since we don't support older versions of the spec by design, this is a prerequisite to being able to sync the node with public networks, including mainnet.
@@ -290,5 +240,4 @@
 RPC endpoints
 - `eth_syncing`
 
-See issues and progress: https://github.com/lambdaclass/ethereum_rust/milestone/3
->>>>>>> 8d87b856
+See issues and progress: https://github.com/lambdaclass/ethereum_rust/milestone/3