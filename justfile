--- conflicted
+++ resolved
@@ -45,14 +45,7 @@
     cd hive && ./hive --sim "ethereum/rpc-compat" --client ethereumrust --sim.limit "{{test-pattern}}" 
 
 run-hive-debug test-pattern=test-pattern-default: build_image
-<<<<<<< HEAD
-    cd hive && ./hive --sim "ethereum/rpc-compat" --client ethereumrust --sim.limit "{{test-pattern}}" --docker.output
-
-clean-hive-logs:
-    rm -rf hive/workspace/logs
-=======
     cd hive && ./hive --sim "ethereum/rpc-compat" --client ethereumrust --sim.limit "{{test-pattern}}" --docker.output 
 
 clean-hive-logs:
-    rm -rf ./hive/workspace/logs
->>>>>>> a6d2446d
+    rm -rf ./hive/workspace/logs