--- conflicted
+++ resolved
@@ -5,11 +5,7 @@
 use ethereum_rust_l2::utils::eth_client::{eth_sender::Overrides, EthClient};
 use ethereum_types::{Address, H160, H256, U256};
 use keccak_hash::keccak;
-<<<<<<< HEAD
-use secp256k1::{Secp256k1, SecretKey};
-=======
 use secp256k1::SecretKey;
->>>>>>> 166d01dd
 use std::{
     fs::File,
     io::{self, BufRead},
@@ -77,11 +73,7 @@
     let private_key = SecretKey::from_slice(pk.parse::<H256>().unwrap().as_bytes()).unwrap();
 
     let mut buffer = [0u8; 64];
-<<<<<<< HEAD
-    let public_key = private_key.public_key(&Secp256k1::new()).serialize();
-=======
     let public_key = private_key.public_key(secp256k1::SECP256K1).serialize();
->>>>>>> 166d01dd
     buffer.copy_from_slice(&public_key[1..]);
 
     let address = H160::from(keccak(buffer));
