--- conflicted
+++ resolved
@@ -1,16 +1,19 @@
 use crate::{report::EFTestsReport, types::EFTest, utils};
 use ethereum_rust_core::{
     types::{code_hash, AccountInfo},
-    H256,
+    H256, U256,
 };
 use ethereum_rust_levm::{
+    db::Cache,
     errors::{TransactionReport, VMError},
     vm::VM,
+    Environment,
 };
 use ethereum_rust_storage::AccountUpdate;
+use ethereum_rust_vm::db::StoreWrapper;
 use keccak_hash::keccak;
 use spinoff::{spinners::Dots, Color, Spinner};
-use std::{collections::HashMap, error::Error};
+use std::{collections::HashMap, error::Error, sync::Arc};
 
 pub fn run_ef_tests() -> Result<EFTestsReport, Box<dyn Error>> {
     let mut report = EFTestsReport::default();
@@ -61,15 +64,7 @@
     let mut evm = prepare_vm_for_tx(tx_id, test)?;
     ensure_pre_state(&evm, test)?;
     let execution_result = evm.transact();
-<<<<<<< HEAD
-    ensure_post_state(execution_result, &test, report)?;
-    Ok(())
-}
-
-pub fn prepare_vm(test: &EFTest, report: &mut EFTestsReport) -> Result<VM, Box<dyn Error>> {
-    match VM::try_from(test) {
-=======
-    ensure_post_state(execution_result, &evm, test, report)?;
+    ensure_post_state(execution_result, test, report)?;
     Ok(())
 }
 
@@ -94,6 +89,11 @@
 }
 
 pub fn prepare_vm_for_tx(tx_id: usize, test: &EFTest) -> Result<VM, Box<dyn Error>> {
+    let (initial_state, block_hash) = utils::load_initial_state(test);
+    let db = Arc::new(StoreWrapper {
+        store: initial_state.database().unwrap().clone(),
+        block_hash,
+    });
     let vm_result = VM::new(
         test.transactions.get(tx_id).unwrap().1.to.clone(),
         Environment {
@@ -120,12 +120,11 @@
         },
         test.transactions.get(tx_id).unwrap().1.value,
         test.transactions.get(tx_id).unwrap().1.data.clone(),
-        Arc::new(Db::from(test)),
+        db,
         Cache::default(),
     );
 
     match vm_result {
->>>>>>> b3bfe094
         Ok(vm) => Ok(vm),
         Err(err) => {
             let error_reason = format!("VM initialization failed: {err:?}");
@@ -215,14 +214,12 @@
                             let error_reason = format!(
                                 "Post-state root mismatch: expected {expected_post_state_root_hash:#x}, got {pos_state_root:#x}",
                             );
-                            report.register_fail(&test.name, &error_reason);
                             return Err(
                                 format!("Post-state condition failed: {error_reason}").into()
                             );
                         }
                     } else {
                         let error_reason = "No post-state root hash provided";
-                        report.register_fail(&test.name, error_reason);
                         return Err(format!("Post-state condition failed: {error_reason}").into());
                     }
                 }
