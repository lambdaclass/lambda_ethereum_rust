<<<<<<< HEAD
use crate::{
    report::EFTestsReport,
    types::{EFTest, EFTestPostValue},
    utils,
};
use ethereum_rust_core::{
=======
use crate::{report::EFTestsReport, types::EFTest, utils};
use ethrex_core::{
>>>>>>> 281a4266
    types::{code_hash, AccountInfo},
    H256, U256,
};
use ethrex_levm::{
    db::Cache,
    errors::{TransactionReport, VMError},
    vm::VM,
    Environment,
};
use ethrex_storage::AccountUpdate;
use ethrex_vm::db::StoreWrapper;
use keccak_hash::keccak;
use spinoff::{spinners::Dots, Color, Spinner};
use std::{collections::HashMap, error::Error, sync::Arc};

pub fn run_ef_tests() -> Result<EFTestsReport, Box<dyn Error>> {
    let mut report = EFTestsReport::default();
    let cargo_manifest_dir = std::path::PathBuf::from(env!("CARGO_MANIFEST_DIR"));
    let ef_general_state_tests_path = cargo_manifest_dir.join("vectors/GeneralStateTests");
    let mut spinner = Spinner::new(Dots, report.progress(), Color::Cyan);
    for test_dir in std::fs::read_dir(ef_general_state_tests_path)?.flatten() {
        for test in std::fs::read_dir(test_dir.path())?
            .flatten()
            .filter(|entry| {
                entry
                    .path()
                    .extension()
                    .map(|ext| ext == "json")
                    .unwrap_or(false)
            })
        {
            // TODO: Figure out what to do with overflowed value: 0x10000000000000000000000000000000000000000000000000000000000000001.
            // Deserialization fails because the value is too big for U256.
            if test
                .path()
                .file_name()
                .is_some_and(|name| name == "ValueOverflowParis.json")
            {
                continue;
            }
            let test_result = run_ef_test(
                serde_json::from_reader(std::fs::File::open(test.path())?)?,
                &mut report,
            );
            if test_result.is_err() {
                continue;
            }
        }
        spinner.update_text(report.progress());
    }
    spinner.success(&report.progress());
    let mut spinner = Spinner::new(Dots, "Loading report...".to_owned(), Color::Cyan);
    spinner.success(&report.to_string());
    Ok(report)
}

pub fn run_ef_test_tx(
    tx_id: usize,
    test: &EFTest,
    report: &mut EFTestsReport,
) -> Result<(), Box<dyn Error>> {
    let mut evm = prepare_vm_for_tx(tx_id, test)?;
    ensure_pre_state(&evm, test)?;
    let execution_result = evm.transact();
    ensure_post_state(execution_result, test, report, tx_id)?;
    Ok(())
}

pub fn run_ef_test(test: EFTest, report: &mut EFTestsReport) -> Result<(), Box<dyn Error>> {
    let mut failed = false;
    for (tx_id, (tx_indexes, _tx)) in test.transactions.iter().enumerate() {
        match run_ef_test_tx(tx_id, &test, report) {
            Ok(_) => {}
            Err(e) => {
                failed = true;
                let error_message: &str = &e.to_string();
                report.register_fail(tx_indexes.to_owned(), &test.name, error_message);
            }
        }
    }
    if failed {
        report.register_group_fail();
    } else {
        report.register_group_pass();
    }
    Ok(())
}

pub fn prepare_vm_for_tx(tx_id: usize, test: &EFTest) -> Result<VM, Box<dyn Error>> {
    let (initial_state, block_hash) = utils::load_initial_state(test);
    let db = Arc::new(StoreWrapper {
        store: initial_state.database().unwrap().clone(),
        block_hash,
    });
    let vm_result = VM::new(
        test.transactions.get(tx_id).unwrap().1.to.clone(),
        Environment {
            origin: test.transactions.get(tx_id).unwrap().1.sender,
            consumed_gas: U256::default(),
            refunded_gas: U256::default(),
            gas_limit: test.env.current_gas_limit,
            block_number: test.env.current_number,
            coinbase: test.env.current_coinbase,
            timestamp: test.env.current_timestamp,
            prev_randao: Some(test.env.current_random),
            chain_id: U256::from(1729),
            base_fee_per_gas: test.env.current_base_fee,
            gas_price: test
                .transactions
                .get(tx_id)
                .unwrap()
                .1
                .gas_price
                .unwrap_or_default(), // or max_fee_per_gas?
            block_excess_blob_gas: Some(test.env.current_excess_blob_gas),
            block_blob_gas_used: None,
            tx_blob_hashes: None,
        },
        test.transactions.get(tx_id).unwrap().1.value,
        test.transactions.get(tx_id).unwrap().1.data.clone(),
        db,
        Cache::default(),
    );

    match vm_result {
        Ok(vm) => Ok(vm),
        Err(err) => {
            let error_reason = format!("VM initialization failed: {err:?}");
            Err(error_reason.into())
        }
    }
}

pub fn ensure_pre_state(evm: &VM, test: &EFTest) -> Result<(), Box<dyn Error>> {
    let world_state = &evm.db;
    for (address, pre_value) in &test.pre.0 {
        let account = world_state.get_account_info(*address);
        ensure_pre_state_condition(
            account.nonce == pre_value.nonce.as_u64(),
            format!(
                "Nonce mismatch for account {:#x}: expected {}, got {}",
                address, pre_value.nonce, account.nonce
            ),
        )?;
        ensure_pre_state_condition(
            account.balance == pre_value.balance,
            format!(
                "Balance mismatch for account {:#x}: expected {}, got {}",
                address, pre_value.balance, account.balance
            ),
        )?;
        for (k, v) in &pre_value.storage {
            let mut key_bytes = [0u8; 32];
            k.to_big_endian(&mut key_bytes);
            let storage_slot = world_state.get_storage_slot(*address, H256::from_slice(&key_bytes));
            ensure_pre_state_condition(
                &storage_slot == v,
                format!(
                    "Storage slot mismatch for account {:#x} at key {:?}: expected {}, got {}",
                    address, k, v, storage_slot
                ),
            )?;
        }
        ensure_pre_state_condition(
            keccak(account.bytecode.clone()) == keccak(pre_value.code.as_ref()),
            format!(
                "Code hash mismatch for account {:#x}: expected {}, got {}",
                address,
                keccak(pre_value.code.as_ref()),
                keccak(account.bytecode)
            ),
        )?;
    }
    Ok(())
}

fn ensure_pre_state_condition(condition: bool, error_reason: String) -> Result<(), Box<dyn Error>> {
    if !condition {
        let error_reason = format!("Pre-state condition failed: {error_reason}");
        return Err(error_reason.into());
    }
    Ok(())
}

fn get_indexes_tuple(post_value: &EFTestPostValue) -> Option<(usize, usize, usize)> {
    let data_index: usize = post_value.indexes.get("data")?.as_usize();
    let gas_index: usize = post_value.indexes.get("gas")?.as_usize();
    let value_index: usize = post_value.indexes.get("value")?.as_usize();
    Some((data_index, gas_index, value_index))
}

fn get_post_value(test: &EFTest, tx_id: usize) -> Option<EFTestPostValue> {
    if let Some(transaction) = test.transactions.get(tx_id) {
        let indexes = transaction.0;
        test.post
            .clone()
            .iter()
            .find(|post_value| {
                if let Some(post_indexes) = get_indexes_tuple(post_value) {
                    indexes == post_indexes
                } else {
                    false
                }
            })
            .cloned()
    } else {
        None
    }
}

pub fn ensure_post_state(
    execution_result: Result<TransactionReport, VMError>,
    test: &EFTest,
    report: &mut EFTestsReport,
    tx_id: usize,
) -> Result<(), Box<dyn Error>> {
    let post_value = get_post_value(test, tx_id);
    match execution_result {
        Ok(execution_report) => {
            match post_value.clone().map(|v| v.clone().expect_exception) {
                // Execution result was successful but an exception was expected.
                Some(Some(expected_exception)) => {
                    let error_reason = format!("Expected exception: {expected_exception}");
                    return Err(format!("Post-state condition failed: {error_reason}").into());
                }
                // Execution result was successful and no exception was expected.
                // TODO: Check that the post-state matches the expected post-state.
                None | Some(None) => {
                    let pos_state_root = post_state_root(execution_report, test);
                    if let Some(expected_post_state_root_hash) = post_value {
                        let expected_post_state_root_hash = expected_post_state_root_hash.hash;
                        if expected_post_state_root_hash != pos_state_root {
                            let error_reason = format!(
                                "Post-state root mismatch: expected {expected_post_state_root_hash:#x}, got {pos_state_root:#x}",
                            );
                            return Err(
                                format!("Post-state condition failed: {error_reason}").into()
                            );
                        }
                    } else {
                        let error_reason = "No post-state root hash provided";
                        return Err(format!("Post-state condition failed: {error_reason}").into());
                    }
                }
            }
        }
        Err(err) => {
            match post_value.map(|v| v.clone().expect_exception) {
                // Execution result was unsuccessful and an exception was expected.
                // TODO: Check that the exception matches the expected exception.
                Some(Some(_expected_exception)) => {}
                // Execution result was unsuccessful but no exception was expected.
                None | Some(None) => {
                    let error_reason = format!("Unexpected exception: {err:?}");
                    return Err(format!("Post-state condition failed: {error_reason}").into());
                }
            }
        }
    };
    report.register_pass(&test.name);
    Ok(())
}

pub fn post_state_root(execution_report: TransactionReport, test: &EFTest) -> H256 {
    let (initial_state, block_hash) = utils::load_initial_state(test);

    let mut account_updates: Vec<AccountUpdate> = vec![];
    for (address, account) in execution_report.new_state {
        let mut added_storage = HashMap::new();

        for (key, value) in account.storage {
            added_storage.insert(key, value.current_value);
        }

        let code = if account.info.bytecode.is_empty() {
            None
        } else {
            Some(account.info.bytecode.clone())
        };

        let account_update = AccountUpdate {
            address,
            removed: false,
            info: Some(AccountInfo {
                code_hash: code_hash(&account.info.bytecode),
                balance: account.info.balance,
                nonce: account.info.nonce,
            }),
            code,
            added_storage,
        };

        account_updates.push(account_update);
    }

    initial_state
        .database()
        .unwrap()
        .apply_account_updates(block_hash, &account_updates)
        .unwrap()
        .unwrap()
}<|MERGE_RESOLUTION|>--- conflicted
+++ resolved
@@ -1,14 +1,9 @@
-<<<<<<< HEAD
 use crate::{
     report::EFTestsReport,
     types::{EFTest, EFTestPostValue},
     utils,
 };
-use ethereum_rust_core::{
-=======
-use crate::{report::EFTestsReport, types::EFTest, utils};
 use ethrex_core::{
->>>>>>> 281a4266
     types::{code_hash, AccountInfo},
     H256, U256,
 };
