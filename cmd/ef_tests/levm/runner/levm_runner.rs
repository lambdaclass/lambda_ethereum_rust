--- conflicted
+++ resolved
@@ -82,57 +82,19 @@
         ))?;
 
     VM::new(
-<<<<<<< HEAD
-        test.transactions
-            .get(vector)
-            .ok_or(EFTestRunnerError::VMInitializationFailed(
-                "Failed to get the tx from vector".to_string(),
-            ))?
-            .to
-            .clone(),
-        Environment {
-            origin: test
-                .transactions
-                .get(vector)
-                .ok_or(EFTestRunnerError::VMInitializationFailed(
-                    "Failed to get the tx from vector".to_string(),
-                ))?
-                .sender,
-            consumed_gas: U256::default(),
-            refunded_gas: U256::default(),
-            gas_limit: test
-                .transactions
-                .get(vector)
-                .ok_or(EFTestRunnerError::VMInitializationFailed(
-                    "Failed to get the tx from vector".to_string(),
-                ))?
-                .gas_limit,
-=======
         tx.to.clone(),
         Environment {
             origin: tx.sender,
             consumed_gas: U256::default(),
             refunded_gas: U256::default(),
             gas_limit: tx.gas_limit,
->>>>>>> 4444f8bb
             block_number: test.env.current_number,
             coinbase: test.env.current_coinbase,
             timestamp: test.env.current_timestamp,
             prev_randao: test.env.current_random,
             chain_id: U256::from(1729),
             base_fee_per_gas: test.env.current_base_fee.unwrap_or_default(),
-<<<<<<< HEAD
-            gas_price: test
-                .transactions
-                .get(vector)
-                .ok_or(EFTestRunnerError::VMInitializationFailed(
-                    "Failed to get the tx from vector".to_string(),
-                ))?
-                .gas_price
-                .unwrap_or_default(), // or max_fee_per_gas?
-=======
             gas_price: tx.gas_price.unwrap_or_default(),
->>>>>>> 4444f8bb
             block_excess_blob_gas: test.env.current_excess_blob_gas,
             block_blob_gas_used: None,
             tx_blob_hashes: tx.blob_versioned_hashes.clone(),
@@ -141,24 +103,8 @@
             tx_max_fee_per_blob_gas: tx.max_fee_per_blob_gas,
             block_gas_limit: test.env.current_gas_limit,
         },
-<<<<<<< HEAD
-        test.transactions
-            .get(vector)
-            .ok_or(EFTestRunnerError::VMInitializationFailed(
-                "Failed to get the tx from vector".to_string(),
-            ))?
-            .value,
-        test.transactions
-            .get(vector)
-            .ok_or(EFTestRunnerError::VMInitializationFailed(
-                "Failed to get the tx from vector".to_string(),
-            ))?
-            .data
-            .clone(),
-=======
         tx.value,
         tx.data.clone(),
->>>>>>> 4444f8bb
         db,
         CacheDB::default(),
     )
